/*
 * Copyright (C) 2011 The Android Open Source Project
 *
 * Licensed under the Apache License, Version 2.0 (the "License");
 * you may not use this file except in compliance with the License.
 * You may obtain a copy of the License at
 *
 *      http://www.apache.org/licenses/LICENSE-2.0
 *
 * Unless required by applicable law or agreed to in writing, software
 * distributed under the License is distributed on an "AS IS" BASIS,
 * WITHOUT WARRANTIES OR CONDITIONS OF ANY KIND, either express or implied.
 * See the License for the specific language governing permissions and
 * limitations under the License.
 */

#include "Constants.h"
#include "MockConsumer.h"

#include <gtest/gtest.h>

#include <SurfaceFlingerProperties.h>
#include <android/gui/IDisplayEventConnection.h>
#include <android/gui/ISurfaceComposer.h>
#include <android/hardware/configstore/1.0/ISurfaceFlingerConfigs.h>
#include <binder/ProcessState.h>
#include <configstore/Utils.h>
#include <gui/AidlStatusUtil.h>
#include <gui/BufferItemConsumer.h>
#include <gui/IProducerListener.h>
#include <gui/ISurfaceComposer.h>
#include <gui/Surface.h>
#include <gui/SurfaceComposerClient.h>
#include <gui/SyncScreenCaptureListener.h>
#include <inttypes.h>
#include <private/gui/ComposerService.h>
#include <private/gui/ComposerServiceAIDL.h>
#include <sys/types.h>
#include <ui/BufferQueueDefs.h>
#include <ui/DisplayMode.h>
#include <ui/Rect.h>
#include <utils/Errors.h>
#include <utils/String8.h>

#include <limits>
#include <thread>

namespace android {

using namespace std::chrono_literals;
// retrieve wide-color and hdr settings from configstore
using namespace android::hardware::configstore;
using namespace android::hardware::configstore::V1_0;
using aidl::android::hardware::graphics::common::DisplayDecorationSupport;
using gui::IDisplayEventConnection;
using gui::IRegionSamplingListener;
using ui::ColorMode;

using Transaction = SurfaceComposerClient::Transaction;

static bool hasWideColorDisplay = android::sysprop::has_wide_color_display(false);

static bool hasHdrDisplay = android::sysprop::has_HDR_display(false);

class FakeSurfaceComposer;
class FakeProducerFrameEventHistory;

static constexpr uint64_t NO_FRAME_INDEX = std::numeric_limits<uint64_t>::max();

class FakeSurfaceListener : public SurfaceListener {
public:
    FakeSurfaceListener(bool enableReleasedCb = false)
          : mEnableReleaseCb(enableReleasedCb), mBuffersReleased(0) {}
    virtual ~FakeSurfaceListener() = default;

    virtual void onBufferReleased() {
        mBuffersReleased++;
    }
    virtual bool needsReleaseNotify() {
        return mEnableReleaseCb;
    }
    virtual void onBuffersDiscarded(const std::vector<sp<GraphicBuffer>>& buffers) {
        mDiscardedBuffers.insert(mDiscardedBuffers.end(), buffers.begin(), buffers.end());
    }

    int getReleaseNotifyCount() const {
        return mBuffersReleased;
    }
    const std::vector<sp<GraphicBuffer>>& getDiscardedBuffers() const {
        return mDiscardedBuffers;
    }
private:
    // No need to use lock given the test triggers the listener in the same
    // thread context.
    bool mEnableReleaseCb;
    int32_t mBuffersReleased;
    std::vector<sp<GraphicBuffer>> mDiscardedBuffers;
};

class SurfaceTest : public ::testing::Test {
protected:
    SurfaceTest() {
        ProcessState::self()->startThreadPool();
    }

    virtual void SetUp() {
        mComposerClient = new SurfaceComposerClient;
        ASSERT_EQ(NO_ERROR, mComposerClient->initCheck());

        // TODO(brianderson): The following sometimes fails and is a source of
        //   test flakiness.
        mSurfaceControl = mComposerClient->createSurface(
                String8("Test Surface"), 32, 32, PIXEL_FORMAT_RGBA_8888, 0);
        SurfaceComposerClient::Transaction().apply(true);

        ASSERT_TRUE(mSurfaceControl != nullptr);
        ASSERT_TRUE(mSurfaceControl->isValid());

        Transaction t;
        ASSERT_EQ(NO_ERROR, t.setLayer(mSurfaceControl, 0x7fffffff).show(mSurfaceControl).apply());

        mSurface = mSurfaceControl->getSurface();
        ASSERT_TRUE(mSurface != nullptr);
    }

    virtual void TearDown() {
        mComposerClient->dispose();
    }

    void testSurfaceListener(bool hasSurfaceListener, bool enableReleasedCb,
            int32_t extraDiscardedBuffers) {
        sp<IGraphicBufferProducer> producer;
        sp<IGraphicBufferConsumer> consumer;
        BufferQueue::createBufferQueue(&producer, &consumer);

        sp<MockConsumer> mockConsumer(new MockConsumer);
        consumer->consumerConnect(mockConsumer, false);
        consumer->setConsumerName(String8("TestConsumer"));

        sp<Surface> surface = new Surface(producer);
        sp<ANativeWindow> window(surface);
        sp<FakeSurfaceListener> listener;
        if (hasSurfaceListener) {
            listener = new FakeSurfaceListener(enableReleasedCb);
        }
        ASSERT_EQ(OK, surface->connect(
                NATIVE_WINDOW_API_CPU,
                /*reportBufferRemoval*/true,
                /*listener*/listener));
        const int BUFFER_COUNT = 4 + extraDiscardedBuffers;
        ASSERT_EQ(NO_ERROR, native_window_set_buffer_count(window.get(), BUFFER_COUNT));
        ASSERT_EQ(NO_ERROR, native_window_set_usage(window.get(), TEST_PRODUCER_USAGE_BITS));

        ANativeWindowBuffer* buffers[BUFFER_COUNT];
        // Dequeue first to allocate a number of buffers
        for (int i = 0; i < BUFFER_COUNT; i++) {
            ASSERT_EQ(NO_ERROR, native_window_dequeue_buffer_and_wait(window.get(), &buffers[i]));
        }
        for (int i = 0; i < BUFFER_COUNT; i++) {
            ASSERT_EQ(NO_ERROR, window->cancelBuffer(window.get(), buffers[i], -1));
        }

        ANativeWindowBuffer* buffer;
        // Fill BUFFER_COUNT-1 buffers
        for (int i = 0; i < BUFFER_COUNT-1; i++) {
            ASSERT_EQ(NO_ERROR, native_window_dequeue_buffer_and_wait(window.get(), &buffer));
            ASSERT_EQ(NO_ERROR, window->queueBuffer(window.get(), buffer, -1));
        }

        // Dequeue 1 buffer
        ASSERT_EQ(NO_ERROR, native_window_dequeue_buffer_and_wait(window.get(), &buffer));

        // Acquire and free 1+extraDiscardedBuffers buffer, check onBufferReleased is called.
        std::vector<BufferItem> releasedItems;
        releasedItems.resize(1+extraDiscardedBuffers);
        for (size_t i = 0; i < releasedItems.size(); i++) {
            ASSERT_EQ(NO_ERROR, consumer->acquireBuffer(&releasedItems[i], 0));
            ASSERT_EQ(NO_ERROR, consumer->releaseBuffer(releasedItems[i].mSlot,
                    releasedItems[i].mFrameNumber, EGL_NO_DISPLAY, EGL_NO_SYNC_KHR,
                    Fence::NO_FENCE));
        }
        int32_t expectedReleaseCb = (enableReleasedCb ? releasedItems.size() : 0);
        if (hasSurfaceListener) {
            ASSERT_EQ(expectedReleaseCb, listener->getReleaseNotifyCount());
        }

        // Acquire 1 buffer, leaving 1+extraDiscardedBuffers filled buffer in queue
        BufferItem item;
        ASSERT_EQ(NO_ERROR, consumer->acquireBuffer(&item, 0));

        // Discard free buffers
        ASSERT_EQ(NO_ERROR, consumer->discardFreeBuffers());

        if (hasSurfaceListener) {
            ASSERT_EQ(expectedReleaseCb, listener->getReleaseNotifyCount());

            // Check onBufferDiscarded is called with correct buffer
            auto discardedBuffers = listener->getDiscardedBuffers();
            ASSERT_EQ(discardedBuffers.size(), releasedItems.size());
            for (size_t i = 0; i < releasedItems.size(); i++) {
                ASSERT_EQ(discardedBuffers[i], releasedItems[i].mGraphicBuffer);
            }

            ASSERT_EQ(expectedReleaseCb, listener->getReleaseNotifyCount());
        }

        // Disconnect the surface
        ASSERT_EQ(NO_ERROR, surface->disconnect(NATIVE_WINDOW_API_CPU));
    }

    sp<Surface> mSurface;
    sp<SurfaceComposerClient> mComposerClient;
    sp<SurfaceControl> mSurfaceControl;
};

TEST_F(SurfaceTest, CreateSurfaceReturnsErrorBadClient) {
    mComposerClient->dispose();
    ASSERT_EQ(NO_INIT, mComposerClient->initCheck());

    sp<SurfaceControl> sc;
    status_t err = mComposerClient->createSurfaceChecked(
            String8("Test Surface"), 32, 32, PIXEL_FORMAT_RGBA_8888, &sc, 0);
    ASSERT_EQ(NO_INIT, err);
}

TEST_F(SurfaceTest, QueuesToWindowComposerIsTrueWhenVisible) {
    sp<ANativeWindow> anw(mSurface);
    int result = -123;
    int err = anw->query(anw.get(), NATIVE_WINDOW_QUEUES_TO_WINDOW_COMPOSER,
            &result);
    EXPECT_EQ(NO_ERROR, err);
    EXPECT_EQ(1, result);
}

TEST_F(SurfaceTest, QueuesToWindowComposerIsTrueWhenPurgatorized) {
    mSurfaceControl.clear();
    // Wait for the async clean-up to complete.
    std::this_thread::sleep_for(50ms);

    sp<ANativeWindow> anw(mSurface);
    int result = -123;
    int err = anw->query(anw.get(), NATIVE_WINDOW_QUEUES_TO_WINDOW_COMPOSER,
            &result);
    EXPECT_EQ(NO_ERROR, err);
    EXPECT_EQ(1, result);
}

TEST_F(SurfaceTest, ConcreteTypeIsSurface) {
    sp<ANativeWindow> anw(mSurface);
    int result = -123;
    int err = anw->query(anw.get(), NATIVE_WINDOW_CONCRETE_TYPE, &result);
    EXPECT_EQ(NO_ERROR, err);
    EXPECT_EQ(NATIVE_WINDOW_SURFACE, result);
}

TEST_F(SurfaceTest, LayerCountIsOne) {
    sp<ANativeWindow> anw(mSurface);
    int result = -123;
    int err = anw->query(anw.get(), NATIVE_WINDOW_LAYER_COUNT, &result);
    EXPECT_EQ(NO_ERROR, err);
    EXPECT_EQ(1, result);
}

TEST_F(SurfaceTest, QueryConsumerUsage) {
    const int TEST_USAGE_FLAGS =
            GRALLOC_USAGE_SW_READ_OFTEN | GRALLOC_USAGE_HW_RENDER;
    sp<IGraphicBufferProducer> producer;
    sp<IGraphicBufferConsumer> consumer;
    BufferQueue::createBufferQueue(&producer, &consumer);
    sp<BufferItemConsumer> c = new BufferItemConsumer(consumer,
            TEST_USAGE_FLAGS);
    sp<Surface> s = new Surface(producer);

    sp<ANativeWindow> anw(s);

    int flags = -1;
    int err = anw->query(anw.get(), NATIVE_WINDOW_CONSUMER_USAGE_BITS, &flags);

    ASSERT_EQ(NO_ERROR, err);
    ASSERT_EQ(TEST_USAGE_FLAGS, flags);
}

TEST_F(SurfaceTest, QueryDefaultBuffersDataSpace) {
    const android_dataspace TEST_DATASPACE = HAL_DATASPACE_V0_SRGB;
    sp<IGraphicBufferProducer> producer;
    sp<IGraphicBufferConsumer> consumer;
    BufferQueue::createBufferQueue(&producer, &consumer);
    sp<CpuConsumer> cpuConsumer = new CpuConsumer(consumer, 1);

    cpuConsumer->setDefaultBufferDataSpace(TEST_DATASPACE);

    sp<Surface> s = new Surface(producer);

    sp<ANativeWindow> anw(s);

    android_dataspace dataSpace;

    int err = anw->query(anw.get(), NATIVE_WINDOW_DEFAULT_DATASPACE,
            reinterpret_cast<int*>(&dataSpace));

    ASSERT_EQ(NO_ERROR, err);
    ASSERT_EQ(TEST_DATASPACE, dataSpace);
}

TEST_F(SurfaceTest, SettingGenerationNumber) {
    sp<IGraphicBufferProducer> producer;
    sp<IGraphicBufferConsumer> consumer;
    BufferQueue::createBufferQueue(&producer, &consumer);
    sp<CpuConsumer> cpuConsumer = new CpuConsumer(consumer, 1);
    sp<Surface> surface = new Surface(producer);
    sp<ANativeWindow> window(surface);

    // Allocate a buffer with a generation number of 0
    ANativeWindowBuffer* buffer;
    int fenceFd;
    ASSERT_EQ(NO_ERROR, native_window_api_connect(window.get(),
            NATIVE_WINDOW_API_CPU));
    ASSERT_EQ(NO_ERROR, window->dequeueBuffer(window.get(), &buffer, &fenceFd));
    ASSERT_EQ(NO_ERROR, window->cancelBuffer(window.get(), buffer, fenceFd));

    // Detach the buffer and check its generation number
    sp<GraphicBuffer> graphicBuffer;
    sp<Fence> fence;
    ASSERT_EQ(NO_ERROR, surface->detachNextBuffer(&graphicBuffer, &fence));
    ASSERT_EQ(0U, graphicBuffer->getGenerationNumber());

    ASSERT_EQ(NO_ERROR, surface->setGenerationNumber(1));
    buffer = static_cast<ANativeWindowBuffer*>(graphicBuffer.get());

    // This should change the generation number of the GraphicBuffer
    ASSERT_EQ(NO_ERROR, surface->attachBuffer(buffer));

    // Check that the new generation number sticks with the buffer
    ASSERT_EQ(NO_ERROR, window->cancelBuffer(window.get(), buffer, -1));
    ASSERT_EQ(NO_ERROR, window->dequeueBuffer(window.get(), &buffer, &fenceFd));
    graphicBuffer = static_cast<GraphicBuffer*>(buffer);
    ASSERT_EQ(1U, graphicBuffer->getGenerationNumber());
}

TEST_F(SurfaceTest, GetConsumerName) {
    sp<IGraphicBufferProducer> producer;
    sp<IGraphicBufferConsumer> consumer;
    BufferQueue::createBufferQueue(&producer, &consumer);

    sp<MockConsumer> mockConsumer(new MockConsumer);
    consumer->consumerConnect(mockConsumer, false);
    consumer->setConsumerName(String8("TestConsumer"));

    sp<Surface> surface = new Surface(producer);
    sp<ANativeWindow> window(surface);
    native_window_api_connect(window.get(), NATIVE_WINDOW_API_CPU);

    EXPECT_STREQ("TestConsumer", surface->getConsumerName().c_str());
}

TEST_F(SurfaceTest, GetWideColorSupport) {
    sp<IGraphicBufferProducer> producer;
    sp<IGraphicBufferConsumer> consumer;
    BufferQueue::createBufferQueue(&producer, &consumer);

    sp<MockConsumer> mockConsumer(new MockConsumer);
    consumer->consumerConnect(mockConsumer, false);
    consumer->setConsumerName(String8("TestConsumer"));

    sp<Surface> surface = new Surface(producer);
    sp<ANativeWindow> window(surface);
    native_window_api_connect(window.get(), NATIVE_WINDOW_API_CPU);

    bool supported;
    surface->getWideColorSupport(&supported);

    // NOTE: This test assumes that device that supports
    // wide-color (as indicated by BoardConfig) must also
    // have a wide-color primary display.
    // That assumption allows this test to cover devices
    // that advertised a wide-color color mode without
    // actually supporting wide-color to pass this test
    // as well as the case of a device that does support
    // wide-color (via BoardConfig) and has a wide-color
    // primary display.
    // NOT covered at this time is a device that supports
    // wide color in the BoardConfig but does not support
    // a wide-color color mode on the primary display.
    ASSERT_EQ(hasWideColorDisplay, supported);
}

TEST_F(SurfaceTest, GetHdrSupport) {
    sp<IGraphicBufferProducer> producer;
    sp<IGraphicBufferConsumer> consumer;
    BufferQueue::createBufferQueue(&producer, &consumer);

    sp<MockConsumer> mockConsumer(new MockConsumer);
    consumer->consumerConnect(mockConsumer, false);
    consumer->setConsumerName(String8("TestConsumer"));

    sp<Surface> surface = new Surface(producer);
    sp<ANativeWindow> window(surface);
    native_window_api_connect(window.get(), NATIVE_WINDOW_API_CPU);

    bool supported;
    status_t result = surface->getHdrSupport(&supported);
    ASSERT_EQ(NO_ERROR, result);

    // NOTE: This is not a CTS test.
    // This test verifies that when the BoardConfig TARGET_HAS_HDR_DISPLAY
    // is TRUE, getHdrSupport is also true.
    // TODO: Add check for an HDR color mode on the primary display.
    ASSERT_EQ(hasHdrDisplay, supported);
}

TEST_F(SurfaceTest, SetHdrMetadata) {
    sp<IGraphicBufferProducer> producer;
    sp<IGraphicBufferConsumer> consumer;
    BufferQueue::createBufferQueue(&producer, &consumer);

    sp<MockConsumer> mockConsumer(new MockConsumer);
    consumer->consumerConnect(mockConsumer, false);
    consumer->setConsumerName(String8("TestConsumer"));

    sp<Surface> surface = new Surface(producer);
    sp<ANativeWindow> window(surface);
    native_window_api_connect(window.get(), NATIVE_WINDOW_API_CPU);

    bool supported;
    status_t result = surface->getHdrSupport(&supported);
    ASSERT_EQ(NO_ERROR, result);

    if (!hasHdrDisplay || !supported) {
        return;
    }
    const android_smpte2086_metadata smpte2086 = {
        {0.680, 0.320},
        {0.265, 0.690},
        {0.150, 0.060},
        {0.3127, 0.3290},
        100.0,
        0.1,
    };
    const android_cta861_3_metadata cta861_3 = {
        78.0,
        62.0,
    };

    std::vector<uint8_t> hdr10plus;
    hdr10plus.push_back(0xff);

    int error = native_window_set_buffers_smpte2086_metadata(window.get(), &smpte2086);
    ASSERT_EQ(error, NO_ERROR);
    error = native_window_set_buffers_cta861_3_metadata(window.get(), &cta861_3);
    ASSERT_EQ(error, NO_ERROR);
    error = native_window_set_buffers_hdr10_plus_metadata(window.get(), hdr10plus.size(),
                                                          hdr10plus.data());
    ASSERT_EQ(error, NO_ERROR);
}

TEST_F(SurfaceTest, DynamicSetBufferCount) {
    sp<IGraphicBufferProducer> producer;
    sp<IGraphicBufferConsumer> consumer;
    BufferQueue::createBufferQueue(&producer, &consumer);

    sp<MockConsumer> mockConsumer(new MockConsumer);
    consumer->consumerConnect(mockConsumer, false);
    consumer->setConsumerName(String8("TestConsumer"));

    sp<Surface> surface = new Surface(producer);
    sp<ANativeWindow> window(surface);

    ASSERT_EQ(NO_ERROR, native_window_api_connect(window.get(),
            NATIVE_WINDOW_API_CPU));
    ASSERT_EQ(NO_ERROR, native_window_set_buffer_count(window.get(), 4));
    ASSERT_EQ(NO_ERROR, native_window_set_usage(window.get(), TEST_PRODUCER_USAGE_BITS));

    int fence;
    ANativeWindowBuffer* buffer;
    ASSERT_EQ(NO_ERROR, window->dequeueBuffer(window.get(), &buffer, &fence));
    native_window_set_buffer_count(window.get(), 3);
    ASSERT_EQ(NO_ERROR, window->queueBuffer(window.get(), buffer, fence));
    native_window_set_buffer_count(window.get(), 2);
    ASSERT_EQ(NO_ERROR, window->dequeueBuffer(window.get(), &buffer, &fence));
    ASSERT_EQ(NO_ERROR, window->queueBuffer(window.get(), buffer, fence));
}

TEST_F(SurfaceTest, GetAndFlushRemovedBuffers) {
    sp<IGraphicBufferProducer> producer;
    sp<IGraphicBufferConsumer> consumer;
    BufferQueue::createBufferQueue(&producer, &consumer);

    sp<MockConsumer> mockConsumer(new MockConsumer);
    consumer->consumerConnect(mockConsumer, false);
    consumer->setConsumerName(String8("TestConsumer"));

    sp<Surface> surface = new Surface(producer);
    sp<ANativeWindow> window(surface);
    sp<StubProducerListener> listener = new StubProducerListener();
    ASSERT_EQ(OK, surface->connect(
            NATIVE_WINDOW_API_CPU,
            /*listener*/listener,
            /*reportBufferRemoval*/true));
    const int BUFFER_COUNT = 4;
    ASSERT_EQ(NO_ERROR, native_window_set_buffer_count(window.get(), BUFFER_COUNT));
    ASSERT_EQ(NO_ERROR, native_window_set_usage(window.get(), TEST_PRODUCER_USAGE_BITS));

    sp<GraphicBuffer> detachedBuffer;
    sp<Fence> outFence;
    int fences[BUFFER_COUNT];
    ANativeWindowBuffer* buffers[BUFFER_COUNT];
    // Allocate buffers because detachNextBuffer requires allocated buffers
    for (int i = 0; i < BUFFER_COUNT; i++) {
        ASSERT_EQ(NO_ERROR, window->dequeueBuffer(window.get(), &buffers[i], &fences[i]));
    }
    for (int i = 0; i < BUFFER_COUNT; i++) {
        ASSERT_EQ(NO_ERROR, window->cancelBuffer(window.get(), buffers[i], fences[i]));
    }

    // Test detached buffer is correctly reported
    ASSERT_EQ(NO_ERROR, surface->detachNextBuffer(&detachedBuffer, &outFence));
    std::vector<sp<GraphicBuffer>> removedBuffers;
    ASSERT_EQ(OK, surface->getAndFlushRemovedBuffers(&removedBuffers));
    ASSERT_EQ(1u, removedBuffers.size());
    ASSERT_EQ(detachedBuffer->handle, removedBuffers.at(0)->handle);
    // Test the list is flushed one getAndFlushRemovedBuffers returns
    ASSERT_EQ(OK, surface->getAndFlushRemovedBuffers(&removedBuffers));
    ASSERT_EQ(0u, removedBuffers.size());


    // Test removed buffer list is cleanup after next dequeueBuffer call
    ASSERT_EQ(NO_ERROR, surface->detachNextBuffer(&detachedBuffer, &outFence));
    ASSERT_EQ(NO_ERROR, window->dequeueBuffer(window.get(), &buffers[0], &fences[0]));
    ASSERT_EQ(OK, surface->getAndFlushRemovedBuffers(&removedBuffers));
    ASSERT_EQ(0u, removedBuffers.size());
    ASSERT_EQ(NO_ERROR, window->cancelBuffer(window.get(), buffers[0], fences[0]));

    // Test removed buffer list is cleanup after next detachNextBuffer call
    ASSERT_EQ(NO_ERROR, surface->detachNextBuffer(&detachedBuffer, &outFence));
    ASSERT_EQ(NO_ERROR, surface->detachNextBuffer(&detachedBuffer, &outFence));
    ASSERT_EQ(OK, surface->getAndFlushRemovedBuffers(&removedBuffers));
    ASSERT_EQ(1u, removedBuffers.size());
    ASSERT_EQ(detachedBuffer->handle, removedBuffers.at(0)->handle);

    // Re-allocate buffers since all buffers are detached up to now
    for (int i = 0; i < BUFFER_COUNT; i++) {
        ASSERT_EQ(NO_ERROR, window->dequeueBuffer(window.get(), &buffers[i], &fences[i]));
    }
    for (int i = 0; i < BUFFER_COUNT; i++) {
        ASSERT_EQ(NO_ERROR, window->cancelBuffer(window.get(), buffers[i], fences[i]));
    }

    ASSERT_EQ(NO_ERROR, surface->detachNextBuffer(&detachedBuffer, &outFence));
    ASSERT_EQ(NO_ERROR, surface->attachBuffer(detachedBuffer.get()));
    ASSERT_EQ(OK, surface->getAndFlushRemovedBuffers(&removedBuffers));
    // Depends on which slot GraphicBufferProducer impl pick, the attach call might
    // get 0 or 1 buffer removed.
    ASSERT_LE(removedBuffers.size(), 1u);
}

TEST_F(SurfaceTest, SurfaceListenerTest) {
    // Test discarding 1 free buffers with no listener
    testSurfaceListener(/*hasListener*/false, /*enableReleaseCb*/false, /*extraDiscardedBuffers*/0);
    // Test discarding 2 free buffers with no listener
    testSurfaceListener(/*hasListener*/false, /*enableReleaseCb*/false, /*extraDiscardedBuffers*/1);
    // Test discarding 1 free buffers with a listener, disabling onBufferReleased
    testSurfaceListener(/*hasListener*/true, /*enableReleasedCb*/false, /*extraDiscardedBuffers*/0);
    // Test discarding 2 free buffers with a listener, disabling onBufferReleased
    testSurfaceListener(/*hasListener*/true, /*enableReleasedCb*/false, /*extraDiscardedBuffers*/1);
    // Test discarding 1 free buffers with a listener, enabling onBufferReleased
    testSurfaceListener(/*hasListener*/true, /*enableReleasedCb*/true, /*extraDiscardedBuffers*/0);
    // Test discarding 3 free buffers with a listener, enabling onBufferReleased
    testSurfaceListener(/*hasListener*/true, /*enableReleasedCb*/true, /*extraDiscardedBuffers*/2);
}

TEST_F(SurfaceTest, TestGetLastDequeueStartTime) {
    sp<ANativeWindow> anw(mSurface);
    ASSERT_EQ(NO_ERROR, native_window_api_connect(anw.get(), NATIVE_WINDOW_API_CPU));

    ANativeWindowBuffer* buffer = nullptr;
    int32_t fenceFd = -1;

    nsecs_t before = systemTime(CLOCK_MONOTONIC);
    anw->dequeueBuffer(anw.get(), &buffer, &fenceFd);
    nsecs_t after = systemTime(CLOCK_MONOTONIC);

    nsecs_t lastDequeueTime = ANativeWindow_getLastDequeueStartTime(anw.get());
    ASSERT_LE(before, lastDequeueTime);
    ASSERT_GE(after, lastDequeueTime);
}

class FakeConsumer : public BnConsumerListener {
public:
    void onFrameAvailable(const BufferItem& /*item*/) override {}
    void onBuffersReleased() override {}
    void onSidebandStreamChanged() override {}

    void addAndGetFrameTimestamps(
            const NewFrameEventsEntry* newTimestamps,
            FrameEventHistoryDelta* outDelta) override {
        if (newTimestamps) {
            if (mGetFrameTimestampsEnabled) {
                EXPECT_GT(mNewFrameEntryOverride.frameNumber, 0u) <<
                        "Test should set mNewFrameEntryOverride before queuing "
                        "a frame.";
                EXPECT_EQ(newTimestamps->frameNumber,
                        mNewFrameEntryOverride.frameNumber) <<
                        "Test attempting to add NewFrameEntryOverride with "
                        "incorrect frame number.";
                mFrameEventHistory.addQueue(mNewFrameEntryOverride);
                mNewFrameEntryOverride.frameNumber = 0;
            }
            mAddFrameTimestampsCount++;
            mLastAddedFrameNumber = newTimestamps->frameNumber;
        }
        if (outDelta) {
            mFrameEventHistory.getAndResetDelta(outDelta);
            mGetFrameTimestampsCount++;
        }
        mAddAndGetFrameTimestampsCallCount++;
    }

    bool mGetFrameTimestampsEnabled = false;

    ConsumerFrameEventHistory mFrameEventHistory;
    int mAddAndGetFrameTimestampsCallCount = 0;
    int mAddFrameTimestampsCount = 0;
    int mGetFrameTimestampsCount = 0;
    uint64_t mLastAddedFrameNumber = NO_FRAME_INDEX;

    NewFrameEventsEntry mNewFrameEntryOverride = { 0, 0, 0, nullptr };
};

class FakeSurfaceComposer : public ISurfaceComposer {
public:
    ~FakeSurfaceComposer() override {}

    void setSupportsPresent(bool supportsPresent) {
        mSupportsPresent = supportsPresent;
    }

    status_t setTransactionState(
            const FrameTimelineInfo& /*frameTimelineInfo*/, Vector<ComposerState>& /*state*/,
<<<<<<< HEAD
            const Vector<DisplayState>& /*displays*/, uint32_t /*flags*/,
=======
            Vector<DisplayState>& /*displays*/, uint32_t /*flags*/,
>>>>>>> 9224694e
            const sp<IBinder>& /*applyToken*/, InputWindowCommands /*inputWindowCommands*/,
            int64_t /*desiredPresentTime*/, bool /*isAutoTimestamp*/,
            const std::vector<client_cache_t>& /*cachedBuffer*/, bool /*hasListenerCallbacks*/,
            const std::vector<ListenerCallbacks>& /*listenerCallbacks*/, uint64_t /*transactionId*/,
            const std::vector<uint64_t>& /*mergedTransactionIds*/) override {
        return NO_ERROR;
    }

protected:
    IBinder* onAsBinder() override { return nullptr; }

private:
    bool mSupportsPresent{true};
};

class FakeSurfaceComposerAIDL : public gui::ISurfaceComposer {
public:
    ~FakeSurfaceComposerAIDL() override {}

    void setSupportsPresent(bool supportsPresent) { mSupportsPresent = supportsPresent; }

    binder::Status bootFinished() override { return binder::Status::ok(); }

    binder::Status createDisplayEventConnection(
            VsyncSource /*vsyncSource*/, EventRegistration /*eventRegistration*/,
            const sp<IBinder>& /*layerHandle*/,
            sp<gui::IDisplayEventConnection>* outConnection) override {
        *outConnection = nullptr;
        return binder::Status::ok();
    }

    binder::Status createConnection(sp<gui::ISurfaceComposerClient>* outClient) override {
        *outClient = nullptr;
        return binder::Status::ok();
    }

    binder::Status createVirtualDisplay(const std::string& /*displayName*/, bool /*isSecure*/,
                                        const std::string& /*uniqueId*/,
                                        float /*requestedRefreshRate*/,
                                        sp<IBinder>* /*outDisplay*/) override {
        return binder::Status::ok();
    }

    binder::Status destroyVirtualDisplay(const sp<IBinder>& /*displayToken*/) override {
        return binder::Status::ok();
    }

    binder::Status getPhysicalDisplayIds(std::vector<int64_t>* /*outDisplayIds*/) override {
        return binder::Status::ok();
    }

    binder::Status getPhysicalDisplayToken(int64_t /*displayId*/,
                                           sp<IBinder>* /*outDisplay*/) override {
        return binder::Status::ok();
    }

    binder::Status setPowerMode(const sp<IBinder>& /*display*/, int /*mode*/) override {
        return binder::Status::ok();
    }

    binder::Status getSupportedFrameTimestamps(std::vector<FrameEvent>* outSupported) override {
        *outSupported = {FrameEvent::REQUESTED_PRESENT,
                         FrameEvent::ACQUIRE,
                         FrameEvent::LATCH,
                         FrameEvent::FIRST_REFRESH_START,
                         FrameEvent::LAST_REFRESH_START,
                         FrameEvent::GPU_COMPOSITION_DONE,
                         FrameEvent::DEQUEUE_READY,
                         FrameEvent::RELEASE};
        if (mSupportsPresent) {
            outSupported->push_back(FrameEvent::DISPLAY_PRESENT);
        }
        return binder::Status::ok();
    }

    binder::Status getDisplayStats(const sp<IBinder>& /*display*/,
                                   gui::DisplayStatInfo* /*outStatInfo*/) override {
        return binder::Status::ok();
    }

    binder::Status getDisplayState(const sp<IBinder>& /*display*/,
                                   gui::DisplayState* /*outState*/) override {
        return binder::Status::ok();
    }

    binder::Status getStaticDisplayInfo(int64_t /*displayId*/,
                                        gui::StaticDisplayInfo* /*outInfo*/) override {
        return binder::Status::ok();
    }

    binder::Status getDynamicDisplayInfoFromId(int64_t /*displayId*/,
                                               gui::DynamicDisplayInfo* /*outInfo*/) override {
        return binder::Status::ok();
    }

    binder::Status getDynamicDisplayInfoFromToken(const sp<IBinder>& /*display*/,
                                                  gui::DynamicDisplayInfo* /*outInfo*/) override {
        return binder::Status::ok();
    }

    binder::Status getDisplayNativePrimaries(const sp<IBinder>& /*display*/,
                                             gui::DisplayPrimaries* /*outPrimaries*/) override {
        return binder::Status::ok();
    }

    binder::Status setActiveColorMode(const sp<IBinder>& /*display*/, int /*colorMode*/) override {
        return binder::Status::ok();
    }

    binder::Status setBootDisplayMode(const sp<IBinder>& /*display*/,
                                      int /*displayModeId*/) override {
        return binder::Status::ok();
    }

    binder::Status clearBootDisplayMode(const sp<IBinder>& /*display*/) override {
        return binder::Status::ok();
    }

    binder::Status getBootDisplayModeSupport(bool* /*outMode*/) override {
        return binder::Status::ok();
    }

    binder::Status getHdrConversionCapabilities(
            std::vector<gui::HdrConversionCapability>*) override {
        return binder::Status::ok();
    }

    binder::Status setHdrConversionStrategy(
            const gui::HdrConversionStrategy& /*hdrConversionStrategy*/,
            int32_t* /*outPreferredHdrOutputType*/) override {
        return binder::Status::ok();
    }

    binder::Status getHdrOutputConversionSupport(bool* /*outSupport*/) override {
        return binder::Status::ok();
    }

    binder::Status setAutoLowLatencyMode(const sp<IBinder>& /*display*/, bool /*on*/) override {
        return binder::Status::ok();
    }

    binder::Status setGameContentType(const sp<IBinder>& /*display*/, bool /*on*/) override {
        return binder::Status::ok();
    }

    binder::Status captureDisplay(const DisplayCaptureArgs&,
                                  const sp<IScreenCaptureListener>&) override {
        return binder::Status::ok();
    }

    binder::Status captureDisplayById(int64_t, const gui::CaptureArgs&,
                                      const sp<IScreenCaptureListener>&) override {
        return binder::Status::ok();
    }

    binder::Status captureLayersSync(const LayerCaptureArgs&, ScreenCaptureResults*) override {
        return binder::Status::ok();
    }

    binder::Status captureLayers(const LayerCaptureArgs&,
                                 const sp<IScreenCaptureListener>&) override {
        return binder::Status::ok();
    }

    binder::Status clearAnimationFrameStats() override { return binder::Status::ok(); }

    binder::Status getAnimationFrameStats(gui::FrameStats* /*outStats*/) override {
        return binder::Status::ok();
    }

    binder::Status overrideHdrTypes(const sp<IBinder>& /*display*/,
                                    const std::vector<int32_t>& /*hdrTypes*/) override {
        return binder::Status::ok();
    }

    binder::Status onPullAtom(int32_t /*atomId*/, gui::PullAtomData* /*outPullData*/) override {
        return binder::Status::ok();
    }

    binder::Status getCompositionPreference(gui::CompositionPreference* /*outPref*/) override {
        return binder::Status::ok();
    }

    binder::Status getDisplayedContentSamplingAttributes(
            const sp<IBinder>& /*display*/, gui::ContentSamplingAttributes* /*outAttrs*/) override {
        return binder::Status::ok();
    }

    binder::Status setDisplayContentSamplingEnabled(const sp<IBinder>& /*display*/, bool /*enable*/,
                                                    int8_t /*componentMask*/,
                                                    int64_t /*maxFrames*/) override {
        return binder::Status::ok();
    }

    binder::Status getProtectedContentSupport(bool* /*outSupporte*/) override {
        return binder::Status::ok();
    }

    binder::Status getDisplayedContentSample(const sp<IBinder>& /*display*/, int64_t /*maxFrames*/,
                                             int64_t /*timestamp*/,
                                             gui::DisplayedFrameStats* /*outStats*/) override {
        return binder::Status::ok();
    }

    binder::Status isWideColorDisplay(const sp<IBinder>& /*token*/,
                                      bool* /*outIsWideColorDisplay*/) override {
        return binder::Status::ok();
    }

    binder::Status addRegionSamplingListener(
            const gui::ARect& /*samplingArea*/, const sp<IBinder>& /*stopLayerHandle*/,
            const sp<gui::IRegionSamplingListener>& /*listener*/) override {
        return binder::Status::ok();
    }

    binder::Status removeRegionSamplingListener(
            const sp<gui::IRegionSamplingListener>& /*listener*/) override {
        return binder::Status::ok();
    }

    binder::Status addFpsListener(int32_t /*taskId*/,
                                  const sp<gui::IFpsListener>& /*listener*/) override {
        return binder::Status::ok();
    }

    binder::Status removeFpsListener(const sp<gui::IFpsListener>& /*listener*/) override {
        return binder::Status::ok();
    }

    binder::Status addTunnelModeEnabledListener(
            const sp<gui::ITunnelModeEnabledListener>& /*listener*/) override {
        return binder::Status::ok();
    }

    binder::Status removeTunnelModeEnabledListener(
            const sp<gui::ITunnelModeEnabledListener>& /*listener*/) override {
        return binder::Status::ok();
    }

    binder::Status setDesiredDisplayModeSpecs(const sp<IBinder>& /*displayToken*/,
                                              const gui::DisplayModeSpecs&) override {
        return binder::Status::ok();
    }

    binder::Status getDesiredDisplayModeSpecs(const sp<IBinder>& /*displayToken*/,
                                              gui::DisplayModeSpecs*) override {
        return binder::Status::ok();
    }

    binder::Status getDisplayBrightnessSupport(const sp<IBinder>& /*displayToken*/,
                                               bool* /*outSupport*/) override {
        return binder::Status::ok();
    }

    binder::Status setDisplayBrightness(const sp<IBinder>& /*displayToken*/,
                                        const gui::DisplayBrightness& /*brightness*/) override {
        return binder::Status::ok();
    }

    binder::Status addHdrLayerInfoListener(
            const sp<IBinder>& /*displayToken*/,
            const sp<gui::IHdrLayerInfoListener>& /*listener*/) override {
        return binder::Status::ok();
    }

    binder::Status removeHdrLayerInfoListener(
            const sp<IBinder>& /*displayToken*/,
            const sp<gui::IHdrLayerInfoListener>& /*listener*/) override {
        return binder::Status::ok();
    }

    binder::Status notifyPowerBoost(int /*boostId*/) override { return binder::Status::ok(); }

    binder::Status setGlobalShadowSettings(const gui::Color& /*ambientColor*/,
                                           const gui::Color& /*spotColor*/, float /*lightPosY*/,
                                           float /*lightPosZ*/, float /*lightRadius*/) override {
        return binder::Status::ok();
    }

    binder::Status getDisplayDecorationSupport(
            const sp<IBinder>& /*displayToken*/,
            std::optional<gui::DisplayDecorationSupport>* /*outSupport*/) override {
        return binder::Status::ok();
    }

    binder::Status setGameModeFrameRateOverride(int32_t /*uid*/, float /*frameRate*/) override {
        return binder::Status::ok();
    }

    binder::Status setGameDefaultFrameRateOverride(int32_t /*uid*/, float /*frameRate*/) override {
        return binder::Status::ok();
    }

    binder::Status enableRefreshRateOverlay(bool /*active*/) override {
        return binder::Status::ok();
    }

    binder::Status setDebugFlash(int /*delay*/) override { return binder::Status::ok(); }

    binder::Status scheduleComposite() override { return binder::Status::ok(); }

    binder::Status scheduleCommit() override { return binder::Status::ok(); }

    binder::Status forceClientComposition(bool /*enabled*/) override {
        return binder::Status::ok();
    }

    binder::Status updateSmallAreaDetection(const std::vector<int32_t>& /*appIds*/,
                                            const std::vector<float>& /*thresholds*/) {
        return binder::Status::ok();
    }

    binder::Status setSmallAreaDetectionThreshold(int32_t /*appId*/, float /*threshold*/) {
        return binder::Status::ok();
    }

    binder::Status getGpuContextPriority(int32_t* /*outPriority*/) override {
        return binder::Status::ok();
    }

    binder::Status getMaxAcquiredBufferCount(int32_t* /*buffers*/) override {
        return binder::Status::ok();
    }

    binder::Status addWindowInfosListener(
            const sp<gui::IWindowInfosListener>& /*windowInfosListener*/,
            gui::WindowInfosListenerInfo* /*outInfo*/) override {
        return binder::Status::ok();
    }

    binder::Status removeWindowInfosListener(
            const sp<gui::IWindowInfosListener>& /*windowInfosListener*/) override {
        return binder::Status::ok();
    }

    binder::Status getOverlaySupport(gui::OverlayProperties* /*properties*/) override {
        return binder::Status::ok();
    }

    binder::Status getStalledTransactionInfo(
            int32_t /*pid*/, std::optional<gui::StalledTransactionInfo>* /*result*/) override {
        return binder::Status::ok();
    }

    binder::Status getSchedulingPolicy(gui::SchedulingPolicy*) override {
        return binder::Status::ok();
    }

    binder::Status notifyShutdown() override { return binder::Status::ok(); }

protected:
    IBinder* onAsBinder() override { return nullptr; }

private:
    bool mSupportsPresent{true};
};

class FakeProducerFrameEventHistory : public ProducerFrameEventHistory {
public:
    explicit FakeProducerFrameEventHistory(FenceToFenceTimeMap* fenceMap) : mFenceMap(fenceMap) {}

    ~FakeProducerFrameEventHistory() {}

    void updateAcquireFence(uint64_t frameNumber,
            std::shared_ptr<FenceTime>&& acquire) override {
        // Verify the acquire fence being added isn't the one from the consumer.
        EXPECT_NE(mConsumerAcquireFence, acquire);
        // Override the fence, so we can verify this was called by the
        // producer after the frame is queued.
        ProducerFrameEventHistory::updateAcquireFence(frameNumber,
                std::shared_ptr<FenceTime>(mAcquireFenceOverride));
    }

    void setAcquireFenceOverride(
            const std::shared_ptr<FenceTime>& acquireFenceOverride,
            const std::shared_ptr<FenceTime>& consumerAcquireFence) {
        mAcquireFenceOverride = acquireFenceOverride;
        mConsumerAcquireFence = consumerAcquireFence;
    }

protected:
    std::shared_ptr<FenceTime> createFenceTime(const sp<Fence>& fence)
            const override {
        return mFenceMap->createFenceTimeForTest(fence);
    }

    FenceToFenceTimeMap* mFenceMap{nullptr};

    std::shared_ptr<FenceTime> mAcquireFenceOverride{FenceTime::NO_FENCE};
    std::shared_ptr<FenceTime> mConsumerAcquireFence{FenceTime::NO_FENCE};
};


class TestSurface : public Surface {
public:
    TestSurface(const sp<IGraphicBufferProducer>& bufferProducer, FenceToFenceTimeMap* fenceMap)
          : Surface(bufferProducer),
            mFakeSurfaceComposer(new FakeSurfaceComposer),
            mFakeSurfaceComposerAIDL(new FakeSurfaceComposerAIDL) {
        mFakeFrameEventHistory = new FakeProducerFrameEventHistory(fenceMap);
        mFrameEventHistory.reset(mFakeFrameEventHistory);
    }

    ~TestSurface() override {}

    sp<ISurfaceComposer> composerService() const override {
        return mFakeSurfaceComposer;
    }

    sp<gui::ISurfaceComposer> composerServiceAIDL() const override {
        return mFakeSurfaceComposerAIDL;
    }

    nsecs_t now() const override {
        return mNow;
    }

    void setNow(nsecs_t now) {
        mNow = now;
    }

public:
    sp<FakeSurfaceComposer> mFakeSurfaceComposer;
    sp<FakeSurfaceComposerAIDL> mFakeSurfaceComposerAIDL;
    nsecs_t mNow = 0;

    // mFrameEventHistory owns the instance of FakeProducerFrameEventHistory,
    // but this raw pointer gives access to test functionality.
    FakeProducerFrameEventHistory* mFakeFrameEventHistory;
};


class GetFrameTimestampsTest : public ::testing::Test {
protected:
    struct FenceAndFenceTime {
        explicit FenceAndFenceTime(FenceToFenceTimeMap& fenceMap)
              : mFenceTime(fenceMap.createFenceTimeForTest(mFence)) {}

        sp<Fence> mFence = sp<Fence>::make();
        std::shared_ptr<FenceTime> mFenceTime;
    };

    static CompositorTiming makeCompositorTiming(nsecs_t deadline = 1'000'000'000,
                                                 nsecs_t interval = 16'666'667,
                                                 nsecs_t presentLatency = 50'000'000) {
        CompositorTiming timing;
        timing.deadline = deadline;
        timing.interval = interval;
        timing.presentLatency = presentLatency;
        return timing;
    }

    struct RefreshEvents {
        RefreshEvents(FenceToFenceTimeMap& fenceMap, nsecs_t refreshStart)
              : mFenceMap(fenceMap),
                kCompositorTiming(
                        makeCompositorTiming(refreshStart, refreshStart + 1, refreshStart + 2)),
                kStartTime(refreshStart + 3),
                kGpuCompositionDoneTime(refreshStart + 4),
                kPresentTime(refreshStart + 5) {}

        void signalPostCompositeFences() {
            mFenceMap.signalAllForTest(
                        mGpuCompositionDone.mFence, kGpuCompositionDoneTime);
            mFenceMap.signalAllForTest(mPresent.mFence, kPresentTime);
        }

        FenceToFenceTimeMap& mFenceMap;

        FenceAndFenceTime mGpuCompositionDone{mFenceMap};
        FenceAndFenceTime mPresent{mFenceMap};

        const CompositorTiming kCompositorTiming;

        const nsecs_t kStartTime;
        const nsecs_t kGpuCompositionDoneTime;
        const nsecs_t kPresentTime;
    };

    struct FrameEvents {
        FrameEvents(FenceToFenceTimeMap& fenceMap, nsecs_t frameStartTime)
            : mFenceMap(fenceMap),
              kPostedTime(frameStartTime + 100),
              kRequestedPresentTime(frameStartTime + 200),
              kProducerAcquireTime(frameStartTime + 300),
              kConsumerAcquireTime(frameStartTime + 301),
              kLatchTime(frameStartTime + 500),
              kDequeueReadyTime(frameStartTime + 600),
              kReleaseTime(frameStartTime + 700),
              mRefreshes {
                    { mFenceMap, frameStartTime + 410 },
                    { mFenceMap, frameStartTime + 420 },
                    { mFenceMap, frameStartTime + 430 } } {}

        void signalQueueFences() {
            mFenceMap.signalAllForTest(
                        mAcquireConsumer.mFence, kConsumerAcquireTime);
            mFenceMap.signalAllForTest(
                        mAcquireProducer.mFence, kProducerAcquireTime);
        }

        void signalRefreshFences() {
            for (auto& re : mRefreshes) {
                re.signalPostCompositeFences();
            }
        }

        void signalReleaseFences() {
            mFenceMap.signalAllForTest(mRelease.mFence, kReleaseTime);
        }

        FenceToFenceTimeMap& mFenceMap;

        FenceAndFenceTime mAcquireConsumer { mFenceMap };
        FenceAndFenceTime mAcquireProducer { mFenceMap };
        FenceAndFenceTime mRelease { mFenceMap };

        const nsecs_t kPostedTime;
        const nsecs_t kRequestedPresentTime;
        const nsecs_t kProducerAcquireTime;
        const nsecs_t kConsumerAcquireTime;
        const nsecs_t kLatchTime;
        const nsecs_t kDequeueReadyTime;
        const nsecs_t kReleaseTime;

        RefreshEvents mRefreshes[3];
    };

    GetFrameTimestampsTest() {}

    virtual void SetUp() {
        BufferQueue::createBufferQueue(&mProducer, &mConsumer);
        mFakeConsumer = new FakeConsumer;
        mCfeh = &mFakeConsumer->mFrameEventHistory;
        mConsumer->consumerConnect(mFakeConsumer, false);
        mConsumer->setConsumerName(String8("TestConsumer"));
        mSurface = new TestSurface(mProducer, &mFenceMap);
        mWindow = mSurface;

        ASSERT_EQ(NO_ERROR, native_window_api_connect(mWindow.get(),
                NATIVE_WINDOW_API_CPU));
        ASSERT_EQ(NO_ERROR, native_window_set_buffer_count(mWindow.get(), 4));
        ASSERT_EQ(NO_ERROR, native_window_set_usage(mWindow.get(), TEST_PRODUCER_USAGE_BITS));
    }

    void disableFrameTimestamps() {
        mFakeConsumer->mGetFrameTimestampsEnabled = false;
        native_window_enable_frame_timestamps(mWindow.get(), 0);
        mFrameTimestampsEnabled = false;
    }

    void enableFrameTimestamps() {
        mFakeConsumer->mGetFrameTimestampsEnabled = true;
        native_window_enable_frame_timestamps(mWindow.get(), 1);
        mFrameTimestampsEnabled = true;
    }

    int getAllFrameTimestamps(uint64_t frameId) {
        return native_window_get_frame_timestamps(mWindow.get(), frameId,
                &outRequestedPresentTime, &outAcquireTime, &outLatchTime,
                &outFirstRefreshStartTime, &outLastRefreshStartTime,
                &outGpuCompositionDoneTime, &outDisplayPresentTime,
                &outDequeueReadyTime, &outReleaseTime);
    }

    void resetTimestamps() {
        outRequestedPresentTime = -1;
        outAcquireTime = -1;
        outLatchTime = -1;
        outFirstRefreshStartTime = -1;
        outLastRefreshStartTime = -1;
        outGpuCompositionDoneTime = -1;
        outDisplayPresentTime = -1;
        outDequeueReadyTime = -1;
        outReleaseTime = -1;
    }

    uint64_t getNextFrameId() {
        uint64_t frameId = -1;
        int status = native_window_get_next_frame_id(mWindow.get(), &frameId);
        EXPECT_EQ(status, NO_ERROR);
        return frameId;
    }

    void dequeueAndQueue(uint64_t frameIndex) {
        int fence = -1;
        ANativeWindowBuffer* buffer = nullptr;
        ASSERT_EQ(NO_ERROR,
                mWindow->dequeueBuffer(mWindow.get(), &buffer, &fence));

        int oldAddFrameTimestampsCount =
                mFakeConsumer->mAddFrameTimestampsCount;

        FrameEvents* frame = &mFrames[frameIndex];
        uint64_t frameNumber = frameIndex + 1;

        NewFrameEventsEntry fe;
        fe.frameNumber = frameNumber;
        fe.postedTime = frame->kPostedTime;
        fe.requestedPresentTime = frame->kRequestedPresentTime;
        fe.acquireFence = frame->mAcquireConsumer.mFenceTime;
        mFakeConsumer->mNewFrameEntryOverride = fe;

        mSurface->mFakeFrameEventHistory->setAcquireFenceOverride(
                    frame->mAcquireProducer.mFenceTime,
                    frame->mAcquireConsumer.mFenceTime);

        ASSERT_EQ(NO_ERROR, mWindow->queueBuffer(mWindow.get(), buffer, fence));

        EXPECT_EQ(frameNumber, mFakeConsumer->mLastAddedFrameNumber);

        EXPECT_EQ(
                oldAddFrameTimestampsCount + (mFrameTimestampsEnabled ? 1 : 0),
                mFakeConsumer->mAddFrameTimestampsCount);
    }

    void addFrameEvents(
            bool gpuComposited, uint64_t iOldFrame, int64_t iNewFrame) {
        FrameEvents* oldFrame =
                (iOldFrame == NO_FRAME_INDEX) ? nullptr : &mFrames[iOldFrame];
        FrameEvents* newFrame = &mFrames[iNewFrame];

        uint64_t nOldFrame = (iOldFrame == NO_FRAME_INDEX) ? 0 : iOldFrame + 1;
        uint64_t nNewFrame = iNewFrame + 1;

        // Latch, Composite, and Release the frames in a plausible order.
        // Note: The timestamps won't necessarily match the order, but
        // that's okay for the purposes of this test.
        std::shared_ptr<FenceTime> gpuDoneFenceTime = FenceTime::NO_FENCE;

        // Composite the previous frame one more time, which helps verify
        // LastRefresh is updated properly.
        if (oldFrame != nullptr) {
            mCfeh->addPreComposition(nOldFrame,
                                     oldFrame->mRefreshes[2].kStartTime);
            gpuDoneFenceTime = gpuComposited ?
                    oldFrame->mRefreshes[2].mGpuCompositionDone.mFenceTime :
                    FenceTime::NO_FENCE;
            mCfeh->addPostComposition(nOldFrame, gpuDoneFenceTime,
                    oldFrame->mRefreshes[2].mPresent.mFenceTime,
                    oldFrame->mRefreshes[2].kCompositorTiming);
        }

        // Latch the new frame.
        mCfeh->addLatch(nNewFrame, newFrame->kLatchTime);

        mCfeh->addPreComposition(nNewFrame, newFrame->mRefreshes[0].kStartTime);
        gpuDoneFenceTime = gpuComposited ?
                newFrame->mRefreshes[0].mGpuCompositionDone.mFenceTime :
                FenceTime::NO_FENCE;
        // HWC2 releases the previous buffer after a new latch just before
        // calling onCompositionPresented.
        if (oldFrame != nullptr) {
            mCfeh->addRelease(nOldFrame, oldFrame->kDequeueReadyTime,
                    std::shared_ptr<FenceTime>(oldFrame->mRelease.mFenceTime));
        }
        mCfeh->addPostComposition(nNewFrame, gpuDoneFenceTime,
                newFrame->mRefreshes[0].mPresent.mFenceTime,
                newFrame->mRefreshes[0].kCompositorTiming);

        mCfeh->addPreComposition(nNewFrame, newFrame->mRefreshes[1].kStartTime);
        gpuDoneFenceTime = gpuComposited ?
                newFrame->mRefreshes[1].mGpuCompositionDone.mFenceTime :
                FenceTime::NO_FENCE;
        mCfeh->addPostComposition(nNewFrame, gpuDoneFenceTime,
                newFrame->mRefreshes[1].mPresent.mFenceTime,
                newFrame->mRefreshes[1].kCompositorTiming);
    }

    sp<IGraphicBufferProducer> mProducer;
    sp<IGraphicBufferConsumer> mConsumer;
    sp<FakeConsumer> mFakeConsumer;
    ConsumerFrameEventHistory* mCfeh;
    sp<TestSurface> mSurface;
    sp<ANativeWindow> mWindow;

    FenceToFenceTimeMap mFenceMap;

    bool mFrameTimestampsEnabled = false;

    int64_t outRequestedPresentTime = -1;
    int64_t outAcquireTime = -1;
    int64_t outLatchTime = -1;
    int64_t outFirstRefreshStartTime = -1;
    int64_t outLastRefreshStartTime = -1;
    int64_t outGpuCompositionDoneTime = -1;
    int64_t outDisplayPresentTime = -1;
    int64_t outDequeueReadyTime = -1;
    int64_t outReleaseTime = -1;

    FrameEvents mFrames[3] {
        { mFenceMap, 1000 }, { mFenceMap, 2000 }, { mFenceMap, 3000 } };
};


// This test verifies that the frame timestamps are not retrieved when not
// explicitly enabled via native_window_enable_frame_timestamps.
// We want to check this to make sure there's no overhead for users
// that don't need the timestamp information.
TEST_F(GetFrameTimestampsTest, DefaultDisabled) {
    int fence;
    ANativeWindowBuffer* buffer;

    EXPECT_EQ(0, mFakeConsumer->mAddFrameTimestampsCount);
    EXPECT_EQ(0, mFakeConsumer->mGetFrameTimestampsCount);

    const uint64_t fId = getNextFrameId();

    // Verify the producer doesn't get frame timestamps piggybacked on dequeue.
    ASSERT_EQ(NO_ERROR, mWindow->dequeueBuffer(mWindow.get(), &buffer, &fence));
    EXPECT_EQ(0, mFakeConsumer->mAddFrameTimestampsCount);
    EXPECT_EQ(0, mFakeConsumer->mGetFrameTimestampsCount);

    // Verify the producer doesn't get frame timestamps piggybacked on queue.
    // It is okay that frame timestamps are added in the consumer since it is
    // still needed for SurfaceFlinger dumps.
    ASSERT_EQ(NO_ERROR, mWindow->queueBuffer(mWindow.get(), buffer, fence));
    EXPECT_EQ(1, mFakeConsumer->mAddFrameTimestampsCount);
    EXPECT_EQ(0, mFakeConsumer->mGetFrameTimestampsCount);

    // Verify attempts to get frame timestamps fail.
    int result = getAllFrameTimestamps(fId);
    EXPECT_EQ(INVALID_OPERATION, result);
    EXPECT_EQ(0, mFakeConsumer->mGetFrameTimestampsCount);

    // Verify compositor timing query fails.
    nsecs_t compositeDeadline = 0;
    nsecs_t compositeInterval = 0;
    nsecs_t compositeToPresentLatency = 0;
    result = native_window_get_compositor_timing(mWindow.get(),
        &compositeDeadline, &compositeInterval, &compositeToPresentLatency);
    EXPECT_EQ(INVALID_OPERATION, result);
}

// This test verifies that the frame timestamps are retrieved if explicitly
// enabled via native_window_enable_frame_timestamps.
TEST_F(GetFrameTimestampsTest, EnabledSimple) {
    const CompositorTiming initialCompositorTiming = makeCompositorTiming();
    mCfeh->initializeCompositorTiming(initialCompositorTiming);

    enableFrameTimestamps();

    // Verify the compositor timing query gets the initial compositor values
    // after timststamps are enabled; even before the first frame is queued
    // or dequeued.
    nsecs_t compositeDeadline = 0;
    nsecs_t compositeInterval = 0;
    nsecs_t compositeToPresentLatency = 0;
    mSurface->setNow(initialCompositorTiming.deadline - 1);
    int result = native_window_get_compositor_timing(mWindow.get(),
        &compositeDeadline, &compositeInterval, &compositeToPresentLatency);
    EXPECT_EQ(NO_ERROR, result);
    EXPECT_EQ(initialCompositorTiming.deadline, compositeDeadline);
    EXPECT_EQ(initialCompositorTiming.interval, compositeInterval);
    EXPECT_EQ(initialCompositorTiming.presentLatency,
              compositeToPresentLatency);

    int fence;
    ANativeWindowBuffer* buffer;

    EXPECT_EQ(0, mFakeConsumer->mAddFrameTimestampsCount);
    EXPECT_EQ(1, mFakeConsumer->mGetFrameTimestampsCount);

    const uint64_t fId1 = getNextFrameId();

    // Verify getFrameTimestamps is piggybacked on dequeue.
    ASSERT_EQ(NO_ERROR, mWindow->dequeueBuffer(mWindow.get(), &buffer, &fence));
    EXPECT_EQ(0, mFakeConsumer->mAddFrameTimestampsCount);
    EXPECT_EQ(2, mFakeConsumer->mGetFrameTimestampsCount);

    NewFrameEventsEntry f1;
    f1.frameNumber = 1;
    f1.postedTime = mFrames[0].kPostedTime;
    f1.requestedPresentTime = mFrames[0].kRequestedPresentTime;
    f1.acquireFence = mFrames[0].mAcquireConsumer.mFenceTime;
    mSurface->mFakeFrameEventHistory->setAcquireFenceOverride(
            mFrames[0].mAcquireProducer.mFenceTime,
            mFrames[0].mAcquireConsumer.mFenceTime);
    mFakeConsumer->mNewFrameEntryOverride = f1;
    mFrames[0].signalQueueFences();

    // Verify getFrameTimestamps is piggybacked on queue.
    ASSERT_EQ(NO_ERROR, mWindow->queueBuffer(mWindow.get(), buffer, fence));
    EXPECT_EQ(1, mFakeConsumer->mAddFrameTimestampsCount);
    EXPECT_EQ(1u, mFakeConsumer->mLastAddedFrameNumber);
    EXPECT_EQ(3, mFakeConsumer->mGetFrameTimestampsCount);

    // Verify queries for timestamps that the producer doesn't know about
    // triggers a call to see if the consumer has any new timestamps.
    result = getAllFrameTimestamps(fId1);
    EXPECT_EQ(NO_ERROR, result);
    EXPECT_EQ(4, mFakeConsumer->mGetFrameTimestampsCount);
}

TEST_F(GetFrameTimestampsTest, QueryPresentSupported) {
    bool displayPresentSupported = true;
    mSurface->mFakeSurfaceComposer->setSupportsPresent(displayPresentSupported);
    mSurface->mFakeSurfaceComposerAIDL->setSupportsPresent(displayPresentSupported);

    // Verify supported bits are forwarded.
    int supportsPresent = -1;
    mWindow.get()->query(mWindow.get(),
            NATIVE_WINDOW_FRAME_TIMESTAMPS_SUPPORTS_PRESENT, &supportsPresent);
    EXPECT_EQ(displayPresentSupported, supportsPresent);
}

TEST_F(GetFrameTimestampsTest, QueryPresentNotSupported) {
    bool displayPresentSupported = false;
    mSurface->mFakeSurfaceComposer->setSupportsPresent(displayPresentSupported);
    mSurface->mFakeSurfaceComposerAIDL->setSupportsPresent(displayPresentSupported);

    // Verify supported bits are forwarded.
    int supportsPresent = -1;
    mWindow.get()->query(mWindow.get(),
            NATIVE_WINDOW_FRAME_TIMESTAMPS_SUPPORTS_PRESENT, &supportsPresent);
    EXPECT_EQ(displayPresentSupported, supportsPresent);
}

TEST_F(GetFrameTimestampsTest, SnapToNextTickBasic) {
    nsecs_t phase = 4000;
    nsecs_t interval = 1000;

    // Timestamp in previous interval.
    nsecs_t timestamp = 3500;
    EXPECT_EQ(4000, ProducerFrameEventHistory::snapToNextTick(
            timestamp, phase, interval));

    // Timestamp in next interval.
    timestamp = 4500;
    EXPECT_EQ(5000, ProducerFrameEventHistory::snapToNextTick(
            timestamp, phase, interval));

    // Timestamp multiple intervals before.
    timestamp = 2500;
    EXPECT_EQ(3000, ProducerFrameEventHistory::snapToNextTick(
            timestamp, phase, interval));

    // Timestamp multiple intervals after.
    timestamp = 6500;
    EXPECT_EQ(7000, ProducerFrameEventHistory::snapToNextTick(
            timestamp, phase, interval));

    // Timestamp on previous interval.
    timestamp = 3000;
    EXPECT_EQ(3000, ProducerFrameEventHistory::snapToNextTick(
            timestamp, phase, interval));

    // Timestamp on next interval.
    timestamp = 5000;
    EXPECT_EQ(5000, ProducerFrameEventHistory::snapToNextTick(
            timestamp, phase, interval));

    // Timestamp equal to phase.
    timestamp = 4000;
    EXPECT_EQ(4000, ProducerFrameEventHistory::snapToNextTick(
            timestamp, phase, interval));
}

// int(big_timestamp / interval) < 0, which can cause a crash or invalid result
// if the number of intervals elapsed is internally stored in an int.
TEST_F(GetFrameTimestampsTest, SnapToNextTickOverflow) {
      nsecs_t phase = 0;
      nsecs_t interval = 4000;
      nsecs_t big_timestamp = 8635916564000;
      int32_t intervals = big_timestamp / interval;

      EXPECT_LT(intervals, 0);
      EXPECT_EQ(8635916564000, ProducerFrameEventHistory::snapToNextTick(
            big_timestamp, phase, interval));
      EXPECT_EQ(8635916564000, ProducerFrameEventHistory::snapToNextTick(
            big_timestamp, big_timestamp, interval));
}

// This verifies the compositor timing is updated by refresh events
// and piggy backed on a queue, dequeue, and enabling of timestamps..
TEST_F(GetFrameTimestampsTest, CompositorTimingUpdatesBasic) {
    const CompositorTiming initialCompositorTiming = makeCompositorTiming();
    mCfeh->initializeCompositorTiming(initialCompositorTiming);

    enableFrameTimestamps();

    // We get the initial values before any frames are submitted.
    nsecs_t compositeDeadline = 0;
    nsecs_t compositeInterval = 0;
    nsecs_t compositeToPresentLatency = 0;
    mSurface->setNow(initialCompositorTiming.deadline - 1);
    int result = native_window_get_compositor_timing(mWindow.get(),
        &compositeDeadline, &compositeInterval, &compositeToPresentLatency);
    EXPECT_EQ(NO_ERROR, result);
    EXPECT_EQ(initialCompositorTiming.deadline, compositeDeadline);
    EXPECT_EQ(initialCompositorTiming.interval, compositeInterval);
    EXPECT_EQ(initialCompositorTiming.presentLatency,
              compositeToPresentLatency);

    dequeueAndQueue(0);
    addFrameEvents(true, NO_FRAME_INDEX, 0);

    // Still get the initial values because the frame events for frame 0
    // didn't get a chance to piggyback on a queue or dequeue yet.
    result = native_window_get_compositor_timing(mWindow.get(),
        &compositeDeadline, &compositeInterval, &compositeToPresentLatency);
    EXPECT_EQ(NO_ERROR, result);
    EXPECT_EQ(initialCompositorTiming.deadline, compositeDeadline);
    EXPECT_EQ(initialCompositorTiming.interval, compositeInterval);
    EXPECT_EQ(initialCompositorTiming.presentLatency,
              compositeToPresentLatency);

    dequeueAndQueue(1);
    addFrameEvents(true, 0, 1);

    // Now expect the composite values associated with frame 1.
    mSurface->setNow(mFrames[0].mRefreshes[1].kCompositorTiming.deadline);
    result = native_window_get_compositor_timing(mWindow.get(),
        &compositeDeadline, &compositeInterval, &compositeToPresentLatency);
    EXPECT_EQ(NO_ERROR, result);
    EXPECT_EQ(mFrames[0].mRefreshes[1].kCompositorTiming.deadline,
            compositeDeadline);
    EXPECT_EQ(mFrames[0].mRefreshes[1].kCompositorTiming.interval,
            compositeInterval);
    EXPECT_EQ(mFrames[0].mRefreshes[1].kCompositorTiming.presentLatency,
            compositeToPresentLatency);

    dequeueAndQueue(2);
    addFrameEvents(true, 1, 2);

    // Now expect the composite values associated with frame 2.
    mSurface->setNow(mFrames[1].mRefreshes[1].kCompositorTiming.deadline);
    result = native_window_get_compositor_timing(mWindow.get(),
        &compositeDeadline, &compositeInterval, &compositeToPresentLatency);
    EXPECT_EQ(NO_ERROR, result);
    EXPECT_EQ(mFrames[1].mRefreshes[1].kCompositorTiming.deadline,
            compositeDeadline);
    EXPECT_EQ(mFrames[1].mRefreshes[1].kCompositorTiming.interval,
            compositeInterval);
    EXPECT_EQ(mFrames[1].mRefreshes[1].kCompositorTiming.presentLatency,
            compositeToPresentLatency);

    // Re-enabling frame timestamps should get the latest values.
    disableFrameTimestamps();
    enableFrameTimestamps();

    // Now expect the composite values associated with frame 3.
    mSurface->setNow(mFrames[2].mRefreshes[1].kCompositorTiming.deadline);
    result = native_window_get_compositor_timing(mWindow.get(),
        &compositeDeadline, &compositeInterval, &compositeToPresentLatency);
    EXPECT_EQ(NO_ERROR, result);
    EXPECT_EQ(mFrames[2].mRefreshes[1].kCompositorTiming.deadline,
            compositeDeadline);
    EXPECT_EQ(mFrames[2].mRefreshes[1].kCompositorTiming.interval,
            compositeInterval);
    EXPECT_EQ(mFrames[2].mRefreshes[1].kCompositorTiming.presentLatency,
            compositeToPresentLatency);
}

// This verifies the compositor deadline properly snaps to the the next
// deadline based on the current time.
TEST_F(GetFrameTimestampsTest, CompositorTimingDeadlineSnaps) {
    const CompositorTiming initialCompositorTiming = makeCompositorTiming();
    mCfeh->initializeCompositorTiming(initialCompositorTiming);

    enableFrameTimestamps();

    nsecs_t compositeDeadline = 0;
    nsecs_t compositeInterval = 0;
    nsecs_t compositeToPresentLatency = 0;

    // A "now" just before the deadline snaps to the deadline.
    mSurface->setNow(initialCompositorTiming.deadline - 1);
    int result = native_window_get_compositor_timing(mWindow.get(),
        &compositeDeadline, &compositeInterval, &compositeToPresentLatency);
    EXPECT_EQ(NO_ERROR, result);
    EXPECT_EQ(initialCompositorTiming.deadline, compositeDeadline);
    nsecs_t expectedDeadline = initialCompositorTiming.deadline;
    EXPECT_EQ(expectedDeadline, compositeDeadline);

    dequeueAndQueue(0);
    addFrameEvents(true, NO_FRAME_INDEX, 0);

    // A "now" just after the deadline snaps properly.
    mSurface->setNow(initialCompositorTiming.deadline + 1);
    result = native_window_get_compositor_timing(mWindow.get(),
        &compositeDeadline, &compositeInterval, &compositeToPresentLatency);
    EXPECT_EQ(NO_ERROR, result);
    expectedDeadline =
            initialCompositorTiming.deadline +initialCompositorTiming.interval;
    EXPECT_EQ(expectedDeadline, compositeDeadline);

    dequeueAndQueue(1);
    addFrameEvents(true, 0, 1);

    // A "now" just after the next interval snaps properly.
    mSurface->setNow(
            mFrames[0].mRefreshes[1].kCompositorTiming.deadline +
            mFrames[0].mRefreshes[1].kCompositorTiming.interval + 1);
    result = native_window_get_compositor_timing(mWindow.get(),
        &compositeDeadline, &compositeInterval, &compositeToPresentLatency);
    EXPECT_EQ(NO_ERROR, result);
    expectedDeadline =
            mFrames[0].mRefreshes[1].kCompositorTiming.deadline +
            mFrames[0].mRefreshes[1].kCompositorTiming.interval * 2;
    EXPECT_EQ(expectedDeadline, compositeDeadline);

    dequeueAndQueue(2);
    addFrameEvents(true, 1, 2);

    // A "now" over 1 interval before the deadline snaps properly.
    mSurface->setNow(
            mFrames[1].mRefreshes[1].kCompositorTiming.deadline -
            mFrames[1].mRefreshes[1].kCompositorTiming.interval - 1);
    result = native_window_get_compositor_timing(mWindow.get(),
        &compositeDeadline, &compositeInterval, &compositeToPresentLatency);
    EXPECT_EQ(NO_ERROR, result);
    expectedDeadline =
            mFrames[1].mRefreshes[1].kCompositorTiming.deadline -
            mFrames[1].mRefreshes[1].kCompositorTiming.interval;
    EXPECT_EQ(expectedDeadline, compositeDeadline);

    // Re-enabling frame timestamps should get the latest values.
    disableFrameTimestamps();
    enableFrameTimestamps();

    // A "now" over 2 intervals before the deadline snaps properly.
    mSurface->setNow(
            mFrames[2].mRefreshes[1].kCompositorTiming.deadline -
            mFrames[2].mRefreshes[1].kCompositorTiming.interval * 2 - 1);
    result = native_window_get_compositor_timing(mWindow.get(),
        &compositeDeadline, &compositeInterval, &compositeToPresentLatency);
    EXPECT_EQ(NO_ERROR, result);
    expectedDeadline =
            mFrames[2].mRefreshes[1].kCompositorTiming.deadline -
            mFrames[2].mRefreshes[1].kCompositorTiming.interval * 2;
    EXPECT_EQ(expectedDeadline, compositeDeadline);
}

// This verifies the timestamps recorded in the consumer's
// FrameTimestampsHistory are properly retrieved by the producer for the
// correct frames.
TEST_F(GetFrameTimestampsTest, TimestampsAssociatedWithCorrectFrame) {
    enableFrameTimestamps();

    const uint64_t fId1 = getNextFrameId();
    dequeueAndQueue(0);
    mFrames[0].signalQueueFences();

    const uint64_t fId2 = getNextFrameId();
    dequeueAndQueue(1);
    mFrames[1].signalQueueFences();

    addFrameEvents(true, NO_FRAME_INDEX, 0);
    mFrames[0].signalRefreshFences();
    addFrameEvents(true, 0, 1);
    mFrames[0].signalReleaseFences();
    mFrames[1].signalRefreshFences();

    // Verify timestamps are correct for frame 1.
    resetTimestamps();
    int result = getAllFrameTimestamps(fId1);
    EXPECT_EQ(NO_ERROR, result);
    EXPECT_EQ(mFrames[0].kRequestedPresentTime, outRequestedPresentTime);
    EXPECT_EQ(mFrames[0].kProducerAcquireTime, outAcquireTime);
    EXPECT_EQ(mFrames[0].kLatchTime, outLatchTime);
    EXPECT_EQ(mFrames[0].mRefreshes[0].kStartTime, outFirstRefreshStartTime);
    EXPECT_EQ(mFrames[0].mRefreshes[2].kStartTime, outLastRefreshStartTime);
    EXPECT_EQ(mFrames[0].mRefreshes[0].kGpuCompositionDoneTime,
            outGpuCompositionDoneTime);
    EXPECT_EQ(mFrames[0].mRefreshes[0].kPresentTime, outDisplayPresentTime);
    EXPECT_EQ(mFrames[0].kDequeueReadyTime, outDequeueReadyTime);
    EXPECT_EQ(mFrames[0].kReleaseTime, outReleaseTime);

    // Verify timestamps are correct for frame 2.
    resetTimestamps();
    result = getAllFrameTimestamps(fId2);
    EXPECT_EQ(NO_ERROR, result);
    EXPECT_EQ(mFrames[1].kRequestedPresentTime, outRequestedPresentTime);
    EXPECT_EQ(mFrames[1].kProducerAcquireTime, outAcquireTime);
    EXPECT_EQ(mFrames[1].kLatchTime, outLatchTime);
    EXPECT_EQ(mFrames[1].mRefreshes[0].kStartTime, outFirstRefreshStartTime);
    EXPECT_EQ(mFrames[1].mRefreshes[1].kStartTime, outLastRefreshStartTime);
    EXPECT_EQ(mFrames[1].mRefreshes[0].kGpuCompositionDoneTime,
            outGpuCompositionDoneTime);
    EXPECT_EQ(mFrames[1].mRefreshes[0].kPresentTime, outDisplayPresentTime);
    EXPECT_EQ(NATIVE_WINDOW_TIMESTAMP_PENDING, outDequeueReadyTime);
    EXPECT_EQ(NATIVE_WINDOW_TIMESTAMP_PENDING, outReleaseTime);
}

// This test verifies the acquire fence recorded by the consumer is not sent
// back to the producer and the producer saves its own fence.
TEST_F(GetFrameTimestampsTest, QueueTimestampsNoSync) {
    enableFrameTimestamps();

    // Dequeue and queue frame 1.
    const uint64_t fId1 = getNextFrameId();
    dequeueAndQueue(0);

    // Verify queue-related timestamps for f1 are available immediately in the
    // producer without asking the consumer again, even before signaling the
    // acquire fence.
    resetTimestamps();
    int oldCount = mFakeConsumer->mGetFrameTimestampsCount;
    int result = native_window_get_frame_timestamps(mWindow.get(), fId1,
            &outRequestedPresentTime, &outAcquireTime, nullptr, nullptr,
            nullptr, nullptr, nullptr, nullptr, nullptr);
    EXPECT_EQ(oldCount, mFakeConsumer->mGetFrameTimestampsCount);
    EXPECT_EQ(NO_ERROR, result);
    EXPECT_EQ(mFrames[0].kRequestedPresentTime, outRequestedPresentTime);
    EXPECT_EQ(NATIVE_WINDOW_TIMESTAMP_PENDING, outAcquireTime);

    // Signal acquire fences. Verify a sync call still isn't necessary.
    mFrames[0].signalQueueFences();

    oldCount = mFakeConsumer->mGetFrameTimestampsCount;
    result = native_window_get_frame_timestamps(mWindow.get(), fId1,
            &outRequestedPresentTime, &outAcquireTime, nullptr, nullptr,
            nullptr, nullptr, nullptr, nullptr, nullptr);
    EXPECT_EQ(oldCount, mFakeConsumer->mGetFrameTimestampsCount);
    EXPECT_EQ(NO_ERROR, result);
    EXPECT_EQ(mFrames[0].kRequestedPresentTime, outRequestedPresentTime);
    EXPECT_EQ(mFrames[0].kProducerAcquireTime, outAcquireTime);

    // Dequeue and queue frame 2.
    const uint64_t fId2 = getNextFrameId();
    dequeueAndQueue(1);

    // Verify queue-related timestamps for f2 are available immediately in the
    // producer without asking the consumer again, even before signaling the
    // acquire fence.
    resetTimestamps();
    oldCount = mFakeConsumer->mGetFrameTimestampsCount;
    result = native_window_get_frame_timestamps(mWindow.get(), fId2,
            &outRequestedPresentTime, &outAcquireTime, nullptr, nullptr,
            nullptr, nullptr, nullptr, nullptr, nullptr);
    EXPECT_EQ(oldCount, mFakeConsumer->mGetFrameTimestampsCount);
    EXPECT_EQ(NO_ERROR, result);
    EXPECT_EQ(mFrames[1].kRequestedPresentTime, outRequestedPresentTime);
    EXPECT_EQ(NATIVE_WINDOW_TIMESTAMP_PENDING, outAcquireTime);

    // Signal acquire fences. Verify a sync call still isn't necessary.
    mFrames[1].signalQueueFences();

    oldCount = mFakeConsumer->mGetFrameTimestampsCount;
    result = native_window_get_frame_timestamps(mWindow.get(), fId2,
            &outRequestedPresentTime, &outAcquireTime, nullptr, nullptr,
            nullptr, nullptr, nullptr, nullptr, nullptr);
    EXPECT_EQ(oldCount, mFakeConsumer->mGetFrameTimestampsCount);
    EXPECT_EQ(NO_ERROR, result);
    EXPECT_EQ(mFrames[1].kRequestedPresentTime, outRequestedPresentTime);
    EXPECT_EQ(mFrames[1].kProducerAcquireTime, outAcquireTime);
}

TEST_F(GetFrameTimestampsTest, ZeroRequestedTimestampsNoSync) {
    enableFrameTimestamps();

    // Dequeue and queue frame 1.
    dequeueAndQueue(0);
    mFrames[0].signalQueueFences();

    // Dequeue and queue frame 2.
    const uint64_t fId2 = getNextFrameId();
    dequeueAndQueue(1);
    mFrames[1].signalQueueFences();

    addFrameEvents(true, NO_FRAME_INDEX, 0);
    mFrames[0].signalRefreshFences();
    addFrameEvents(true, 0, 1);
    mFrames[0].signalReleaseFences();
    mFrames[1].signalRefreshFences();

    // Verify a request for no timestamps doesn't result in a sync call.
    int oldCount = mFakeConsumer->mGetFrameTimestampsCount;
    int result = native_window_get_frame_timestamps(mWindow.get(), fId2,
            nullptr, nullptr, nullptr, nullptr, nullptr, nullptr, nullptr,
            nullptr, nullptr);
    EXPECT_EQ(NO_ERROR, result);
    EXPECT_EQ(oldCount, mFakeConsumer->mGetFrameTimestampsCount);
}

// This test verifies that fences can signal and update timestamps producer
// side without an additional sync call to the consumer.
TEST_F(GetFrameTimestampsTest, FencesInProducerNoSync) {
    enableFrameTimestamps();

    // Dequeue and queue frame 1.
    const uint64_t fId1 = getNextFrameId();
    dequeueAndQueue(0);
    mFrames[0].signalQueueFences();

    // Dequeue and queue frame 2.
    dequeueAndQueue(1);
    mFrames[1].signalQueueFences();

    addFrameEvents(true, NO_FRAME_INDEX, 0);
    addFrameEvents(true, 0, 1);

    // Verify available timestamps are correct for frame 1, before any
    // fence has been signaled.
    // Note: A sync call is necessary here since the events triggered by
    // addFrameEvents didn't get to piggyback on the earlier queues/dequeues.
    resetTimestamps();
    int oldCount = mFakeConsumer->mGetFrameTimestampsCount;
    int result = getAllFrameTimestamps(fId1);
    EXPECT_EQ(oldCount + 1, mFakeConsumer->mGetFrameTimestampsCount);
    EXPECT_EQ(NO_ERROR, result);
    EXPECT_EQ(mFrames[0].kRequestedPresentTime, outRequestedPresentTime);
    EXPECT_EQ(mFrames[0].kProducerAcquireTime, outAcquireTime);
    EXPECT_EQ(mFrames[0].kLatchTime, outLatchTime);
    EXPECT_EQ(mFrames[0].mRefreshes[0].kStartTime, outFirstRefreshStartTime);
    EXPECT_EQ(mFrames[0].mRefreshes[2].kStartTime, outLastRefreshStartTime);
    EXPECT_EQ(NATIVE_WINDOW_TIMESTAMP_PENDING, outGpuCompositionDoneTime);
    EXPECT_EQ(NATIVE_WINDOW_TIMESTAMP_PENDING, outDisplayPresentTime);
    EXPECT_EQ(mFrames[0].kDequeueReadyTime, outDequeueReadyTime);
    EXPECT_EQ(NATIVE_WINDOW_TIMESTAMP_PENDING, outReleaseTime);

    // Verify available timestamps are correct for frame 1 again, before any
    // fence has been signaled.
    // This time a sync call should not be necessary.
    resetTimestamps();
    oldCount = mFakeConsumer->mGetFrameTimestampsCount;
    result = getAllFrameTimestamps(fId1);
    EXPECT_EQ(oldCount, mFakeConsumer->mGetFrameTimestampsCount);
    EXPECT_EQ(NO_ERROR, result);
    EXPECT_EQ(mFrames[0].kRequestedPresentTime, outRequestedPresentTime);
    EXPECT_EQ(mFrames[0].kProducerAcquireTime, outAcquireTime);
    EXPECT_EQ(mFrames[0].kLatchTime, outLatchTime);
    EXPECT_EQ(mFrames[0].mRefreshes[0].kStartTime, outFirstRefreshStartTime);
    EXPECT_EQ(mFrames[0].mRefreshes[2].kStartTime, outLastRefreshStartTime);
    EXPECT_EQ(NATIVE_WINDOW_TIMESTAMP_PENDING, outGpuCompositionDoneTime);
    EXPECT_EQ(NATIVE_WINDOW_TIMESTAMP_PENDING, outDisplayPresentTime);
    EXPECT_EQ(mFrames[0].kDequeueReadyTime, outDequeueReadyTime);
    EXPECT_EQ(NATIVE_WINDOW_TIMESTAMP_PENDING, outReleaseTime);

    // Signal the fences for frame 1.
    mFrames[0].signalRefreshFences();
    mFrames[0].signalReleaseFences();

    // Verify all timestamps are available without a sync call.
    resetTimestamps();
    oldCount = mFakeConsumer->mGetFrameTimestampsCount;
    result = getAllFrameTimestamps(fId1);
    EXPECT_EQ(oldCount, mFakeConsumer->mGetFrameTimestampsCount);
    EXPECT_EQ(NO_ERROR, result);
    EXPECT_EQ(mFrames[0].kRequestedPresentTime, outRequestedPresentTime);
    EXPECT_EQ(mFrames[0].kProducerAcquireTime, outAcquireTime);
    EXPECT_EQ(mFrames[0].kLatchTime, outLatchTime);
    EXPECT_EQ(mFrames[0].mRefreshes[0].kStartTime, outFirstRefreshStartTime);
    EXPECT_EQ(mFrames[0].mRefreshes[2].kStartTime, outLastRefreshStartTime);
    EXPECT_EQ(mFrames[0].mRefreshes[0].kGpuCompositionDoneTime,
            outGpuCompositionDoneTime);
    EXPECT_EQ(mFrames[0].mRefreshes[0].kPresentTime, outDisplayPresentTime);
    EXPECT_EQ(mFrames[0].kDequeueReadyTime, outDequeueReadyTime);
    EXPECT_EQ(mFrames[0].kReleaseTime, outReleaseTime);
}

// This test verifies that if the frame wasn't GPU composited but has a refresh
// event a sync call isn't made to get the GPU composite done time since it will
// never exist.
TEST_F(GetFrameTimestampsTest, NoGpuNoSync) {
    enableFrameTimestamps();

    // Dequeue and queue frame 1.
    const uint64_t fId1 = getNextFrameId();
    dequeueAndQueue(0);
    mFrames[0].signalQueueFences();

    // Dequeue and queue frame 2.
    dequeueAndQueue(1);
    mFrames[1].signalQueueFences();

    addFrameEvents(false, NO_FRAME_INDEX, 0);
    addFrameEvents(false, 0, 1);

    // Verify available timestamps are correct for frame 1, before any
    // fence has been signaled.
    // Note: A sync call is necessary here since the events triggered by
    // addFrameEvents didn't get to piggyback on the earlier queues/dequeues.
    resetTimestamps();
    int oldCount = mFakeConsumer->mGetFrameTimestampsCount;
    int result = getAllFrameTimestamps(fId1);
    EXPECT_EQ(oldCount + 1, mFakeConsumer->mGetFrameTimestampsCount);
    EXPECT_EQ(NO_ERROR, result);
    EXPECT_EQ(mFrames[0].kRequestedPresentTime, outRequestedPresentTime);
    EXPECT_EQ(mFrames[0].kProducerAcquireTime, outAcquireTime);
    EXPECT_EQ(mFrames[0].kLatchTime, outLatchTime);
    EXPECT_EQ(mFrames[0].mRefreshes[0].kStartTime, outFirstRefreshStartTime);
    EXPECT_EQ(mFrames[0].mRefreshes[2].kStartTime, outLastRefreshStartTime);
    EXPECT_EQ(NATIVE_WINDOW_TIMESTAMP_INVALID, outGpuCompositionDoneTime);
    EXPECT_EQ(NATIVE_WINDOW_TIMESTAMP_PENDING, outDisplayPresentTime);
    EXPECT_EQ(mFrames[0].kDequeueReadyTime, outDequeueReadyTime);
    EXPECT_EQ(NATIVE_WINDOW_TIMESTAMP_PENDING, outReleaseTime);

    // Signal the fences for frame 1.
    mFrames[0].signalRefreshFences();
    mFrames[0].signalReleaseFences();

    // Verify all timestamps, except GPU composition, are available without a
    // sync call.
    resetTimestamps();
    oldCount = mFakeConsumer->mGetFrameTimestampsCount;
    result = getAllFrameTimestamps(fId1);
    EXPECT_EQ(oldCount, mFakeConsumer->mGetFrameTimestampsCount);
    EXPECT_EQ(NO_ERROR, result);
    EXPECT_EQ(mFrames[0].kRequestedPresentTime, outRequestedPresentTime);
    EXPECT_EQ(mFrames[0].kProducerAcquireTime, outAcquireTime);
    EXPECT_EQ(mFrames[0].kLatchTime, outLatchTime);
    EXPECT_EQ(mFrames[0].mRefreshes[0].kStartTime, outFirstRefreshStartTime);
    EXPECT_EQ(mFrames[0].mRefreshes[2].kStartTime, outLastRefreshStartTime);
    EXPECT_EQ(NATIVE_WINDOW_TIMESTAMP_INVALID, outGpuCompositionDoneTime);
    EXPECT_EQ(mFrames[0].mRefreshes[0].kPresentTime, outDisplayPresentTime);
    EXPECT_EQ(mFrames[0].kDequeueReadyTime, outDequeueReadyTime);
    EXPECT_EQ(mFrames[0].kReleaseTime, outReleaseTime);
}

// This test verifies that if the certain timestamps can't possibly exist for
// the most recent frame, then a sync call is not done.
TEST_F(GetFrameTimestampsTest, NoReleaseNoSync) {
    enableFrameTimestamps();

    // Dequeue and queue frame 1.
    const uint64_t fId1 = getNextFrameId();
    dequeueAndQueue(0);
    mFrames[0].signalQueueFences();

    // Dequeue and queue frame 2.
    const uint64_t fId2 = getNextFrameId();
    dequeueAndQueue(1);
    mFrames[1].signalQueueFences();

    addFrameEvents(false, NO_FRAME_INDEX, 0);
    addFrameEvents(false, 0, 1);

    // Verify available timestamps are correct for frame 1, before any
    // fence has been signaled.
    // Note: A sync call is necessary here since the events triggered by
    // addFrameEvents didn't get to piggyback on the earlier queues/dequeues.
    resetTimestamps();
    int oldCount = mFakeConsumer->mGetFrameTimestampsCount;
    int result = getAllFrameTimestamps(fId1);
    EXPECT_EQ(oldCount + 1, mFakeConsumer->mGetFrameTimestampsCount);
    EXPECT_EQ(NO_ERROR, result);
    EXPECT_EQ(mFrames[0].kRequestedPresentTime, outRequestedPresentTime);
    EXPECT_EQ(mFrames[0].kProducerAcquireTime, outAcquireTime);
    EXPECT_EQ(mFrames[0].kLatchTime, outLatchTime);
    EXPECT_EQ(mFrames[0].mRefreshes[0].kStartTime, outFirstRefreshStartTime);
    EXPECT_EQ(mFrames[0].mRefreshes[2].kStartTime, outLastRefreshStartTime);
    EXPECT_EQ(NATIVE_WINDOW_TIMESTAMP_INVALID, outGpuCompositionDoneTime);
    EXPECT_EQ(NATIVE_WINDOW_TIMESTAMP_PENDING, outDisplayPresentTime);
    EXPECT_EQ(mFrames[0].kDequeueReadyTime, outDequeueReadyTime);
    EXPECT_EQ(NATIVE_WINDOW_TIMESTAMP_PENDING, outReleaseTime);

    mFrames[0].signalRefreshFences();
    mFrames[0].signalReleaseFences();
    mFrames[1].signalRefreshFences();

    // Verify querying for all timestmaps of f2 does not do a sync call. Even
    // though the lastRefresh, dequeueReady, and release times aren't
    // available, a sync call should not occur because it's not possible for f2
    // to encounter the final value for those events until another frame is
    // queued.
    resetTimestamps();
    oldCount = mFakeConsumer->mGetFrameTimestampsCount;
    result = getAllFrameTimestamps(fId2);
    EXPECT_EQ(oldCount, mFakeConsumer->mGetFrameTimestampsCount);
    EXPECT_EQ(NO_ERROR, result);
    EXPECT_EQ(mFrames[1].kRequestedPresentTime, outRequestedPresentTime);
    EXPECT_EQ(mFrames[1].kProducerAcquireTime, outAcquireTime);
    EXPECT_EQ(mFrames[1].kLatchTime, outLatchTime);
    EXPECT_EQ(mFrames[1].mRefreshes[0].kStartTime, outFirstRefreshStartTime);
    EXPECT_EQ(mFrames[1].mRefreshes[1].kStartTime, outLastRefreshStartTime);
    EXPECT_EQ(NATIVE_WINDOW_TIMESTAMP_INVALID, outGpuCompositionDoneTime);
    EXPECT_EQ(mFrames[1].mRefreshes[0].kPresentTime, outDisplayPresentTime);
    EXPECT_EQ(NATIVE_WINDOW_TIMESTAMP_PENDING, outDequeueReadyTime);
    EXPECT_EQ(NATIVE_WINDOW_TIMESTAMP_PENDING, outReleaseTime);
}

// This test verifies there are no sync calls for present times
// when they aren't supported and that an error is returned.

TEST_F(GetFrameTimestampsTest, PresentUnsupportedNoSync) {
    enableFrameTimestamps();
    mSurface->mFakeSurfaceComposer->setSupportsPresent(false);
    mSurface->mFakeSurfaceComposerAIDL->setSupportsPresent(false);

    // Dequeue and queue frame 1.
    const uint64_t fId1 = getNextFrameId();
    dequeueAndQueue(0);

    // Verify a query for the Present times do not trigger a sync call if they
    // are not supported.
    resetTimestamps();
    int oldCount = mFakeConsumer->mGetFrameTimestampsCount;
    int result = native_window_get_frame_timestamps(mWindow.get(), fId1,
            nullptr, nullptr, nullptr, nullptr, nullptr, nullptr,
            &outDisplayPresentTime, nullptr, nullptr);
    EXPECT_EQ(oldCount, mFakeConsumer->mGetFrameTimestampsCount);
    EXPECT_EQ(BAD_VALUE, result);
    EXPECT_EQ(-1, outDisplayPresentTime);
}

TEST_F(SurfaceTest, DequeueWithConsumerDrivenSize) {
    sp<IGraphicBufferProducer> producer;
    sp<IGraphicBufferConsumer> consumer;
    BufferQueue::createBufferQueue(&producer, &consumer);

    sp<MockConsumer> mockConsumer(new MockConsumer);
    consumer->consumerConnect(mockConsumer, false);
    consumer->setDefaultBufferSize(10, 10);

    sp<Surface> surface = new Surface(producer);
    sp<ANativeWindow> window(surface);
    ASSERT_EQ(NO_ERROR, native_window_api_connect(window.get(), NATIVE_WINDOW_API_CPU));
    ASSERT_EQ(NO_ERROR, native_window_set_buffers_dimensions(window.get(), 0, 0));
    ASSERT_EQ(NO_ERROR, native_window_set_usage(window.get(), TEST_PRODUCER_USAGE_BITS));

    int fence;
    ANativeWindowBuffer* buffer;

    // Buffer size is driven by the consumer
    ASSERT_EQ(NO_ERROR, window->dequeueBuffer(window.get(), &buffer, &fence));
    EXPECT_EQ(10, buffer->width);
    EXPECT_EQ(10, buffer->height);
    ASSERT_EQ(NO_ERROR, window->cancelBuffer(window.get(), buffer, fence));

    // Buffer size is driven by the consumer
    consumer->setDefaultBufferSize(10, 20);
    ASSERT_EQ(NO_ERROR, window->dequeueBuffer(window.get(), &buffer, &fence));
    EXPECT_EQ(10, buffer->width);
    EXPECT_EQ(20, buffer->height);
    ASSERT_EQ(NO_ERROR, window->cancelBuffer(window.get(), buffer, fence));

    // Transform hint isn't synced to producer before queueBuffer or connect
    consumer->setTransformHint(NATIVE_WINDOW_TRANSFORM_ROT_270);
    ASSERT_EQ(NO_ERROR, window->dequeueBuffer(window.get(), &buffer, &fence));
    EXPECT_EQ(10, buffer->width);
    EXPECT_EQ(20, buffer->height);
    ASSERT_EQ(NO_ERROR, window->queueBuffer(window.get(), buffer, fence));

    // Transform hint is synced to producer but no auto prerotation
    consumer->setTransformHint(NATIVE_WINDOW_TRANSFORM_ROT_270);
    ASSERT_EQ(NO_ERROR, window->dequeueBuffer(window.get(), &buffer, &fence));
    EXPECT_EQ(10, buffer->width);
    EXPECT_EQ(20, buffer->height);
    ASSERT_EQ(NO_ERROR, window->cancelBuffer(window.get(), buffer, fence));

    // Prerotation is driven by the consumer with the transform hint used by producer
    native_window_set_auto_prerotation(window.get(), true);
    ASSERT_EQ(NO_ERROR, window->dequeueBuffer(window.get(), &buffer, &fence));
    EXPECT_EQ(20, buffer->width);
    EXPECT_EQ(10, buffer->height);
    ASSERT_EQ(NO_ERROR, window->cancelBuffer(window.get(), buffer, fence));

    // Turn off auto prerotaton
    native_window_set_auto_prerotation(window.get(), false);
    ASSERT_EQ(NO_ERROR, window->dequeueBuffer(window.get(), &buffer, &fence));
    EXPECT_EQ(10, buffer->width);
    EXPECT_EQ(20, buffer->height);
    ASSERT_EQ(NO_ERROR, window->cancelBuffer(window.get(), buffer, fence));

    // Test auto prerotation bit is disabled after disconnect
    native_window_set_auto_prerotation(window.get(), true);
    native_window_api_disconnect(window.get(), NATIVE_WINDOW_API_CPU);
    native_window_api_connect(window.get(), NATIVE_WINDOW_API_CPU);
    consumer->setTransformHint(NATIVE_WINDOW_TRANSFORM_ROT_270);
    native_window_set_buffers_dimensions(window.get(), 0, 0);
    native_window_set_usage(window.get(), TEST_PRODUCER_USAGE_BITS);
    ASSERT_EQ(NO_ERROR, window->dequeueBuffer(window.get(), &buffer, &fence));
    EXPECT_EQ(10, buffer->width);
    EXPECT_EQ(20, buffer->height);
    ASSERT_EQ(NO_ERROR, window->cancelBuffer(window.get(), buffer, fence));
}

TEST_F(SurfaceTest, DefaultMaxBufferCountSetAndUpdated) {
    sp<IGraphicBufferProducer> producer;
    sp<IGraphicBufferConsumer> consumer;
    BufferQueue::createBufferQueue(&producer, &consumer);

    sp<MockConsumer> mockConsumer(new MockConsumer);
    consumer->consumerConnect(mockConsumer, false);

    sp<Surface> surface = new Surface(producer);
    sp<ANativeWindow> window(surface);

    int count = -1;
    ASSERT_EQ(NO_ERROR, window->query(window.get(), NATIVE_WINDOW_MAX_BUFFER_COUNT, &count));
    EXPECT_EQ(BufferQueueDefs::NUM_BUFFER_SLOTS, count);

    consumer->setMaxBufferCount(10);
    ASSERT_EQ(NO_ERROR, native_window_api_connect(window.get(), NATIVE_WINDOW_API_CPU));
    EXPECT_EQ(NO_ERROR, window->query(window.get(), NATIVE_WINDOW_MAX_BUFFER_COUNT, &count));
    EXPECT_EQ(10, count);

    ASSERT_EQ(NO_ERROR, native_window_api_disconnect(window.get(), NATIVE_WINDOW_API_CPU));
    ASSERT_EQ(NO_ERROR, window->query(window.get(), NATIVE_WINDOW_MAX_BUFFER_COUNT, &count));
    EXPECT_EQ(BufferQueueDefs::NUM_BUFFER_SLOTS, count);
}

TEST_F(SurfaceTest, BatchOperations) {
    const int BUFFER_COUNT = 16;
    const int BATCH_SIZE = 8;
    sp<IGraphicBufferProducer> producer;
    sp<IGraphicBufferConsumer> consumer;
    BufferQueue::createBufferQueue(&producer, &consumer);

    sp<CpuConsumer> cpuConsumer = new CpuConsumer(consumer, 1);
    sp<Surface> surface = new Surface(producer);
    sp<ANativeWindow> window(surface);
    sp<StubProducerListener> listener = new StubProducerListener();

    ASSERT_EQ(OK, surface->connect(NATIVE_WINDOW_API_CPU, /*listener*/listener,
            /*reportBufferRemoval*/false));

    ASSERT_EQ(NO_ERROR, native_window_set_buffer_count(window.get(), BUFFER_COUNT));

    std::vector<Surface::BatchBuffer> buffers(BATCH_SIZE);

    // Batch dequeued buffers can be queued individually
    ASSERT_EQ(NO_ERROR, surface->dequeueBuffers(&buffers));
    for (size_t i = 0; i < BATCH_SIZE; i++) {
        ANativeWindowBuffer* buffer = buffers[i].buffer;
        int fence = buffers[i].fenceFd;
        ASSERT_EQ(NO_ERROR, window->queueBuffer(window.get(), buffer, fence));
    }

    // Batch dequeued buffers can be canceled individually
    ASSERT_EQ(NO_ERROR, surface->dequeueBuffers(&buffers));
    for (size_t i = 0; i < BATCH_SIZE; i++) {
        ANativeWindowBuffer* buffer = buffers[i].buffer;
        int fence = buffers[i].fenceFd;
        ASSERT_EQ(NO_ERROR, window->cancelBuffer(window.get(), buffer, fence));
    }

    // Batch dequeued buffers can be batch cancelled
    ASSERT_EQ(NO_ERROR, surface->dequeueBuffers(&buffers));
    ASSERT_EQ(NO_ERROR, surface->cancelBuffers(buffers));

    // Batch dequeued buffers can be batch queued
    ASSERT_EQ(NO_ERROR, surface->dequeueBuffers(&buffers));
    std::vector<Surface::BatchQueuedBuffer> queuedBuffers(BATCH_SIZE);
    for (size_t i = 0; i < BATCH_SIZE; i++) {
        queuedBuffers[i].buffer = buffers[i].buffer;
        queuedBuffers[i].fenceFd = buffers[i].fenceFd;
        queuedBuffers[i].timestamp = NATIVE_WINDOW_TIMESTAMP_AUTO;
    }
    ASSERT_EQ(NO_ERROR, surface->queueBuffers(queuedBuffers));

    ASSERT_EQ(NO_ERROR, surface->disconnect(NATIVE_WINDOW_API_CPU));
}

TEST_F(SurfaceTest, BatchIllegalOperations) {
    const int BUFFER_COUNT = 16;
    const int BATCH_SIZE = 8;
    sp<IGraphicBufferProducer> producer;
    sp<IGraphicBufferConsumer> consumer;
    BufferQueue::createBufferQueue(&producer, &consumer);

    sp<CpuConsumer> cpuConsumer = new CpuConsumer(consumer, 1);
    sp<Surface> surface = new Surface(producer);
    sp<ANativeWindow> window(surface);
    sp<StubProducerListener> listener = new StubProducerListener();

    ASSERT_EQ(OK, surface->connect(NATIVE_WINDOW_API_CPU, /*listener*/listener,
            /*reportBufferRemoval*/false));

    ASSERT_EQ(NO_ERROR, native_window_set_buffer_count(window.get(), BUFFER_COUNT));

    std::vector<Surface::BatchBuffer> buffers(BATCH_SIZE);
    std::vector<Surface::BatchQueuedBuffer> queuedBuffers(BATCH_SIZE);

    // Batch operations are invalid in shared buffer mode
    surface->setSharedBufferMode(true);
    ASSERT_EQ(INVALID_OPERATION, surface->dequeueBuffers(&buffers));
    ASSERT_EQ(INVALID_OPERATION, surface->cancelBuffers(buffers));
    ASSERT_EQ(INVALID_OPERATION, surface->queueBuffers(queuedBuffers));
    surface->setSharedBufferMode(false);

    ASSERT_EQ(NO_ERROR, surface->disconnect(NATIVE_WINDOW_API_CPU));
}

} // namespace android<|MERGE_RESOLUTION|>--- conflicted
+++ resolved
@@ -636,11 +636,7 @@
 
     status_t setTransactionState(
             const FrameTimelineInfo& /*frameTimelineInfo*/, Vector<ComposerState>& /*state*/,
-<<<<<<< HEAD
-            const Vector<DisplayState>& /*displays*/, uint32_t /*flags*/,
-=======
             Vector<DisplayState>& /*displays*/, uint32_t /*flags*/,
->>>>>>> 9224694e
             const sp<IBinder>& /*applyToken*/, InputWindowCommands /*inputWindowCommands*/,
             int64_t /*desiredPresentTime*/, bool /*isAutoTimestamp*/,
             const std::vector<client_cache_t>& /*cachedBuffer*/, bool /*hasListenerCallbacks*/,
