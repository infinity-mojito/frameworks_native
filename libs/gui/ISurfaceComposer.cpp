/*
 * Copyright (C) 2007 The Android Open Source Project
 *
 * Licensed under the Apache License, Version 2.0 (the "License");
 * you may not use this file except in compliance with the License.
 * You may obtain a copy of the License at
 *
 *      http://www.apache.org/licenses/LICENSE-2.0
 *
 * Unless required by applicable law or agreed to in writing, software
 * distributed under the License is distributed on an "AS IS" BASIS,
 * WITHOUT WARRANTIES OR CONDITIONS OF ANY KIND, either express or implied.
 * See the License for the specific language governing permissions and
 * limitations under the License.
 */

// tag as surfaceflinger
#define LOG_TAG "SurfaceFlinger"

#include <android/gui/IDisplayEventConnection.h>
#include <android/gui/IRegionSamplingListener.h>
#include <binder/IPCThreadState.h>
#include <binder/IServiceManager.h>
#include <binder/Parcel.h>
#include <gui/IGraphicBufferProducer.h>
#include <gui/ISurfaceComposer.h>
#include <gui/LayerState.h>
#include <gui/SchedulingPolicy.h>
#include <private/gui/ParcelUtils.h>
#include <stdint.h>
#include <sys/types.h>
#include <system/graphics.h>
#include <ui/DisplayMode.h>
#include <ui/DisplayStatInfo.h>
#include <ui/DisplayState.h>
#include <ui/DynamicDisplayInfo.h>
#include <ui/HdrCapabilities.h>
#include <utils/Log.h>

// ---------------------------------------------------------------------------

using namespace aidl::android::hardware::graphics;

namespace android {

using gui::DisplayCaptureArgs;
using gui::IDisplayEventConnection;
using gui::IRegionSamplingListener;
using gui::IWindowInfosListener;
using gui::LayerCaptureArgs;
using ui::ColorMode;

class BpSurfaceComposer : public BpInterface<ISurfaceComposer>
{
public:
    explicit BpSurfaceComposer(const sp<IBinder>& impl)
        : BpInterface<ISurfaceComposer>(impl)
    {
    }

    virtual ~BpSurfaceComposer();

    status_t setTransactionState(
            const FrameTimelineInfo& frameTimelineInfo, Vector<ComposerState>& state,
<<<<<<< HEAD
            const Vector<DisplayState>& displays, uint32_t flags, const sp<IBinder>& applyToken,
=======
            Vector<DisplayState>& displays, uint32_t flags, const sp<IBinder>& applyToken,
>>>>>>> 9224694e
            InputWindowCommands commands, int64_t desiredPresentTime, bool isAutoTimestamp,
            const std::vector<client_cache_t>& uncacheBuffers, bool hasListenerCallbacks,
            const std::vector<ListenerCallbacks>& listenerCallbacks, uint64_t transactionId,
            const std::vector<uint64_t>& mergedTransactionIds) override {
        Parcel data, reply;
        data.writeInterfaceToken(ISurfaceComposer::getInterfaceDescriptor());

        frameTimelineInfo.writeToParcel(&data);

        SAFE_PARCEL(data.writeUint32, static_cast<uint32_t>(state.size()));
        for (const auto& s : state) {
            SAFE_PARCEL(s.write, data);
        }

        SAFE_PARCEL(data.writeUint32, static_cast<uint32_t>(displays.size()));
        for (const auto& d : displays) {
            SAFE_PARCEL(d.write, data);
        }

        SAFE_PARCEL(data.writeUint32, flags);
        SAFE_PARCEL(data.writeStrongBinder, applyToken);
        SAFE_PARCEL(commands.write, data);
        SAFE_PARCEL(data.writeInt64, desiredPresentTime);
        SAFE_PARCEL(data.writeBool, isAutoTimestamp);
        SAFE_PARCEL(data.writeUint32, static_cast<uint32_t>(uncacheBuffers.size()));
        for (const client_cache_t& uncacheBuffer : uncacheBuffers) {
            SAFE_PARCEL(data.writeStrongBinder, uncacheBuffer.token.promote());
            SAFE_PARCEL(data.writeUint64, uncacheBuffer.id);
        }
        SAFE_PARCEL(data.writeBool, hasListenerCallbacks);

        SAFE_PARCEL(data.writeVectorSize, listenerCallbacks);
        for (const auto& [listener, callbackIds] : listenerCallbacks) {
            SAFE_PARCEL(data.writeStrongBinder, listener);
            SAFE_PARCEL(data.writeParcelableVector, callbackIds);
        }

        SAFE_PARCEL(data.writeUint64, transactionId);

        SAFE_PARCEL(data.writeUint32, static_cast<uint32_t>(mergedTransactionIds.size()));
        for (auto mergedTransactionId : mergedTransactionIds) {
            SAFE_PARCEL(data.writeUint64, mergedTransactionId);
        }

        if (flags & ISurfaceComposer::eOneWay) {
            return remote()->transact(BnSurfaceComposer::SET_TRANSACTION_STATE,
                    data, &reply, IBinder::FLAG_ONEWAY);
        } else {
            return remote()->transact(BnSurfaceComposer::SET_TRANSACTION_STATE,
                    data, &reply);
        }
    }
};

// Out-of-line virtual method definition to trigger vtable emission in this
// translation unit (see clang warning -Wweak-vtables)
BpSurfaceComposer::~BpSurfaceComposer() {}

IMPLEMENT_META_INTERFACE(SurfaceComposer, "android.ui.ISurfaceComposer");

// ----------------------------------------------------------------------

status_t BnSurfaceComposer::onTransact(
    uint32_t code, const Parcel& data, Parcel* reply, uint32_t flags)
{
    switch (code) {
        case SET_TRANSACTION_STATE: {
            CHECK_INTERFACE(ISurfaceComposer, data, reply);

            FrameTimelineInfo frameTimelineInfo;
            frameTimelineInfo.readFromParcel(&data);

            uint32_t count = 0;
            SAFE_PARCEL_READ_SIZE(data.readUint32, &count, data.dataSize());
            Vector<ComposerState> state;
            state.setCapacity(count);
            for (size_t i = 0; i < count; i++) {
                ComposerState s;
                SAFE_PARCEL(s.read, data);
                state.add(s);
            }

            SAFE_PARCEL_READ_SIZE(data.readUint32, &count, data.dataSize());
            DisplayState d;
            Vector<DisplayState> displays;
            displays.setCapacity(count);
            for (size_t i = 0; i < count; i++) {
                SAFE_PARCEL(d.read, data);
                displays.add(d);
            }

            uint32_t stateFlags = 0;
            SAFE_PARCEL(data.readUint32, &stateFlags);
            sp<IBinder> applyToken;
            SAFE_PARCEL(data.readStrongBinder, &applyToken);
            InputWindowCommands inputWindowCommands;
            SAFE_PARCEL(inputWindowCommands.read, data);

            int64_t desiredPresentTime = 0;
            bool isAutoTimestamp = true;
            SAFE_PARCEL(data.readInt64, &desiredPresentTime);
            SAFE_PARCEL(data.readBool, &isAutoTimestamp);

            SAFE_PARCEL_READ_SIZE(data.readUint32, &count, data.dataSize());
            std::vector<client_cache_t> uncacheBuffers(count);
            sp<IBinder> tmpBinder;
            for (size_t i = 0; i < count; i++) {
                SAFE_PARCEL(data.readNullableStrongBinder, &tmpBinder);
                uncacheBuffers[i].token = tmpBinder;
                SAFE_PARCEL(data.readUint64, &uncacheBuffers[i].id);
            }

            bool hasListenerCallbacks = false;
            SAFE_PARCEL(data.readBool, &hasListenerCallbacks);

            std::vector<ListenerCallbacks> listenerCallbacks;
            int32_t listenersSize = 0;
            SAFE_PARCEL_READ_SIZE(data.readInt32, &listenersSize, data.dataSize());
            for (int32_t i = 0; i < listenersSize; i++) {
                SAFE_PARCEL(data.readStrongBinder, &tmpBinder);
                std::vector<CallbackId> callbackIds;
                SAFE_PARCEL(data.readParcelableVector, &callbackIds);
                listenerCallbacks.emplace_back(tmpBinder, callbackIds);
            }

            uint64_t transactionId = -1;
            SAFE_PARCEL(data.readUint64, &transactionId);

            SAFE_PARCEL_READ_SIZE(data.readUint32, &count, data.dataSize());
            std::vector<uint64_t> mergedTransactions(count);
            for (size_t i = 0; i < count; i++) {
                SAFE_PARCEL(data.readUint64, &mergedTransactions[i]);
            }

            return setTransactionState(frameTimelineInfo, state, displays, stateFlags, applyToken,
                                       std::move(inputWindowCommands), desiredPresentTime,
                                       isAutoTimestamp, uncacheBuffers, hasListenerCallbacks,
                                       listenerCallbacks, transactionId, mergedTransactions);
        }
        case GET_SCHEDULING_POLICY: {
            gui::SchedulingPolicy policy;
            const auto status = gui::getSchedulingPolicy(&policy);
            if (!status.isOk()) {
                return status.exceptionCode();
            }

            SAFE_PARCEL(reply->writeInt32, policy.policy);
            SAFE_PARCEL(reply->writeInt32, policy.priority);
            return NO_ERROR;
        }

        default: {
            return BBinder::onTransact(code, data, reply, flags);
        }
    }
}

} // namespace android<|MERGE_RESOLUTION|>--- conflicted
+++ resolved
@@ -62,11 +62,7 @@
 
     status_t setTransactionState(
             const FrameTimelineInfo& frameTimelineInfo, Vector<ComposerState>& state,
-<<<<<<< HEAD
-            const Vector<DisplayState>& displays, uint32_t flags, const sp<IBinder>& applyToken,
-=======
             Vector<DisplayState>& displays, uint32_t flags, const sp<IBinder>& applyToken,
->>>>>>> 9224694e
             InputWindowCommands commands, int64_t desiredPresentTime, bool isAutoTimestamp,
             const std::vector<client_cache_t>& uncacheBuffers, bool hasListenerCallbacks,
             const std::vector<ListenerCallbacks>& listenerCallbacks, uint64_t transactionId,
