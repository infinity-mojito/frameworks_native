/*
 * Copyright (C) 2007 The Android Open Source Project
 *
 * Licensed under the Apache License, Version 2.0 (the "License");
 * you may not use this file except in compliance with the License.
 * You may obtain a copy of the License at
 *
 *      http://www.apache.org/licenses/LICENSE-2.0
 *
 * Unless required by applicable law or agreed to in writing, software
 * distributed under the License is distributed on an "AS IS" BASIS,
 * WITHOUT WARRANTIES OR CONDITIONS OF ANY KIND, either express or implied.
 * See the License for the specific language governing permissions and
 * limitations under the License.
 */

#define LOG_TAG "SurfaceComposerClient"

#include <semaphore.h>
#include <stdint.h>
#include <sys/types.h>

#include <android/gui/BnWindowInfosReportedListener.h>
#include <android/gui/DisplayState.h>
#include <android/gui/ISurfaceComposerClient.h>
#include <android/gui/IWindowInfosListener.h>
#include <android/gui/TrustedPresentationThresholds.h>
#include <android/os/IInputConstants.h>
#include <gui/FrameRateUtils.h>
#include <gui/TraceUtils.h>
#include <utils/Errors.h>
#include <utils/Log.h>
#include <utils/SortedVector.h>
#include <utils/String8.h>
#include <utils/threads.h>

#include <binder/IPCThreadState.h>
#include <binder/IServiceManager.h>
#include <binder/ProcessState.h>

#include <system/graphics.h>

#include <gui/AidlStatusUtil.h>
#include <gui/BufferItemConsumer.h>
#include <gui/CpuConsumer.h>
#include <gui/IGraphicBufferProducer.h>
#include <gui/ISurfaceComposer.h>
#include <gui/LayerState.h>
#include <gui/Surface.h>
#include <gui/SurfaceComposerClient.h>
#include <gui/WindowInfo.h>
#include <private/gui/ParcelUtils.h>
#include <ui/DisplayMode.h>
#include <ui/DisplayState.h>
#include <ui/DynamicDisplayInfo.h>

#include <android-base/thread_annotations.h>
#include <gui/LayerStatePermissions.h>
#include <gui/ScreenCaptureResults.h>
#include <private/gui/ComposerService.h>
#include <private/gui/ComposerServiceAIDL.h>

// This server size should always be smaller than the server cache size
#define BUFFER_CACHE_MAX_SIZE 4096

namespace android {

using aidl::android::hardware::graphics::common::DisplayDecorationSupport;
using gui::FocusRequest;
using gui::IRegionSamplingListener;
using gui::TrustedPresentationThresholds;
using gui::WindowInfo;
using gui::WindowInfoHandle;
using gui::WindowInfosListener;
using gui::aidl_utils::statusTFromBinderStatus;
using ui::ColorMode;
// ---------------------------------------------------------------------------

ANDROID_SINGLETON_STATIC_INSTANCE(ComposerService);
ANDROID_SINGLETON_STATIC_INSTANCE(ComposerServiceAIDL);

namespace {
// Initialize transaction id counter used to generate transaction ids
std::atomic<uint32_t> idCounter = 0;
int64_t generateId() {
    return (((int64_t)getpid()) << 32) | ++idCounter;
}

void emptyCallback(nsecs_t, const sp<Fence>&, const std::vector<SurfaceControlStats>&) {}
} // namespace

const std::string SurfaceComposerClient::kEmpty{};

ComposerService::ComposerService()
: Singleton<ComposerService>() {
    Mutex::Autolock _l(mLock);
    connectLocked();
}

bool ComposerService::connectLocked() {
    const String16 name("SurfaceFlinger");
    mComposerService = waitForService<ISurfaceComposer>(name);
    if (mComposerService == nullptr) {
        return false; // fatal error or permission problem
    }

    // Create the death listener.
    class DeathObserver : public IBinder::DeathRecipient {
        ComposerService& mComposerService;
        virtual void binderDied(const wp<IBinder>& who) {
            ALOGW("ComposerService remote (surfaceflinger) died [%p]",
                  who.unsafe_get());
            mComposerService.composerServiceDied();
        }
     public:
        explicit DeathObserver(ComposerService& mgr) : mComposerService(mgr) { }
    };

    mDeathObserver = new DeathObserver(*const_cast<ComposerService*>(this));
    IInterface::asBinder(mComposerService)->linkToDeath(mDeathObserver);
    return true;
}

/*static*/ sp<ISurfaceComposer> ComposerService::getComposerService() {
    ComposerService& instance = ComposerService::getInstance();
    Mutex::Autolock _l(instance.mLock);
    if (instance.mComposerService == nullptr) {
        if (ComposerService::getInstance().connectLocked()) {
            ALOGD("ComposerService reconnected");
        }
    }
    return instance.mComposerService;
}

void ComposerService::composerServiceDied()
{
    Mutex::Autolock _l(mLock);
    mComposerService = nullptr;
    mDeathObserver = nullptr;
}

ComposerServiceAIDL::ComposerServiceAIDL() : Singleton<ComposerServiceAIDL>() {
    std::scoped_lock lock(mMutex);
    connectLocked();
}

bool ComposerServiceAIDL::connectLocked() {
    const String16 name("SurfaceFlingerAIDL");
    mComposerService = waitForService<gui::ISurfaceComposer>(name);
    if (mComposerService == nullptr) {
        return false; // fatal error or permission problem
    }

    // Create the death listener.
    class DeathObserver : public IBinder::DeathRecipient {
        ComposerServiceAIDL& mComposerService;
        virtual void binderDied(const wp<IBinder>& who) {
            ALOGW("ComposerService aidl remote (surfaceflinger) died [%p]", who.unsafe_get());
            mComposerService.composerServiceDied();
        }

    public:
        explicit DeathObserver(ComposerServiceAIDL& mgr) : mComposerService(mgr) {}
    };

    mDeathObserver = new DeathObserver(*const_cast<ComposerServiceAIDL*>(this));
    IInterface::asBinder(mComposerService)->linkToDeath(mDeathObserver);
    return true;
}

/*static*/ sp<gui::ISurfaceComposer> ComposerServiceAIDL::getComposerService() {
    ComposerServiceAIDL& instance = ComposerServiceAIDL::getInstance();
    std::scoped_lock lock(instance.mMutex);
    if (instance.mComposerService == nullptr) {
        if (ComposerServiceAIDL::getInstance().connectLocked()) {
            ALOGD("ComposerServiceAIDL reconnected");
            WindowInfosListenerReporter::getInstance()->reconnect(instance.mComposerService);
        }
    }
    return instance.mComposerService;
}

void ComposerServiceAIDL::composerServiceDied() {
    std::scoped_lock lock(mMutex);
    mComposerService = nullptr;
    mDeathObserver = nullptr;
}

class DefaultComposerClient: public Singleton<DefaultComposerClient> {
    Mutex mLock;
    sp<SurfaceComposerClient> mClient;
    friend class Singleton<ComposerService>;
public:
    static sp<SurfaceComposerClient> getComposerClient() {
        DefaultComposerClient& dc = DefaultComposerClient::getInstance();
        Mutex::Autolock _l(dc.mLock);
        if (dc.mClient == nullptr) {
            dc.mClient = new SurfaceComposerClient;
        }
        return dc.mClient;
    }
};
ANDROID_SINGLETON_STATIC_INSTANCE(DefaultComposerClient);


sp<SurfaceComposerClient> SurfaceComposerClient::getDefault() {
    return DefaultComposerClient::getComposerClient();
}

JankDataListener::~JankDataListener() {
}

// ---------------------------------------------------------------------------

// TransactionCompletedListener does not use ANDROID_SINGLETON_STATIC_INSTANCE because it needs
// to be able to return a sp<> to its instance to pass to SurfaceFlinger.
// ANDROID_SINGLETON_STATIC_INSTANCE only allows a reference to an instance.

// 0 is an invalid callback id
TransactionCompletedListener::TransactionCompletedListener() : mCallbackIdCounter(1) {}

int64_t TransactionCompletedListener::getNextIdLocked() {
    return mCallbackIdCounter++;
}

sp<TransactionCompletedListener> TransactionCompletedListener::sInstance = nullptr;
static std::mutex sListenerInstanceMutex;

void TransactionCompletedListener::setInstance(const sp<TransactionCompletedListener>& listener) {
    sInstance = listener;
}

sp<TransactionCompletedListener> TransactionCompletedListener::getInstance() {
    std::lock_guard<std::mutex> lock(sListenerInstanceMutex);
    if (sInstance == nullptr) {
        sInstance = new TransactionCompletedListener;
    }
    return sInstance;
}

sp<ITransactionCompletedListener> TransactionCompletedListener::getIInstance() {
    return static_cast<sp<ITransactionCompletedListener>>(getInstance());
}

void TransactionCompletedListener::startListeningLocked() {
    if (mListening) {
        return;
    }
    ProcessState::self()->startThreadPool();
    mListening = true;
}

CallbackId TransactionCompletedListener::addCallbackFunction(
        const TransactionCompletedCallback& callbackFunction,
        const std::unordered_set<sp<SurfaceControl>, SurfaceComposerClient::SCHash>&
                surfaceControls,
        CallbackId::Type callbackType) {
    std::lock_guard<std::mutex> lock(mMutex);
    return addCallbackFunctionLocked(callbackFunction, surfaceControls, callbackType);
}

CallbackId TransactionCompletedListener::addCallbackFunctionLocked(
        const TransactionCompletedCallback& callbackFunction,
        const std::unordered_set<sp<SurfaceControl>, SurfaceComposerClient::SCHash>&
                surfaceControls,
        CallbackId::Type callbackType) {
    startListeningLocked();

    CallbackId callbackId(getNextIdLocked(), callbackType);
    mCallbacks[callbackId].callbackFunction = callbackFunction;
    auto& callbackSurfaceControls = mCallbacks[callbackId].surfaceControls;

    for (const auto& surfaceControl : surfaceControls) {
        callbackSurfaceControls[surfaceControl->getHandle()] = surfaceControl;

        if (callbackType == CallbackId::Type::ON_COMPLETE &&
            mJankListeners.count(surfaceControl->getLayerId()) != 0) {
            callbackId.includeJankData = true;
        }
    }

    return callbackId;
}

void TransactionCompletedListener::addJankListener(const sp<JankDataListener>& listener,
                                                   sp<SurfaceControl> surfaceControl) {
    std::lock_guard<std::mutex> lock(mMutex);
    mJankListeners.insert({surfaceControl->getLayerId(), listener});
}

void TransactionCompletedListener::removeJankListener(const sp<JankDataListener>& listener) {
    std::lock_guard<std::mutex> lock(mMutex);
    for (auto it = mJankListeners.begin(); it != mJankListeners.end();) {
        if (it->second == listener) {
            it = mJankListeners.erase(it);
        } else {
            it++;
        }
    }
}

void TransactionCompletedListener::setReleaseBufferCallback(const ReleaseCallbackId& callbackId,
                                                            ReleaseBufferCallback listener) {
    std::scoped_lock<std::mutex> lock(mMutex);
    mReleaseBufferCallbacks[callbackId] = listener;
}

void TransactionCompletedListener::addSurfaceStatsListener(void* context, void* cookie,
        sp<SurfaceControl> surfaceControl, SurfaceStatsCallback listener) {
    std::scoped_lock<std::recursive_mutex> lock(mSurfaceStatsListenerMutex);
    mSurfaceStatsListeners.insert(
            {surfaceControl->getLayerId(), SurfaceStatsCallbackEntry(context, cookie, listener)});
}

void TransactionCompletedListener::removeSurfaceStatsListener(void* context, void* cookie) {
    std::scoped_lock<std::recursive_mutex> lock(mSurfaceStatsListenerMutex);
    for (auto it = mSurfaceStatsListeners.begin(); it != mSurfaceStatsListeners.end();) {
        auto [itContext, itCookie, itListener] = it->second;
        if (itContext == context && itCookie == cookie) {
            it = mSurfaceStatsListeners.erase(it);
        } else {
            it++;
        }
    }
}

void TransactionCompletedListener::addSurfaceControlToCallbacks(
        SurfaceComposerClient::CallbackInfo& callbackInfo,
        const sp<SurfaceControl>& surfaceControl) {
    std::lock_guard<std::mutex> lock(mMutex);

    bool includingJankData = false;
    for (auto callbackId : callbackInfo.callbackIds) {
        mCallbacks[callbackId].surfaceControls.emplace(std::piecewise_construct,
                                                       std::forward_as_tuple(
                                                               surfaceControl->getHandle()),
                                                       std::forward_as_tuple(surfaceControl));
        includingJankData = includingJankData || callbackId.includeJankData;
    }

    // If no registered callback is requesting jank data, but there is a jank listener registered
    // on the new surface control, add a synthetic callback that requests the jank data.
    if (!includingJankData && mJankListeners.count(surfaceControl->getLayerId()) != 0) {
        CallbackId callbackId =
                addCallbackFunctionLocked(&emptyCallback, callbackInfo.surfaceControls,
                                          CallbackId::Type::ON_COMPLETE);
        callbackInfo.callbackIds.emplace(callbackId);
    }
}

void TransactionCompletedListener::onTransactionCompleted(ListenerStats listenerStats) {
    std::unordered_map<CallbackId, CallbackTranslation, CallbackIdHash> callbacksMap;
    std::multimap<int32_t, sp<JankDataListener>> jankListenersMap;
    {
        std::lock_guard<std::mutex> lock(mMutex);

        /* This listener knows all the sp<IBinder> to sp<SurfaceControl> for all its registered
         * callbackIds, except for when Transactions are merged together. This probably cannot be
         * solved before this point because the Transactions could be merged together and applied in
         * a different process.
         *
         * Fortunately, we get all the callbacks for this listener for the same frame together at
         * the same time. This means if any Transactions were merged together, we will get their
         * callbacks at the same time. We can combine all the sp<IBinder> to sp<SurfaceControl> maps
         * for all the callbackIds to generate one super map that contains all the sp<IBinder> to
         * sp<SurfaceControl> that could possibly exist for the callbacks.
         */
        callbacksMap = mCallbacks;
        jankListenersMap = mJankListeners;
        for (const auto& transactionStats : listenerStats.transactionStats) {
            for (auto& callbackId : transactionStats.callbackIds) {
                mCallbacks.erase(callbackId);
            }
        }
    }
    for (const auto& transactionStats : listenerStats.transactionStats) {
        // handle on commit callbacks
        for (auto callbackId : transactionStats.callbackIds) {
            if (callbackId.type != CallbackId::Type::ON_COMMIT) {
                continue;
            }
            auto& [callbackFunction, callbackSurfaceControls] = callbacksMap[callbackId];
            if (!callbackFunction) {
                continue;
            }
            std::vector<SurfaceControlStats> surfaceControlStats;
            for (const auto& surfaceStats : transactionStats.surfaceStats) {
                surfaceControlStats
                        .emplace_back(callbacksMap[callbackId]
                                              .surfaceControls[surfaceStats.surfaceControl],
                                      transactionStats.latchTime, surfaceStats.acquireTimeOrFence,
                                      transactionStats.presentFence,
                                      surfaceStats.previousReleaseFence, surfaceStats.transformHint,
                                      surfaceStats.eventStats,
                                      surfaceStats.currentMaxAcquiredBufferCount);
            }

            callbackFunction(transactionStats.latchTime, transactionStats.presentFence,
                             surfaceControlStats);

            // More than one transaction may contain the same callback id. Erase the callback from
            // the map to ensure that it is only called once. This can happen if transactions are
            // parcelled out of process and applied in both processes.
            callbacksMap.erase(callbackId);
        }

        // handle on complete callbacks
        for (auto callbackId : transactionStats.callbackIds) {
            if (callbackId.type != CallbackId::Type::ON_COMPLETE) {
                continue;
            }
            auto& [callbackFunction, callbackSurfaceControls] = callbacksMap[callbackId];
            if (!callbackFunction) {
                ALOGE("cannot call null callback function, skipping");
                continue;
            }
            std::vector<SurfaceControlStats> surfaceControlStats;
            for (const auto& surfaceStats : transactionStats.surfaceStats) {
                surfaceControlStats
                        .emplace_back(callbacksMap[callbackId]
                                              .surfaceControls[surfaceStats.surfaceControl],
                                      transactionStats.latchTime, surfaceStats.acquireTimeOrFence,
                                      transactionStats.presentFence,
                                      surfaceStats.previousReleaseFence, surfaceStats.transformHint,
                                      surfaceStats.eventStats,
                                      surfaceStats.currentMaxAcquiredBufferCount);
                if (callbacksMap[callbackId].surfaceControls[surfaceStats.surfaceControl] &&
                    surfaceStats.transformHint.has_value()) {
                    callbacksMap[callbackId]
                            .surfaceControls[surfaceStats.surfaceControl]
                            ->setTransformHint(*surfaceStats.transformHint);
                }
                // If there is buffer id set, we look up any pending client release buffer callbacks
                // and call them. This is a performance optimization when we have a transaction
                // callback and a release buffer callback happening at the same time to avoid an
                // additional ipc call from the server.
                if (surfaceStats.previousReleaseCallbackId != ReleaseCallbackId::INVALID_ID) {
                    ReleaseBufferCallback callback;
                    {
                        std::scoped_lock<std::mutex> lock(mMutex);
                        callback = popReleaseBufferCallbackLocked(
                                surfaceStats.previousReleaseCallbackId);
                    }
                    if (callback) {
                        callback(surfaceStats.previousReleaseCallbackId,
                                 surfaceStats.previousReleaseFence
                                         ? surfaceStats.previousReleaseFence
                                         : Fence::NO_FENCE,
                                 surfaceStats.currentMaxAcquiredBufferCount);
                    }
                }
            }

            callbackFunction(transactionStats.latchTime, transactionStats.presentFence,
                             surfaceControlStats);
        }
    }

    for (const auto& transactionStats : listenerStats.transactionStats) {
        for (const auto& surfaceStats : transactionStats.surfaceStats) {
            // The callbackMap contains the SurfaceControl object, which we need to look up the
            // layerId. Since we don't know which callback contains the SurfaceControl, iterate
            // through all until the SC is found.
            int32_t layerId = -1;
            for (auto callbackId : transactionStats.callbackIds) {
                if (callbackId.type != CallbackId::Type::ON_COMPLETE) {
                    // We only want to run the stats callback for ON_COMPLETE
                    continue;
                }
                sp<SurfaceControl> sc =
                        callbacksMap[callbackId].surfaceControls[surfaceStats.surfaceControl];
                if (sc != nullptr) {
                    layerId = sc->getLayerId();
                    break;
                }
            }

            if (layerId != -1) {
                // Acquire surface stats listener lock such that we guarantee that after calling
                // unregister, there won't be any further callback.
                std::scoped_lock<std::recursive_mutex> lock(mSurfaceStatsListenerMutex);
                auto listenerRange = mSurfaceStatsListeners.equal_range(layerId);
                for (auto it = listenerRange.first; it != listenerRange.second; it++) {
                    auto entry = it->second;
                    entry.callback(entry.context, transactionStats.latchTime,
                        transactionStats.presentFence, surfaceStats);
                }
            }

            if (surfaceStats.jankData.empty()) continue;
            auto jankRange = jankListenersMap.equal_range(layerId);
            for (auto it = jankRange.first; it != jankRange.second; it++) {
                it->second->onJankDataAvailable(surfaceStats.jankData);
            }
        }
    }
}

void TransactionCompletedListener::onTransactionQueueStalled(const String8& reason) {
    std::unordered_map<void*, std::function<void(const std::string&)>> callbackCopy;
    {
        std::scoped_lock<std::mutex> lock(mMutex);
        callbackCopy = mQueueStallListeners;
    }
    for (auto const& it : callbackCopy) {
        it.second(reason.c_str());
    }
}

void TransactionCompletedListener::addQueueStallListener(
        std::function<void(const std::string&)> stallListener, void* id) {
    std::scoped_lock<std::mutex> lock(mMutex);
    mQueueStallListeners[id] = stallListener;
}

void TransactionCompletedListener::removeQueueStallListener(void* id) {
    std::scoped_lock<std::mutex> lock(mMutex);
    mQueueStallListeners.erase(id);
}

void TransactionCompletedListener::onReleaseBuffer(ReleaseCallbackId callbackId,
                                                   sp<Fence> releaseFence,
                                                   uint32_t currentMaxAcquiredBufferCount) {
    ReleaseBufferCallback callback;
    {
        std::scoped_lock<std::mutex> lock(mMutex);
        callback = popReleaseBufferCallbackLocked(callbackId);
    }
    if (!callback) {
        ALOGE("Could not call release buffer callback, buffer not found %s",
              callbackId.to_string().c_str());
        return;
    }
    std::optional<uint32_t> optionalMaxAcquiredBufferCount =
            currentMaxAcquiredBufferCount == UINT_MAX
            ? std::nullopt
            : std::make_optional<uint32_t>(currentMaxAcquiredBufferCount);
    callback(callbackId, releaseFence, optionalMaxAcquiredBufferCount);
}

ReleaseBufferCallback TransactionCompletedListener::popReleaseBufferCallbackLocked(
        const ReleaseCallbackId& callbackId) {
    ReleaseBufferCallback callback;
    auto itr = mReleaseBufferCallbacks.find(callbackId);
    if (itr == mReleaseBufferCallbacks.end()) {
        return nullptr;
    }
    callback = itr->second;
    mReleaseBufferCallbacks.erase(itr);
    return callback;
}

void TransactionCompletedListener::removeReleaseBufferCallback(
        const ReleaseCallbackId& callbackId) {
    {
        std::scoped_lock<std::mutex> lock(mMutex);
        popReleaseBufferCallbackLocked(callbackId);
    }
}

SurfaceComposerClient::PresentationCallbackRAII::PresentationCallbackRAII(
        TransactionCompletedListener* tcl, int id) {
    mTcl = tcl;
    mId = id;
}

SurfaceComposerClient::PresentationCallbackRAII::~PresentationCallbackRAII() {
    mTcl->clearTrustedPresentationCallback(mId);
}

sp<SurfaceComposerClient::PresentationCallbackRAII>
TransactionCompletedListener::addTrustedPresentationCallback(TrustedPresentationCallback tpc,
                                                             int id, void* context) {
    std::scoped_lock<std::mutex> lock(mMutex);
    mTrustedPresentationCallbacks[id] =
            std::tuple<TrustedPresentationCallback, void*>(tpc, context);
    return new SurfaceComposerClient::PresentationCallbackRAII(this, id);
}

void TransactionCompletedListener::clearTrustedPresentationCallback(int id) {
    std::scoped_lock<std::mutex> lock(mMutex);
    mTrustedPresentationCallbacks.erase(id);
}

void TransactionCompletedListener::onTrustedPresentationChanged(int id,
                                                                bool presentedWithinThresholds) {
    TrustedPresentationCallback tpc;
    void* context;
    {
        std::scoped_lock<std::mutex> lock(mMutex);
        auto it = mTrustedPresentationCallbacks.find(id);
        if (it == mTrustedPresentationCallbacks.end()) {
            return;
        }
        std::tie(tpc, context) = it->second;
    }
    tpc(context, presentedWithinThresholds);
}

// ---------------------------------------------------------------------------

void removeDeadBufferCallback(void* /*context*/, uint64_t graphicBufferId);

/**
 * We use the BufferCache to reduce the overhead of exchanging GraphicBuffers with
 * the server. If we were to simply parcel the GraphicBuffer we would pay two overheads
 *     1. Cost of sending the FD
 *     2. Cost of importing the GraphicBuffer with the mapper in the receiving process.
 * To ease this cost we implement the following scheme of caching buffers to integers,
 * or said-otherwise, naming them with integers. This is the scheme known as slots in
 * the legacy BufferQueue system.
 *     1. When sending Buffers to SurfaceFlinger we look up the Buffer in the cache.
 *     2. If there is a cache-hit we remove the Buffer from the Transaction and instead
 *        send the cached integer.
 *     3. If there is a cache miss, we cache the new buffer and send the integer
 *        along with the Buffer, SurfaceFlinger on it's side creates a new cache
 *        entry, and we use the integer for further communication.
 * A few details about lifetime:
 *     1. The cache evicts by LRU. The server side cache is keyed by BufferCache::getToken
 *        which is per process Unique. The server side cache is larger than the client side
 *        cache so that the server will never evict entries before the client.
 *     2. When the client evicts an entry it notifies the server via an uncacheBuffer
 *        transaction.
 *     3. The client only references the Buffers by ID, and uses buffer->addDeathCallback
 *        to auto-evict destroyed buffers.
 */
class BufferCache : public Singleton<BufferCache> {
public:
    BufferCache() : token(new BBinder()) {}

    sp<IBinder> getToken() {
        return IInterface::asBinder(TransactionCompletedListener::getIInstance());
    }

    status_t getCacheId(const sp<GraphicBuffer>& buffer, uint64_t* cacheId) {
        std::lock_guard<std::mutex> lock(mMutex);

        auto itr = mBuffers.find(buffer->getId());
        if (itr == mBuffers.end()) {
            return BAD_VALUE;
        }
        itr->second = getCounter();
        *cacheId = buffer->getId();
        return NO_ERROR;
    }

    uint64_t cache(const sp<GraphicBuffer>& buffer,
                   std::optional<client_cache_t>& outUncacheBuffer) {
        std::lock_guard<std::mutex> lock(mMutex);

        if (mBuffers.size() >= BUFFER_CACHE_MAX_SIZE) {
            outUncacheBuffer = findLeastRecentlyUsedBuffer();
            mBuffers.erase(outUncacheBuffer->id);
        }

        buffer->addDeathCallback(removeDeadBufferCallback, nullptr);

        mBuffers[buffer->getId()] = getCounter();
        return buffer->getId();
    }

    void uncache(uint64_t cacheId) {
        std::lock_guard<std::mutex> lock(mMutex);
        if (mBuffers.erase(cacheId)) {
            SurfaceComposerClient::doUncacheBufferTransaction(cacheId);
        }
    }

private:
    client_cache_t findLeastRecentlyUsedBuffer() REQUIRES(mMutex) {
        auto itr = mBuffers.begin();
        uint64_t minCounter = itr->second;
        auto minBuffer = itr;
        itr++;

        while (itr != mBuffers.end()) {
            uint64_t counter = itr->second;
            if (counter < minCounter) {
                minCounter = counter;
                minBuffer = itr;
            }
            itr++;
        }

        return {.token = getToken(), .id = minBuffer->first};
    }

    uint64_t getCounter() REQUIRES(mMutex) {
        static uint64_t counter = 0;
        return counter++;
    }

    std::mutex mMutex;
    std::map<uint64_t /*Cache id*/, uint64_t /*counter*/> mBuffers GUARDED_BY(mMutex);

    // Used by ISurfaceComposer to identify which process is sending the cached buffer.
    sp<IBinder> token;
};

ANDROID_SINGLETON_STATIC_INSTANCE(BufferCache);

void removeDeadBufferCallback(void* /*context*/, uint64_t graphicBufferId) {
    // GraphicBuffer id's are used as the cache ids.
    BufferCache::getInstance().uncache(graphicBufferId);
}

// ---------------------------------------------------------------------------

SurfaceComposerClient::Transaction::Transaction() {
    mId = generateId();
    mTransactionCompletedListener = TransactionCompletedListener::getInstance();
}

SurfaceComposerClient::Transaction::Transaction(const Transaction& other)
      : mId(other.mId),
        mTransactionNestCount(other.mTransactionNestCount),
        mAnimation(other.mAnimation),
        mEarlyWakeupStart(other.mEarlyWakeupStart),
        mEarlyWakeupEnd(other.mEarlyWakeupEnd),
        mMayContainBuffer(other.mMayContainBuffer),
        mDesiredPresentTime(other.mDesiredPresentTime),
        mIsAutoTimestamp(other.mIsAutoTimestamp),
        mFrameTimelineInfo(other.mFrameTimelineInfo),
        mApplyToken(other.mApplyToken) {
    mDisplayStates = other.mDisplayStates;
    mComposerStates = other.mComposerStates;
    mInputWindowCommands = other.mInputWindowCommands;
    mListenerCallbacks = other.mListenerCallbacks;
    mTransactionCompletedListener = TransactionCompletedListener::getInstance();
}

void SurfaceComposerClient::Transaction::sanitize(int pid, int uid) {
    uint32_t permissions = LayerStatePermissions::getTransactionPermissions(pid, uid);
    for (auto & [handle, composerState] : mComposerStates) {
        composerState.state.sanitize(permissions);
    }
    if (!mInputWindowCommands.empty() &&
        (permissions & layer_state_t::Permission::ACCESS_SURFACE_FLINGER) == 0) {
        ALOGE("Only privileged callers are allowed to send input commands.");
        mInputWindowCommands.clear();
    }
}

std::unique_ptr<SurfaceComposerClient::Transaction>
SurfaceComposerClient::Transaction::createFromParcel(const Parcel* parcel) {
    auto transaction = std::make_unique<Transaction>();
    if (transaction->readFromParcel(parcel) == NO_ERROR) {
        return transaction;
    }
    return nullptr;
}


status_t SurfaceComposerClient::Transaction::readFromParcel(const Parcel* parcel) {
    const uint64_t transactionId = parcel->readUint64();
    const uint32_t transactionNestCount = parcel->readUint32();
    const bool animation = parcel->readBool();
    const bool earlyWakeupStart = parcel->readBool();
    const bool earlyWakeupEnd = parcel->readBool();
    const int64_t desiredPresentTime = parcel->readInt64();
    const bool isAutoTimestamp = parcel->readBool();
    FrameTimelineInfo frameTimelineInfo;
    frameTimelineInfo.readFromParcel(parcel);

    sp<IBinder> applyToken;
    parcel->readNullableStrongBinder(&applyToken);
    size_t count = static_cast<size_t>(parcel->readUint32());
    if (count > parcel->dataSize()) {
        return BAD_VALUE;
    }
    SortedVector<DisplayState> displayStates;
    displayStates.setCapacity(count);
    for (size_t i = 0; i < count; i++) {
        DisplayState displayState;
        if (displayState.read(*parcel) == BAD_VALUE) {
            return BAD_VALUE;
        }
        displayStates.add(displayState);
    }

    count = static_cast<size_t>(parcel->readUint32());
    if (count > parcel->dataSize()) {
        return BAD_VALUE;
    }
    std::unordered_map<sp<ITransactionCompletedListener>, CallbackInfo, TCLHash> listenerCallbacks;
    listenerCallbacks.reserve(count);
    for (size_t i = 0; i < count; i++) {
        sp<ITransactionCompletedListener> listener =
                interface_cast<ITransactionCompletedListener>(parcel->readStrongBinder());
        size_t numCallbackIds = parcel->readUint32();
        if (numCallbackIds > parcel->dataSize()) {
            return BAD_VALUE;
        }
        for (size_t j = 0; j < numCallbackIds; j++) {
            CallbackId id;
            parcel->readParcelable(&id);
            listenerCallbacks[listener].callbackIds.insert(id);
        }
        size_t numSurfaces = parcel->readUint32();
        if (numSurfaces > parcel->dataSize()) {
            return BAD_VALUE;
        }
        for (size_t j = 0; j < numSurfaces; j++) {
            sp<SurfaceControl> surface;
            SAFE_PARCEL(SurfaceControl::readFromParcel, *parcel, &surface);
            listenerCallbacks[listener].surfaceControls.insert(surface);
        }
    }

    count = static_cast<size_t>(parcel->readUint32());
    if (count > parcel->dataSize()) {
        return BAD_VALUE;
    }
    std::unordered_map<sp<IBinder>, ComposerState, IBinderHash> composerStates;
    composerStates.reserve(count);
    for (size_t i = 0; i < count; i++) {
        sp<IBinder> surfaceControlHandle;
        SAFE_PARCEL(parcel->readStrongBinder, &surfaceControlHandle);

        ComposerState composerState;
        if (composerState.read(*parcel) == BAD_VALUE) {
            return BAD_VALUE;
        }
        composerStates[surfaceControlHandle] = composerState;
    }

    InputWindowCommands inputWindowCommands;
    inputWindowCommands.read(*parcel);

    count = static_cast<size_t>(parcel->readUint32());
    if (count > parcel->dataSize()) {
        return BAD_VALUE;
    }
    std::vector<client_cache_t> uncacheBuffers(count);
    for (size_t i = 0; i < count; i++) {
        sp<IBinder> tmpBinder;
        SAFE_PARCEL(parcel->readStrongBinder, &tmpBinder);
        uncacheBuffers[i].token = tmpBinder;
        SAFE_PARCEL(parcel->readUint64, &uncacheBuffers[i].id);
    }

    count = static_cast<size_t>(parcel->readUint32());
    if (count > parcel->dataSize()) {
        return BAD_VALUE;
    }
    std::vector<uint64_t> mergedTransactionIds(count);
    for (size_t i = 0; i < count; i++) {
        SAFE_PARCEL(parcel->readUint64, &mergedTransactionIds[i]);
    }

    // Parsing was successful. Update the object.
    mId = transactionId;
    mTransactionNestCount = transactionNestCount;
    mAnimation = animation;
    mEarlyWakeupStart = earlyWakeupStart;
    mEarlyWakeupEnd = earlyWakeupEnd;
    mDesiredPresentTime = desiredPresentTime;
    mIsAutoTimestamp = isAutoTimestamp;
    mFrameTimelineInfo = frameTimelineInfo;
    mDisplayStates = displayStates;
    mListenerCallbacks = listenerCallbacks;
    mComposerStates = composerStates;
    mInputWindowCommands = inputWindowCommands;
    mApplyToken = applyToken;
    mUncacheBuffers = std::move(uncacheBuffers);
    mMergedTransactionIds = std::move(mergedTransactionIds);
    return NO_ERROR;
}

status_t SurfaceComposerClient::Transaction::writeToParcel(Parcel* parcel) const {
    // If we write the Transaction to a parcel, we want to ensure the Buffers are cached
    // before crossing the IPC boundary. Otherwise the receiving party will cache the buffers
    // but is unlikely to use them again as they are owned by the other process.
    // You may be asking yourself, is this const cast safe? Const cast is safe up
    // until the point where you try and write to an object that was originally const at which
    // point we enter undefined behavior. In this case we are safe though, because there are
    // two possibilities:
    //    1. The SurfaceComposerClient::Transaction was originally non-const. Safe.
    //    2. It was originall const! In this case not only was it useless, but it by definition
    //       contains no composer states and so cacheBuffers will not perform any writes.

    const_cast<SurfaceComposerClient::Transaction*>(this)->cacheBuffers();

    parcel->writeUint64(mId);
    parcel->writeUint32(mTransactionNestCount);
    parcel->writeBool(mAnimation);
    parcel->writeBool(mEarlyWakeupStart);
    parcel->writeBool(mEarlyWakeupEnd);
    parcel->writeInt64(mDesiredPresentTime);
    parcel->writeBool(mIsAutoTimestamp);
    mFrameTimelineInfo.writeToParcel(parcel);
    parcel->writeStrongBinder(mApplyToken);
    parcel->writeUint32(static_cast<uint32_t>(mDisplayStates.size()));
    for (auto const& displayState : mDisplayStates) {
        displayState.write(*parcel);
    }

    parcel->writeUint32(static_cast<uint32_t>(mListenerCallbacks.size()));
    for (auto const& [listener, callbackInfo] : mListenerCallbacks) {
        parcel->writeStrongBinder(ITransactionCompletedListener::asBinder(listener));
        parcel->writeUint32(static_cast<uint32_t>(callbackInfo.callbackIds.size()));
        for (auto callbackId : callbackInfo.callbackIds) {
            parcel->writeParcelable(callbackId);
        }
        parcel->writeUint32(static_cast<uint32_t>(callbackInfo.surfaceControls.size()));
        for (auto surfaceControl : callbackInfo.surfaceControls) {
            SAFE_PARCEL(surfaceControl->writeToParcel, *parcel);
        }
    }

    parcel->writeUint32(static_cast<uint32_t>(mComposerStates.size()));
    for (auto const& [handle, composerState] : mComposerStates) {
        SAFE_PARCEL(parcel->writeStrongBinder, handle);
        composerState.write(*parcel);
    }

    mInputWindowCommands.write(*parcel);

    SAFE_PARCEL(parcel->writeUint32, static_cast<uint32_t>(mUncacheBuffers.size()));
    for (const client_cache_t& uncacheBuffer : mUncacheBuffers) {
        SAFE_PARCEL(parcel->writeStrongBinder, uncacheBuffer.token.promote());
        SAFE_PARCEL(parcel->writeUint64, uncacheBuffer.id);
    }

    SAFE_PARCEL(parcel->writeUint32, static_cast<uint32_t>(mMergedTransactionIds.size()));
    for (auto mergedTransactionId : mMergedTransactionIds) {
        SAFE_PARCEL(parcel->writeUint64, mergedTransactionId);
    }

    return NO_ERROR;
}

void SurfaceComposerClient::Transaction::releaseBufferIfOverwriting(const layer_state_t& state) {
    if (!(state.what & layer_state_t::eBufferChanged) || !state.bufferData->hasBuffer()) {
        return;
    }

    auto listener = state.bufferData->releaseBufferListener;
    sp<Fence> fence =
            state.bufferData->acquireFence ? state.bufferData->acquireFence : Fence::NO_FENCE;
    if (state.bufferData->releaseBufferEndpoint ==
        IInterface::asBinder(TransactionCompletedListener::getIInstance())) {
        // if the callback is in process, run on a different thread to avoid any lock contigency
        // issues in the client.
        SurfaceComposerClient::getDefault()
                ->mReleaseCallbackThread
                .addReleaseCallback(state.bufferData->generateReleaseCallbackId(), fence);
    } else {
        listener->onReleaseBuffer(state.bufferData->generateReleaseCallbackId(), fence, UINT_MAX);
    }
}

SurfaceComposerClient::Transaction& SurfaceComposerClient::Transaction::merge(Transaction&& other) {
    while (mMergedTransactionIds.size() + other.mMergedTransactionIds.size() >
                   MAX_MERGE_HISTORY_LENGTH - 1 &&
           mMergedTransactionIds.size() > 0) {
        mMergedTransactionIds.pop_back();
    }
    if (other.mMergedTransactionIds.size() == MAX_MERGE_HISTORY_LENGTH) {
        mMergedTransactionIds.insert(mMergedTransactionIds.begin(),
                                     other.mMergedTransactionIds.begin(),
                                     other.mMergedTransactionIds.end() - 1);
    } else if (other.mMergedTransactionIds.size() > 0u) {
        mMergedTransactionIds.insert(mMergedTransactionIds.begin(),
                                     other.mMergedTransactionIds.begin(),
                                     other.mMergedTransactionIds.end());
    }
    mMergedTransactionIds.insert(mMergedTransactionIds.begin(), other.mId);

    for (auto const& [handle, composerState] : other.mComposerStates) {
        if (mComposerStates.count(handle) == 0) {
            mComposerStates[handle] = composerState;
        } else {
            if (composerState.state.what & layer_state_t::eBufferChanged) {
                releaseBufferIfOverwriting(mComposerStates[handle].state);
            }
            mComposerStates[handle].state.merge(composerState.state);
        }
    }

    for (auto const& state : other.mDisplayStates) {
        ssize_t index = mDisplayStates.indexOf(state);
        if (index < 0) {
            mDisplayStates.add(state);
        } else {
            mDisplayStates.editItemAt(static_cast<size_t>(index)).merge(state);
        }
    }

    for (const auto& [listener, callbackInfo] : other.mListenerCallbacks) {
        auto& [callbackIds, surfaceControls] = callbackInfo;
        mListenerCallbacks[listener].callbackIds.insert(std::make_move_iterator(
                                                                callbackIds.begin()),
                                                        std::make_move_iterator(callbackIds.end()));

        mListenerCallbacks[listener].surfaceControls.insert(surfaceControls.begin(),
                                                            surfaceControls.end());

        auto& currentProcessCallbackInfo =
                mListenerCallbacks[TransactionCompletedListener::getIInstance()];
        currentProcessCallbackInfo.surfaceControls
                .insert(std::make_move_iterator(surfaceControls.begin()),
                        std::make_move_iterator(surfaceControls.end()));

        // register all surface controls for all callbackIds for this listener that is merging
        for (const auto& surfaceControl : currentProcessCallbackInfo.surfaceControls) {
            mTransactionCompletedListener->addSurfaceControlToCallbacks(currentProcessCallbackInfo,
                                                                        surfaceControl);
        }
    }

    for (const auto& cacheId : other.mUncacheBuffers) {
        mUncacheBuffers.push_back(cacheId);
    }

    mInputWindowCommands.merge(other.mInputWindowCommands);

    mMayContainBuffer |= other.mMayContainBuffer;
    mEarlyWakeupStart = mEarlyWakeupStart || other.mEarlyWakeupStart;
    mEarlyWakeupEnd = mEarlyWakeupEnd || other.mEarlyWakeupEnd;
    mApplyToken = other.mApplyToken;

    mergeFrameTimelineInfo(mFrameTimelineInfo, other.mFrameTimelineInfo);

    other.clear();
    return *this;
}

void SurfaceComposerClient::Transaction::clear() {
    mComposerStates.clear();
    mDisplayStates.clear();
    mListenerCallbacks.clear();
    mInputWindowCommands.clear();
    mUncacheBuffers.clear();
    mMayContainBuffer = false;
    mTransactionNestCount = 0;
    mAnimation = false;
    mEarlyWakeupStart = false;
    mEarlyWakeupEnd = false;
    mDesiredPresentTime = 0;
    mIsAutoTimestamp = true;
    mFrameTimelineInfo = {};
    mApplyToken = nullptr;
    mMergedTransactionIds.clear();
}

uint64_t SurfaceComposerClient::Transaction::getId() {
    return mId;
}

std::vector<uint64_t> SurfaceComposerClient::Transaction::getMergedTransactionIds() {
    return mMergedTransactionIds;
}

void SurfaceComposerClient::doUncacheBufferTransaction(uint64_t cacheId) {
    sp<ISurfaceComposer> sf(ComposerService::getComposerService());

    client_cache_t uncacheBuffer;
    uncacheBuffer.token = BufferCache::getInstance().getToken();
    uncacheBuffer.id = cacheId;
    Vector<ComposerState> composerStates;
<<<<<<< HEAD
    status_t status = sf->setTransactionState(FrameTimelineInfo{}, composerStates, {},
=======
    Vector<DisplayState> displayStates;
    status_t status = sf->setTransactionState(FrameTimelineInfo{}, composerStates, displayStates,
>>>>>>> 9224694e
                                              ISurfaceComposer::eOneWay,
                                              Transaction::getDefaultApplyToken(), {}, systemTime(),
                                              true, {uncacheBuffer}, false, {}, generateId(), {});
    if (status != NO_ERROR) {
        ALOGE_AND_TRACE("SurfaceComposerClient::doUncacheBufferTransaction - %s",
                        strerror(-status));
    }
}

void SurfaceComposerClient::Transaction::cacheBuffers() {
    if (!mMayContainBuffer) {
        return;
    }

    size_t count = 0;
    for (auto& [handle, cs] : mComposerStates) {
        layer_state_t* s = &(mComposerStates[handle].state);
        if (!(s->what & layer_state_t::eBufferChanged)) {
            continue;
        } else if (s->bufferData &&
                   s->bufferData->flags.test(BufferData::BufferDataChange::cachedBufferChanged)) {
            // If eBufferChanged and eCachedBufferChanged are both trued then that means
            // we already cached the buffer in a previous call to cacheBuffers, perhaps
            // from writeToParcel on a Transaction that was merged in to this one.
            continue;
        }

        // Don't try to cache a null buffer. Sending null buffers is cheap so we shouldn't waste
        // time trying to cache them.
        if (!s->bufferData || !s->bufferData->buffer) {
            continue;
        }

        uint64_t cacheId = 0;
        status_t ret = BufferCache::getInstance().getCacheId(s->bufferData->buffer, &cacheId);
        if (ret == NO_ERROR) {
            // Cache-hit. Strip the buffer and send only the id.
            s->bufferData->buffer = nullptr;
        } else {
            // Cache-miss. Include the buffer and send the new cacheId.
            std::optional<client_cache_t> uncacheBuffer;
            cacheId = BufferCache::getInstance().cache(s->bufferData->buffer, uncacheBuffer);
            if (uncacheBuffer) {
                mUncacheBuffers.push_back(*uncacheBuffer);
            }
        }
        s->bufferData->flags |= BufferData::BufferDataChange::cachedBufferChanged;
        s->bufferData->cachedBuffer.token = BufferCache::getInstance().getToken();
        s->bufferData->cachedBuffer.id = cacheId;

        // If we have more buffers than the size of the cache, we should stop caching so we don't
        // evict other buffers in this transaction
        count++;
        if (count >= BUFFER_CACHE_MAX_SIZE) {
            break;
        }
    }
}

class SyncCallback {
public:
    static auto getCallback(std::shared_ptr<SyncCallback>& callbackContext) {
        return [callbackContext](void* /* unused context */, nsecs_t /* latchTime */,
                                 const sp<Fence>& /* presentFence */,
                                 const std::vector<SurfaceControlStats>& /* stats */) {
            if (!callbackContext) {
                ALOGE("failed to get callback context for SyncCallback");
                return;
            }
            LOG_ALWAYS_FATAL_IF(sem_post(&callbackContext->mSemaphore), "sem_post failed");
        };
    }
    ~SyncCallback() {
        if (mInitialized) {
            LOG_ALWAYS_FATAL_IF(sem_destroy(&mSemaphore), "sem_destroy failed");
        }
    }
    void init() {
        LOG_ALWAYS_FATAL_IF(clock_gettime(CLOCK_MONOTONIC, &mTimeoutTimespec) == -1,
                            "clock_gettime() fail! in SyncCallback::init");
        mTimeoutTimespec.tv_sec += 4;
        LOG_ALWAYS_FATAL_IF(sem_init(&mSemaphore, 0, 0), "sem_init failed");
        mInitialized = true;
    }
    void wait() {
        int result = sem_clockwait(&mSemaphore, CLOCK_MONOTONIC, &mTimeoutTimespec);
        if (result && errno != ETIMEDOUT && errno != EINTR) {
            LOG_ALWAYS_FATAL("sem_clockwait failed(%d)", errno);
        } else if (errno == ETIMEDOUT) {
            ALOGW("Sync transaction timed out waiting for commit callback.");
        }
    }
    void* getContext() { return static_cast<void*>(this); }

private:
    sem_t mSemaphore;
    bool mInitialized = false;
    timespec mTimeoutTimespec;
};

status_t SurfaceComposerClient::Transaction::apply(bool synchronous, bool oneWay) {
    if (mStatus != NO_ERROR) {
        return mStatus;
    }

    std::shared_ptr<SyncCallback> syncCallback = std::make_shared<SyncCallback>();
    if (synchronous) {
        syncCallback->init();
        addTransactionCommittedCallback(SyncCallback::getCallback(syncCallback),
                                        /*callbackContext=*/nullptr);
    }

    bool hasListenerCallbacks = !mListenerCallbacks.empty();
    std::vector<ListenerCallbacks> listenerCallbacks;
    // For every listener with registered callbacks
    for (const auto& [listener, callbackInfo] : mListenerCallbacks) {
        auto& [callbackIds, surfaceControls] = callbackInfo;
        if (callbackIds.empty()) {
            continue;
        }

        if (surfaceControls.empty()) {
            listenerCallbacks.emplace_back(IInterface::asBinder(listener), std::move(callbackIds));
        } else {
            // If the listener has any SurfaceControls set on this Transaction update the surface
            // state
            for (const auto& surfaceControl : surfaceControls) {
                layer_state_t* s = getLayerState(surfaceControl);
                if (!s) {
                    ALOGE("failed to get layer state");
                    continue;
                }
                std::vector<CallbackId> callbacks(callbackIds.begin(), callbackIds.end());
                s->what |= layer_state_t::eHasListenerCallbacksChanged;
                s->listeners.emplace_back(IInterface::asBinder(listener), callbacks);
            }
        }
    }

    cacheBuffers();

    Vector<ComposerState> composerStates;
    Vector<DisplayState> displayStates;
    uint32_t flags = 0;

    for (auto const& kv : mComposerStates) {
        composerStates.add(kv.second);
    }

    displayStates = std::move(mDisplayStates);

    if (mAnimation) {
        flags |= ISurfaceComposer::eAnimation;
    }
    if (oneWay) {
        if (synchronous) {
            ALOGE("Transaction attempted to set synchronous and one way at the same time"
                  " this is an invalid request. Synchronous will win for safety");
        } else {
            flags |= ISurfaceComposer::eOneWay;
        }
    }

    // If both mEarlyWakeupStart and mEarlyWakeupEnd are set
    // it is equivalent for none
    if (mEarlyWakeupStart && !mEarlyWakeupEnd) {
        flags |= ISurfaceComposer::eEarlyWakeupStart;
    }
    if (mEarlyWakeupEnd && !mEarlyWakeupStart) {
        flags |= ISurfaceComposer::eEarlyWakeupEnd;
    }

    sp<IBinder> applyToken = mApplyToken ? mApplyToken : getDefaultApplyToken();

    sp<ISurfaceComposer> sf(ComposerService::getComposerService());
    sf->setTransactionState(mFrameTimelineInfo, composerStates, displayStates, flags, applyToken,
                            mInputWindowCommands, mDesiredPresentTime, mIsAutoTimestamp,
                            mUncacheBuffers, hasListenerCallbacks, listenerCallbacks, mId,
                            mMergedTransactionIds);
    mId = generateId();

    // Clear the current states and flags
    clear();

    if (synchronous) {
        syncCallback->wait();
    }

    mStatus = NO_ERROR;
    return NO_ERROR;
}

sp<IBinder> SurfaceComposerClient::Transaction::sApplyToken = new BBinder();

std::mutex SurfaceComposerClient::Transaction::sApplyTokenMutex;
<<<<<<< HEAD

sp<IBinder> SurfaceComposerClient::Transaction::getDefaultApplyToken() {
    std::scoped_lock lock{sApplyTokenMutex};
    return sApplyToken;
}

void SurfaceComposerClient::Transaction::setDefaultApplyToken(sp<IBinder> applyToken) {
    std::scoped_lock lock{sApplyTokenMutex};
    sApplyToken = applyToken;
}

status_t SurfaceComposerClient::Transaction::sendSurfaceFlushJankDataTransaction(
        const sp<SurfaceControl>& sc) {
    Transaction t;
    layer_state_t* s = t.getLayerState(sc);
    if (!s) {
        return BAD_INDEX;
    }

    s->what |= layer_state_t::eFlushJankData;
    t.registerSurfaceControlForCallback(sc);
    return t.apply(/*sync=*/false, /* oneWay=*/true);
}
// ---------------------------------------------------------------------------

sp<IBinder> SurfaceComposerClient::createVirtualDisplay(const std::string& displayName,
                                                        bool isSecure, const std::string& uniqueId,
                                                        float requestedRefreshRate) {
    sp<IBinder> display = nullptr;
    binder::Status status =
            ComposerServiceAIDL::getComposerService()->createVirtualDisplay(displayName, isSecure,
                                                                            uniqueId,
                                                                            requestedRefreshRate,
                                                                            &display);
    return status.isOk() ? display : nullptr;
}

status_t SurfaceComposerClient::destroyVirtualDisplay(const sp<IBinder>& displayToken) {
    return ComposerServiceAIDL::getComposerService()
            ->destroyVirtualDisplay(displayToken)
            .transactionError();
}

sp<IBinder> SurfaceComposerClient::createDisplay(const String8& displayName, bool isSecure,
                                                 float requestedRefereshRate) {
    return SurfaceComposerClient::createVirtualDisplay(std::string(displayName.c_str()), isSecure, kEmpty, requestedRefereshRate);
=======

sp<IBinder> SurfaceComposerClient::Transaction::getDefaultApplyToken() {
    std::scoped_lock lock{sApplyTokenMutex};
    return sApplyToken;
}

void SurfaceComposerClient::Transaction::setDefaultApplyToken(sp<IBinder> applyToken) {
    std::scoped_lock lock{sApplyTokenMutex};
    sApplyToken = applyToken;
}

status_t SurfaceComposerClient::Transaction::sendSurfaceFlushJankDataTransaction(
        const sp<SurfaceControl>& sc) {
    Transaction t;
    layer_state_t* s = t.getLayerState(sc);
    if (!s) {
        return BAD_INDEX;
    }

    s->what |= layer_state_t::eFlushJankData;
    t.registerSurfaceControlForCallback(sc);
    return t.apply(/*sync=*/false, /* oneWay=*/true);
>>>>>>> 9224694e
}
// ---------------------------------------------------------------------------

<<<<<<< HEAD
void SurfaceComposerClient::destroyDisplay(const sp<IBinder>& displayToken) {
    SurfaceComposerClient::destroyVirtualDisplay(displayToken);
}

=======
sp<IBinder> SurfaceComposerClient::createVirtualDisplay(const std::string& displayName,
                                                        bool isSecure, const std::string& uniqueId,
                                                        float requestedRefreshRate) {
    sp<IBinder> display = nullptr;
    binder::Status status =
            ComposerServiceAIDL::getComposerService()->createVirtualDisplay(displayName, isSecure,
                                                                            uniqueId,
                                                                            requestedRefreshRate,
                                                                            &display);
    return status.isOk() ? display : nullptr;
}

status_t SurfaceComposerClient::destroyVirtualDisplay(const sp<IBinder>& displayToken) {
    return ComposerServiceAIDL::getComposerService()
            ->destroyVirtualDisplay(displayToken)
            .transactionError();
}

>>>>>>> 9224694e
std::vector<PhysicalDisplayId> SurfaceComposerClient::getPhysicalDisplayIds() {
    std::vector<int64_t> displayIds;
    std::vector<PhysicalDisplayId> physicalDisplayIds;
    binder::Status status =
            ComposerServiceAIDL::getComposerService()->getPhysicalDisplayIds(&displayIds);
    if (status.isOk()) {
        physicalDisplayIds.reserve(displayIds.size());
        for (auto item : displayIds) {
            auto id = DisplayId::fromValue<PhysicalDisplayId>(static_cast<uint64_t>(item));
            physicalDisplayIds.push_back(*id);
        }
    }
    return physicalDisplayIds;
}

sp<IBinder> SurfaceComposerClient::getPhysicalDisplayToken(PhysicalDisplayId displayId) {
    sp<IBinder> display = nullptr;
    binder::Status status =
            ComposerServiceAIDL::getComposerService()->getPhysicalDisplayToken(displayId.value,
                                                                               &display);
    return status.isOk() ? display : nullptr;
}

std::optional<gui::StalledTransactionInfo> SurfaceComposerClient::getStalledTransactionInfo(
        pid_t pid) {
    std::optional<gui::StalledTransactionInfo> result;
    ComposerServiceAIDL::getComposerService()->getStalledTransactionInfo(pid, &result);
    return result;
}

void SurfaceComposerClient::Transaction::setAnimationTransaction() {
    mAnimation = true;
}

void SurfaceComposerClient::Transaction::setEarlyWakeupStart() {
    mEarlyWakeupStart = true;
}

void SurfaceComposerClient::Transaction::setEarlyWakeupEnd() {
    mEarlyWakeupEnd = true;
}

layer_state_t* SurfaceComposerClient::Transaction::getLayerState(const sp<SurfaceControl>& sc) {
    auto handle = sc->getLayerStateHandle();

    if (mComposerStates.count(handle) == 0) {
        // we don't have it, add an initialized layer_state to our list
        ComposerState s;

        s.state.surface = handle;
        s.state.layerId = sc->getLayerId();

        mComposerStates[handle] = s;
    }

    return &(mComposerStates[handle].state);
}

void SurfaceComposerClient::Transaction::registerSurfaceControlForCallback(
        const sp<SurfaceControl>& sc) {
    auto& callbackInfo = mListenerCallbacks[TransactionCompletedListener::getIInstance()];
    callbackInfo.surfaceControls.insert(sc);

    mTransactionCompletedListener->addSurfaceControlToCallbacks(callbackInfo, sc);
}

SurfaceComposerClient::Transaction& SurfaceComposerClient::Transaction::setPosition(
        const sp<SurfaceControl>& sc, float x, float y) {
    layer_state_t* s = getLayerState(sc);
    if (!s) {
        mStatus = BAD_INDEX;
        return *this;
    }
    s->what |= layer_state_t::ePositionChanged;
    s->x = x;
    s->y = y;

    registerSurfaceControlForCallback(sc);
    return *this;
}

SurfaceComposerClient::Transaction& SurfaceComposerClient::Transaction::show(
        const sp<SurfaceControl>& sc) {
    return setFlags(sc, 0, layer_state_t::eLayerHidden);
}

SurfaceComposerClient::Transaction& SurfaceComposerClient::Transaction::hide(
        const sp<SurfaceControl>& sc) {
    return setFlags(sc, layer_state_t::eLayerHidden, layer_state_t::eLayerHidden);
}

SurfaceComposerClient::Transaction& SurfaceComposerClient::Transaction::setLayer(
        const sp<SurfaceControl>& sc, int32_t z) {
    layer_state_t* s = getLayerState(sc);
    if (!s) {
        mStatus = BAD_INDEX;
        return *this;
    }
    s->what |= layer_state_t::eLayerChanged;
    s->what &= ~layer_state_t::eRelativeLayerChanged;
    s->z = z;

    registerSurfaceControlForCallback(sc);
    return *this;
}

SurfaceComposerClient::Transaction& SurfaceComposerClient::Transaction::setRelativeLayer(
        const sp<SurfaceControl>& sc, const sp<SurfaceControl>& relativeTo, int32_t z) {
    layer_state_t* s = getLayerState(sc);
    if (!s) {
        mStatus = BAD_INDEX;
        return *this;
    }
    s->what |= layer_state_t::eRelativeLayerChanged;
    s->what &= ~layer_state_t::eLayerChanged;
    s->relativeLayerSurfaceControl = relativeTo;
    s->z = z;

    registerSurfaceControlForCallback(sc);
    return *this;
}

SurfaceComposerClient::Transaction& SurfaceComposerClient::Transaction::setFlags(
        const sp<SurfaceControl>& sc, uint32_t flags,
        uint32_t mask) {
    layer_state_t* s = getLayerState(sc);
    if (!s) {
        mStatus = BAD_INDEX;
        return *this;
    }
    if ((mask & layer_state_t::eLayerOpaque) || (mask & layer_state_t::eLayerHidden) ||
        (mask & layer_state_t::eLayerSecure) || (mask & layer_state_t::eLayerSkipScreenshot) ||
        (mask & layer_state_t::eEnableBackpressure) ||
        (mask & layer_state_t::eIgnoreDestinationFrame) ||
        (mask & layer_state_t::eLayerIsDisplayDecoration) ||
        (mask & layer_state_t::eLayerIsRefreshRateIndicator)) {
        s->what |= layer_state_t::eFlagsChanged;
    }
    s->flags &= ~mask;
    s->flags |= (flags & mask);
    s->mask |= mask;

    registerSurfaceControlForCallback(sc);
    return *this;
}

SurfaceComposerClient::Transaction& SurfaceComposerClient::Transaction::setTransparentRegionHint(
        const sp<SurfaceControl>& sc,
        const Region& transparentRegion) {
    layer_state_t* s = getLayerState(sc);
    if (!s) {
        mStatus = BAD_INDEX;
        return *this;
    }
    s->what |= layer_state_t::eTransparentRegionChanged;
    s->transparentRegion = transparentRegion;

    registerSurfaceControlForCallback(sc);
    return *this;
}

SurfaceComposerClient::Transaction& SurfaceComposerClient::Transaction::setDimmingEnabled(
        const sp<SurfaceControl>& sc, bool dimmingEnabled) {
    layer_state_t* s = getLayerState(sc);
    if (!s) {
        mStatus = BAD_INDEX;
        return *this;
    }
    s->what |= layer_state_t::eDimmingEnabledChanged;
    s->dimmingEnabled = dimmingEnabled;

    registerSurfaceControlForCallback(sc);
    return *this;
}

SurfaceComposerClient::Transaction& SurfaceComposerClient::Transaction::setAlpha(
        const sp<SurfaceControl>& sc, float alpha) {
    layer_state_t* s = getLayerState(sc);
    if (!s) {
        mStatus = BAD_INDEX;
        return *this;
    }
    if (alpha < 0.0f || alpha > 1.0f) {
        ALOGE("SurfaceComposerClient::Transaction::setAlpha: invalid alpha %f, clamping", alpha);
    }
    s->what |= layer_state_t::eAlphaChanged;
    s->color.a = std::clamp(alpha, 0.f, 1.f);

    registerSurfaceControlForCallback(sc);
    return *this;
}

SurfaceComposerClient::Transaction& SurfaceComposerClient::Transaction::setLayerStack(
        const sp<SurfaceControl>& sc, ui::LayerStack layerStack) {
    layer_state_t* s = getLayerState(sc);
    if (!s) {
        mStatus = BAD_INDEX;
        return *this;
    }
    s->what |= layer_state_t::eLayerStackChanged;
    s->layerStack = layerStack;

    registerSurfaceControlForCallback(sc);
    return *this;
}

SurfaceComposerClient::Transaction& SurfaceComposerClient::Transaction::setMetadata(
        const sp<SurfaceControl>& sc, uint32_t key, const Parcel& p) {
    layer_state_t* s = getLayerState(sc);
    if (!s) {
        mStatus = BAD_INDEX;
        return *this;
    }
    s->what |= layer_state_t::eMetadataChanged;

    s->metadata.mMap[key] = {p.data(), p.data() + p.dataSize()};

    registerSurfaceControlForCallback(sc);
    return *this;
}

SurfaceComposerClient::Transaction& SurfaceComposerClient::Transaction::setMatrix(
        const sp<SurfaceControl>& sc, float dsdx, float dtdx,
        float dtdy, float dsdy) {
    layer_state_t* s = getLayerState(sc);
    if (!s) {
        mStatus = BAD_INDEX;
        return *this;
    }
    s->what |= layer_state_t::eMatrixChanged;
    layer_state_t::matrix22_t matrix;
    matrix.dsdx = dsdx;
    matrix.dtdx = dtdx;
    matrix.dsdy = dsdy;
    matrix.dtdy = dtdy;
    s->matrix = matrix;

    registerSurfaceControlForCallback(sc);
    return *this;
}

SurfaceComposerClient::Transaction& SurfaceComposerClient::Transaction::setCrop(
        const sp<SurfaceControl>& sc, const Rect& crop) {
    layer_state_t* s = getLayerState(sc);
    if (!s) {
        mStatus = BAD_INDEX;
        return *this;
    }
    s->what |= layer_state_t::eCropChanged;
    s->crop = crop;

    registerSurfaceControlForCallback(sc);
    return *this;
}

SurfaceComposerClient::Transaction& SurfaceComposerClient::Transaction::setCornerRadius(
        const sp<SurfaceControl>& sc, float cornerRadius) {
    layer_state_t* s = getLayerState(sc);
    if (!s) {
        mStatus = BAD_INDEX;
        return *this;
    }
    s->what |= layer_state_t::eCornerRadiusChanged;
    s->cornerRadius = cornerRadius;
    return *this;
}

SurfaceComposerClient::Transaction& SurfaceComposerClient::Transaction::setBackgroundBlurRadius(
        const sp<SurfaceControl>& sc, int backgroundBlurRadius) {
    layer_state_t* s = getLayerState(sc);
    if (!s) {
        mStatus = BAD_INDEX;
        return *this;
    }
    s->what |= layer_state_t::eBackgroundBlurRadiusChanged;
    s->backgroundBlurRadius = backgroundBlurRadius;
    return *this;
}

SurfaceComposerClient::Transaction& SurfaceComposerClient::Transaction::setBlurRegions(
        const sp<SurfaceControl>& sc, const std::vector<BlurRegion>& blurRegions) {
    layer_state_t* s = getLayerState(sc);
    if (!s) {
        mStatus = BAD_INDEX;
        return *this;
    }
    s->what |= layer_state_t::eBlurRegionsChanged;
    s->blurRegions = blurRegions;
    return *this;
}

SurfaceComposerClient::Transaction& SurfaceComposerClient::Transaction::reparent(
        const sp<SurfaceControl>& sc, const sp<SurfaceControl>& newParent) {
    layer_state_t* s = getLayerState(sc);
    if (!s) {
        mStatus = BAD_INDEX;
        return *this;
    }
    if (SurfaceControl::isSameSurface(sc, newParent)) {
        return *this;
    }
    s->what |= layer_state_t::eReparent;
    s->parentSurfaceControlForChild = newParent ? newParent->getParentingLayer() : nullptr;

    registerSurfaceControlForCallback(sc);
    return *this;
}

SurfaceComposerClient::Transaction& SurfaceComposerClient::Transaction::setColor(
        const sp<SurfaceControl>& sc,
        const half3& color) {
    layer_state_t* s = getLayerState(sc);
    if (!s) {
        mStatus = BAD_INDEX;
        return *this;
    }
    s->what |= layer_state_t::eColorChanged;
    s->color.rgb = color;

    registerSurfaceControlForCallback(sc);
    return *this;
}

SurfaceComposerClient::Transaction& SurfaceComposerClient::Transaction::setBackgroundColor(
        const sp<SurfaceControl>& sc, const half3& color, float alpha, ui::Dataspace dataspace) {
    layer_state_t* s = getLayerState(sc);
    if (!s) {
        mStatus = BAD_INDEX;
        return *this;
    }

    s->what |= layer_state_t::eBackgroundColorChanged;
    s->bgColor.rgb = color;
    s->bgColor.a = alpha;
    s->bgColorDataspace = dataspace;

    registerSurfaceControlForCallback(sc);
    return *this;
}

SurfaceComposerClient::Transaction& SurfaceComposerClient::Transaction::setTransform(
        const sp<SurfaceControl>& sc, uint32_t transform) {
    layer_state_t* s = getLayerState(sc);
    if (!s) {
        mStatus = BAD_INDEX;
        return *this;
    }
    s->what |= layer_state_t::eBufferTransformChanged;
    s->bufferTransform = transform;

    registerSurfaceControlForCallback(sc);
    return *this;
}

SurfaceComposerClient::Transaction&
SurfaceComposerClient::Transaction::setTransformToDisplayInverse(const sp<SurfaceControl>& sc,
                                                                 bool transformToDisplayInverse) {
    layer_state_t* s = getLayerState(sc);
    if (!s) {
        mStatus = BAD_INDEX;
        return *this;
    }
    s->what |= layer_state_t::eTransformToDisplayInverseChanged;
    s->transformToDisplayInverse = transformToDisplayInverse;

    registerSurfaceControlForCallback(sc);
    return *this;
}

std::shared_ptr<BufferData> SurfaceComposerClient::Transaction::getAndClearBuffer(
        const sp<SurfaceControl>& sc) {
    layer_state_t* s = getLayerState(sc);
    if (!s) {
        return nullptr;
    }
    if (!(s->what & layer_state_t::eBufferChanged)) {
        return nullptr;
    }

    std::shared_ptr<BufferData> bufferData = std::move(s->bufferData);

    mTransactionCompletedListener->removeReleaseBufferCallback(
            bufferData->generateReleaseCallbackId());
    s->what &= ~layer_state_t::eBufferChanged;
    s->bufferData = nullptr;

    return bufferData;
}

SurfaceComposerClient::Transaction& SurfaceComposerClient::Transaction::setBufferHasBarrier(
        const sp<SurfaceControl>& sc, uint64_t barrierFrameNumber) {
    layer_state_t* s = getLayerState(sc);
    if (!s) {
        mStatus = BAD_INDEX;
        return *this;
    }
    s->bufferData->hasBarrier = true;
    s->bufferData->barrierFrameNumber = barrierFrameNumber;
    return *this;
}

SurfaceComposerClient::Transaction& SurfaceComposerClient::Transaction::setBuffer(
        const sp<SurfaceControl>& sc, const sp<GraphicBuffer>& buffer,
        const std::optional<sp<Fence>>& fence, const std::optional<uint64_t>& optFrameNumber,
        uint32_t producerId, ReleaseBufferCallback callback, nsecs_t dequeueTime) {
    layer_state_t* s = getLayerState(sc);
    if (!s) {
        mStatus = BAD_INDEX;
        return *this;
    }

    releaseBufferIfOverwriting(*s);

    std::shared_ptr<BufferData> bufferData = std::make_shared<BufferData>();
    bufferData->buffer = buffer;
    if (buffer) {
        uint64_t frameNumber = sc->resolveFrameNumber(optFrameNumber);
        bufferData->frameNumber = frameNumber;
        bufferData->producerId = producerId;
        bufferData->flags |= BufferData::BufferDataChange::frameNumberChanged;
        bufferData->dequeueTime = dequeueTime;
        if (fence) {
            bufferData->acquireFence = *fence;
            bufferData->flags |= BufferData::BufferDataChange::fenceChanged;
        }
        bufferData->releaseBufferEndpoint = IInterface::asBinder(mTransactionCompletedListener);
        setReleaseBufferCallback(bufferData.get(), callback);
    }

    if (mIsAutoTimestamp) {
        mDesiredPresentTime = systemTime();
    }
    s->what |= layer_state_t::eBufferChanged;
    s->bufferData = std::move(bufferData);
    registerSurfaceControlForCallback(sc);

    // With the current infrastructure, a release callback will not be invoked if there's no
    // transaction callback in the case when a buffer is latched and not released early. This is
    // because the legacy implementation didn't have a release callback and sent releases in the
    // transaction callback. Because of this, we need to make sure to have a transaction callback
    // set up when a buffer is sent in a transaction to ensure the caller gets the release
    // callback, regardless if they set up a transaction callback.
    //
    // TODO (b/230380821): Remove when release callbacks are separated from transaction callbacks
    addTransactionCompletedCallback([](void*, nsecs_t, const sp<Fence>&,
                                       const std::vector<SurfaceControlStats>&) {},
                                    nullptr);

    mMayContainBuffer = true;
    return *this;
}

SurfaceComposerClient::Transaction& SurfaceComposerClient::Transaction::unsetBuffer(
        const sp<SurfaceControl>& sc) {
    layer_state_t* s = getLayerState(sc);
    if (!s) {
        mStatus = BAD_INDEX;
        return *this;
    }

    if (!(s->what & layer_state_t::eBufferChanged)) {
        return *this;
    }

    releaseBufferIfOverwriting(*s);

    s->what &= ~layer_state_t::eBufferChanged;
    s->bufferData = nullptr;
    return *this;
}

void SurfaceComposerClient::Transaction::setReleaseBufferCallback(BufferData* bufferData,
                                                                  ReleaseBufferCallback callback) {
    if (!callback) {
        return;
    }

    if (!bufferData->buffer) {
        ALOGW("Transaction::setReleaseBufferCallback"
              "ignored trying to set a callback on a null buffer.");
        return;
    }

    bufferData->releaseBufferListener =
            static_cast<sp<ITransactionCompletedListener>>(mTransactionCompletedListener);
    mTransactionCompletedListener->setReleaseBufferCallback(bufferData->generateReleaseCallbackId(),
                                                            callback);
}

SurfaceComposerClient::Transaction& SurfaceComposerClient::Transaction::setDataspace(
        const sp<SurfaceControl>& sc, ui::Dataspace dataspace) {
    layer_state_t* s = getLayerState(sc);
    if (!s) {
        mStatus = BAD_INDEX;
        return *this;
    }
    s->what |= layer_state_t::eDataspaceChanged;
    s->dataspace = dataspace;

    registerSurfaceControlForCallback(sc);
    return *this;
}

SurfaceComposerClient::Transaction& SurfaceComposerClient::Transaction::setExtendedRangeBrightness(
        const sp<SurfaceControl>& sc, float currentBufferRatio, float desiredRatio) {
    layer_state_t* s = getLayerState(sc);
    if (!s) {
        mStatus = BAD_INDEX;
        return *this;
    }
    s->what |= layer_state_t::eExtendedRangeBrightnessChanged;
    s->currentHdrSdrRatio = currentBufferRatio;
    s->desiredHdrSdrRatio = desiredRatio;

    registerSurfaceControlForCallback(sc);
    return *this;
}

SurfaceComposerClient::Transaction& SurfaceComposerClient::Transaction::setDesiredHdrHeadroom(
        const sp<SurfaceControl>& sc, float desiredRatio) {
    layer_state_t* s = getLayerState(sc);
    if (!s) {
        mStatus = BAD_INDEX;
        return *this;
    }
    s->what |= layer_state_t::eDesiredHdrHeadroomChanged;
    s->desiredHdrSdrRatio = desiredRatio;

    registerSurfaceControlForCallback(sc);
    return *this;
}

SurfaceComposerClient::Transaction& SurfaceComposerClient::Transaction::setCachingHint(
        const sp<SurfaceControl>& sc, gui::CachingHint cachingHint) {
    layer_state_t* s = getLayerState(sc);
    if (!s) {
        mStatus = BAD_INDEX;
        return *this;
    }
    s->what |= layer_state_t::eCachingHintChanged;
    s->cachingHint = cachingHint;

    registerSurfaceControlForCallback(sc);
    return *this;
}

SurfaceComposerClient::Transaction& SurfaceComposerClient::Transaction::setHdrMetadata(
        const sp<SurfaceControl>& sc, const HdrMetadata& hdrMetadata) {
    layer_state_t* s = getLayerState(sc);
    if (!s) {
        mStatus = BAD_INDEX;
        return *this;
    }
    s->what |= layer_state_t::eHdrMetadataChanged;
    s->hdrMetadata = hdrMetadata;

    registerSurfaceControlForCallback(sc);
    return *this;
}

SurfaceComposerClient::Transaction& SurfaceComposerClient::Transaction::setSurfaceDamageRegion(
        const sp<SurfaceControl>& sc, const Region& surfaceDamageRegion) {
    layer_state_t* s = getLayerState(sc);
    if (!s) {
        mStatus = BAD_INDEX;
        return *this;
    }
    s->what |= layer_state_t::eSurfaceDamageRegionChanged;
    s->surfaceDamageRegion = surfaceDamageRegion;

    registerSurfaceControlForCallback(sc);
    return *this;
}

SurfaceComposerClient::Transaction& SurfaceComposerClient::Transaction::setApi(
        const sp<SurfaceControl>& sc, int32_t api) {
    layer_state_t* s = getLayerState(sc);
    if (!s) {
        mStatus = BAD_INDEX;
        return *this;
    }
    s->what |= layer_state_t::eApiChanged;
    s->api = api;

    registerSurfaceControlForCallback(sc);
    return *this;
}

SurfaceComposerClient::Transaction& SurfaceComposerClient::Transaction::setSidebandStream(
        const sp<SurfaceControl>& sc, const sp<NativeHandle>& sidebandStream) {
    layer_state_t* s = getLayerState(sc);
    if (!s) {
        mStatus = BAD_INDEX;
        return *this;
    }
    s->what |= layer_state_t::eSidebandStreamChanged;
    s->sidebandStream = sidebandStream;

    registerSurfaceControlForCallback(sc);
    return *this;
}

SurfaceComposerClient::Transaction& SurfaceComposerClient::Transaction::setDesiredPresentTime(
        nsecs_t desiredPresentTime) {
    mDesiredPresentTime = desiredPresentTime;
    mIsAutoTimestamp = false;
    return *this;
}

SurfaceComposerClient::Transaction& SurfaceComposerClient::Transaction::setColorSpaceAgnostic(
        const sp<SurfaceControl>& sc, const bool agnostic) {
    layer_state_t* s = getLayerState(sc);
    if (!s) {
        mStatus = BAD_INDEX;
        return *this;
    }
    s->what |= layer_state_t::eColorSpaceAgnosticChanged;
    s->colorSpaceAgnostic = agnostic;

    registerSurfaceControlForCallback(sc);
    return *this;
}

SurfaceComposerClient::Transaction&
SurfaceComposerClient::Transaction::setFrameRateSelectionPriority(const sp<SurfaceControl>& sc,
                                                                  int32_t priority) {
    layer_state_t* s = getLayerState(sc);
    if (!s) {
        mStatus = BAD_INDEX;
        return *this;
    }

    s->what |= layer_state_t::eFrameRateSelectionPriority;
    s->frameRateSelectionPriority = priority;

    registerSurfaceControlForCallback(sc);
    return *this;
}

SurfaceComposerClient::Transaction& SurfaceComposerClient::Transaction::addTransactionCallback(
        TransactionCompletedCallbackTakesContext callback, void* callbackContext,
        CallbackId::Type callbackType) {
    auto callbackWithContext = std::bind(callback, callbackContext, std::placeholders::_1,
                                         std::placeholders::_2, std::placeholders::_3);
    const auto& surfaceControls = mListenerCallbacks[mTransactionCompletedListener].surfaceControls;

    CallbackId callbackId =
            mTransactionCompletedListener->addCallbackFunction(callbackWithContext, surfaceControls,
                                                               callbackType);

    mListenerCallbacks[mTransactionCompletedListener].callbackIds.emplace(callbackId);
    return *this;
}

SurfaceComposerClient::Transaction&
SurfaceComposerClient::Transaction::addTransactionCompletedCallback(
        TransactionCompletedCallbackTakesContext callback, void* callbackContext) {
    return addTransactionCallback(callback, callbackContext, CallbackId::Type::ON_COMPLETE);
}

SurfaceComposerClient::Transaction&
SurfaceComposerClient::Transaction::addTransactionCommittedCallback(
        TransactionCompletedCallbackTakesContext callback, void* callbackContext) {
    return addTransactionCallback(callback, callbackContext, CallbackId::Type::ON_COMMIT);
}

SurfaceComposerClient::Transaction& SurfaceComposerClient::Transaction::notifyProducerDisconnect(
        const sp<SurfaceControl>& sc) {
    layer_state_t* s = getLayerState(sc);
    if (!s) {
        mStatus = BAD_INDEX;
        return *this;
    }

    s->what |= layer_state_t::eProducerDisconnect;
    return *this;
}

SurfaceComposerClient::Transaction& SurfaceComposerClient::Transaction::setInputWindowInfo(
        const sp<SurfaceControl>& sc, const WindowInfo& info) {
    layer_state_t* s = getLayerState(sc);
    if (!s) {
        mStatus = BAD_INDEX;
        return *this;
    }
    s->windowInfoHandle = new WindowInfoHandle(info);
    s->what |= layer_state_t::eInputInfoChanged;
    return *this;
}

SurfaceComposerClient::Transaction& SurfaceComposerClient::Transaction::setFocusedWindow(
        const FocusRequest& request) {
    mInputWindowCommands.focusRequests.push_back(request);
    return *this;
}

SurfaceComposerClient::Transaction&
SurfaceComposerClient::Transaction::addWindowInfosReportedListener(
        sp<gui::IWindowInfosReportedListener> windowInfosReportedListener) {
    mInputWindowCommands.windowInfosReportedListeners.insert(windowInfosReportedListener);
    return *this;
}

SurfaceComposerClient::Transaction& SurfaceComposerClient::Transaction::setColorTransform(
    const sp<SurfaceControl>& sc, const mat3& matrix, const vec3& translation) {
    layer_state_t* s = getLayerState(sc);
    if (!s) {
        mStatus = BAD_INDEX;
        return *this;
    }
    s->what |= layer_state_t::eColorTransformChanged;
    s->colorTransform = mat4(matrix, translation);

    registerSurfaceControlForCallback(sc);
    return *this;
}

SurfaceComposerClient::Transaction& SurfaceComposerClient::Transaction::setGeometry(
        const sp<SurfaceControl>& sc, const Rect& source, const Rect& dst, int transform) {
    setCrop(sc, source);

    int x = dst.left;
    int y = dst.top;

    float sourceWidth = source.getWidth();
    float sourceHeight = source.getHeight();

    float xScale = sourceWidth < 0 ? 1.0f : dst.getWidth() / sourceWidth;
    float yScale = sourceHeight < 0 ? 1.0f : dst.getHeight() / sourceHeight;
    float matrix[4] = {1, 0, 0, 1};

    switch (transform) {
        case NATIVE_WINDOW_TRANSFORM_FLIP_H:
            matrix[0] = -xScale; matrix[1] = 0;
            matrix[2] = 0; matrix[3] = yScale;
            x += source.getWidth();
            break;
        case NATIVE_WINDOW_TRANSFORM_FLIP_V:
            matrix[0] = xScale; matrix[1] = 0;
            matrix[2] = 0; matrix[3] = -yScale;
            y += source.getHeight();
            break;
        case NATIVE_WINDOW_TRANSFORM_ROT_90:
            matrix[0] = 0; matrix[1] = -yScale;
            matrix[2] = xScale; matrix[3] = 0;
            x += source.getHeight();
            break;
        case NATIVE_WINDOW_TRANSFORM_ROT_180:
            matrix[0] = -xScale; matrix[1] = 0;
            matrix[2] = 0; matrix[3] = -yScale;
            x += source.getWidth();
            y += source.getHeight();
            break;
        case NATIVE_WINDOW_TRANSFORM_ROT_270:
            matrix[0] = 0; matrix[1] = yScale;
            matrix[2] = -xScale; matrix[3] = 0;
            y += source.getWidth();
            break;
        default:
            matrix[0] = xScale; matrix[1] = 0;
            matrix[2] = 0; matrix[3] = yScale;
            break;
    }
    setMatrix(sc, matrix[0], matrix[1], matrix[2], matrix[3]);
    float offsetX = xScale * source.left;
    float offsetY = yScale * source.top;
    setPosition(sc, x - offsetX, y - offsetY);

    return *this;
}

SurfaceComposerClient::Transaction& SurfaceComposerClient::Transaction::setShadowRadius(
        const sp<SurfaceControl>& sc, float shadowRadius) {
    layer_state_t* s = getLayerState(sc);
    if (!s) {
        mStatus = BAD_INDEX;
        return *this;
    }
    s->what |= layer_state_t::eShadowRadiusChanged;
    s->shadowRadius = shadowRadius;
    return *this;
}

SurfaceComposerClient::Transaction& SurfaceComposerClient::Transaction::setFrameRate(
        const sp<SurfaceControl>& sc, float frameRate, int8_t compatibility,
        int8_t changeFrameRateStrategy) {
    layer_state_t* s = getLayerState(sc);
    if (!s) {
        mStatus = BAD_INDEX;
        return *this;
    }
    // Allow privileged values as well here, those will be ignored by SF if
    // the caller is not privileged
    if (!ValidateFrameRate(frameRate, compatibility, changeFrameRateStrategy,
                           "Transaction::setFrameRate",
                           /*privileged=*/true)) {
        mStatus = BAD_VALUE;
        return *this;
    }
    s->what |= layer_state_t::eFrameRateChanged;
    s->frameRate = frameRate;
    s->frameRateCompatibility = compatibility;
    s->changeFrameRateStrategy = changeFrameRateStrategy;
    return *this;
}

SurfaceComposerClient::Transaction&
SurfaceComposerClient::Transaction::setDefaultFrameRateCompatibility(const sp<SurfaceControl>& sc,
                                                                     int8_t compatibility) {
    layer_state_t* s = getLayerState(sc);
    if (!s) {
        mStatus = BAD_INDEX;
        return *this;
    }
    s->what |= layer_state_t::eDefaultFrameRateCompatibilityChanged;
    s->defaultFrameRateCompatibility = compatibility;
    return *this;
}

SurfaceComposerClient::Transaction& SurfaceComposerClient::Transaction::setFrameRateCategory(
        const sp<SurfaceControl>& sc, int8_t category, bool smoothSwitchOnly) {
    layer_state_t* s = getLayerState(sc);
    if (!s) {
        mStatus = BAD_INDEX;
        return *this;
    }
    s->what |= layer_state_t::eFrameRateCategoryChanged;
    s->frameRateCategory = category;
    s->frameRateCategorySmoothSwitchOnly = smoothSwitchOnly;
    return *this;
}

SurfaceComposerClient::Transaction&
SurfaceComposerClient::Transaction::setFrameRateSelectionStrategy(const sp<SurfaceControl>& sc,
                                                                  int8_t strategy) {
    layer_state_t* s = getLayerState(sc);
    if (!s) {
        mStatus = BAD_INDEX;
        return *this;
    }
    s->what |= layer_state_t::eFrameRateSelectionStrategyChanged;
    s->frameRateSelectionStrategy = strategy;
    return *this;
}

SurfaceComposerClient::Transaction& SurfaceComposerClient::Transaction::setFixedTransformHint(
        const sp<SurfaceControl>& sc, int32_t fixedTransformHint) {
    layer_state_t* s = getLayerState(sc);
    if (!s) {
        mStatus = BAD_INDEX;
        return *this;
    }

    const ui::Transform::RotationFlags transform = fixedTransformHint == -1
            ? ui::Transform::ROT_INVALID
            : ui::Transform::toRotationFlags(static_cast<ui::Rotation>(fixedTransformHint));
    s->what |= layer_state_t::eFixedTransformHintChanged;
    s->fixedTransformHint = transform;
    return *this;
}

SurfaceComposerClient::Transaction& SurfaceComposerClient::Transaction::setFrameTimelineInfo(
        const FrameTimelineInfo& frameTimelineInfo) {
    mergeFrameTimelineInfo(mFrameTimelineInfo, frameTimelineInfo);
    return *this;
}

SurfaceComposerClient::Transaction& SurfaceComposerClient::Transaction::setAutoRefresh(
        const sp<SurfaceControl>& sc, bool autoRefresh) {
    layer_state_t* s = getLayerState(sc);
    if (!s) {
        mStatus = BAD_INDEX;
        return *this;
    }

    s->what |= layer_state_t::eAutoRefreshChanged;
    s->autoRefresh = autoRefresh;
    return *this;
}

SurfaceComposerClient::Transaction& SurfaceComposerClient::Transaction::setTrustedOverlay(
        const sp<SurfaceControl>& sc, bool isTrustedOverlay) {
    return setTrustedOverlay(sc,
                             isTrustedOverlay ? gui::TrustedOverlay::ENABLED
                                              : gui::TrustedOverlay::UNSET);
}

SurfaceComposerClient::Transaction& SurfaceComposerClient::Transaction::setTrustedOverlay(
        const sp<SurfaceControl>& sc, gui::TrustedOverlay trustedOverlay) {
    layer_state_t* s = getLayerState(sc);
    if (!s) {
        mStatus = BAD_INDEX;
        return *this;
    }

    s->what |= layer_state_t::eTrustedOverlayChanged;
    s->trustedOverlay = trustedOverlay;
    return *this;
}

SurfaceComposerClient::Transaction& SurfaceComposerClient::Transaction::setApplyToken(
        const sp<IBinder>& applyToken) {
    mApplyToken = applyToken;
    return *this;
}

SurfaceComposerClient::Transaction& SurfaceComposerClient::Transaction::setStretchEffect(
    const sp<SurfaceControl>& sc, const StretchEffect& stretchEffect) {
    layer_state_t* s = getLayerState(sc);
    if (!s) {
        mStatus = BAD_INDEX;
        return *this;
    }

    s->what |= layer_state_t::eStretchChanged;
    s->stretchEffect = stretchEffect;
    return *this;
}

SurfaceComposerClient::Transaction& SurfaceComposerClient::Transaction::setBufferCrop(
        const sp<SurfaceControl>& sc, const Rect& bufferCrop) {
    layer_state_t* s = getLayerState(sc);
    if (!s) {
        mStatus = BAD_INDEX;
        return *this;
    }

    s->what |= layer_state_t::eBufferCropChanged;
    s->bufferCrop = bufferCrop;

    registerSurfaceControlForCallback(sc);
    return *this;
}

SurfaceComposerClient::Transaction& SurfaceComposerClient::Transaction::setDestinationFrame(
        const sp<SurfaceControl>& sc, const Rect& destinationFrame) {
    layer_state_t* s = getLayerState(sc);
    if (!s) {
        mStatus = BAD_INDEX;
        return *this;
    }

    s->what |= layer_state_t::eDestinationFrameChanged;
    s->destinationFrame = destinationFrame;

    registerSurfaceControlForCallback(sc);
    return *this;
}

SurfaceComposerClient::Transaction& SurfaceComposerClient::Transaction::setDropInputMode(
        const sp<SurfaceControl>& sc, gui::DropInputMode mode) {
    layer_state_t* s = getLayerState(sc);
    if (!s) {
        mStatus = BAD_INDEX;
        return *this;
    }

    s->what |= layer_state_t::eDropInputModeChanged;
    s->dropInputMode = mode;

    registerSurfaceControlForCallback(sc);
    return *this;
}

// ---------------------------------------------------------------------------

DisplayState& SurfaceComposerClient::Transaction::getDisplayState(const sp<IBinder>& token) {
    DisplayState s;
    s.token = token;
    ssize_t index = mDisplayStates.indexOf(s);
    if (index < 0) {
        // we don't have it, add an initialized layer_state to our list
        s.what = 0;
        index = mDisplayStates.add(s);
    }
    return mDisplayStates.editItemAt(static_cast<size_t>(index));
}

status_t SurfaceComposerClient::Transaction::setDisplaySurface(const sp<IBinder>& token,
        const sp<IGraphicBufferProducer>& bufferProducer) {
    if (bufferProducer.get() != nullptr) {
        // Make sure that composition can never be stalled by a virtual display
        // consumer that isn't processing buffers fast enough.
        status_t err = bufferProducer->setAsyncMode(true);
        if (err != NO_ERROR) {
            ALOGE("Composer::setDisplaySurface Failed to enable async mode on the "
                    "BufferQueue. This BufferQueue cannot be used for virtual "
                    "display. (%d)", err);
            return err;
        }
    }
    DisplayState& s(getDisplayState(token));
    s.surface = bufferProducer;
    s.what |= DisplayState::eSurfaceChanged;
    return NO_ERROR;
}

void SurfaceComposerClient::Transaction::setDisplayLayerStack(const sp<IBinder>& token,
                                                              ui::LayerStack layerStack) {
    DisplayState& s(getDisplayState(token));
    s.layerStack = layerStack;
    s.what |= DisplayState::eLayerStackChanged;
}

void SurfaceComposerClient::Transaction::setDisplayFlags(const sp<IBinder>& token, uint32_t flags) {
    DisplayState& s(getDisplayState(token));
    s.flags = flags;
    s.what |= DisplayState::eFlagsChanged;
}

void SurfaceComposerClient::Transaction::setDisplayProjection(const sp<IBinder>& token,
                                                              ui::Rotation orientation,
                                                              const Rect& layerStackRect,
                                                              const Rect& displayRect) {
    DisplayState& s(getDisplayState(token));
    s.orientation = orientation;
    s.layerStackSpaceRect = layerStackRect;
    s.orientedDisplaySpaceRect = displayRect;
    s.what |= DisplayState::eDisplayProjectionChanged;
}

void SurfaceComposerClient::Transaction::setDisplaySize(const sp<IBinder>& token, uint32_t width, uint32_t height) {
    DisplayState& s(getDisplayState(token));
    s.width = width;
    s.height = height;
    s.what |= DisplayState::eDisplaySizeChanged;
}

// copied from FrameTimelineInfo::merge()
void SurfaceComposerClient::Transaction::mergeFrameTimelineInfo(FrameTimelineInfo& t,
                                                                const FrameTimelineInfo& other) {
    // When merging vsync Ids we take the oldest valid one
    if (t.vsyncId != FrameTimelineInfo::INVALID_VSYNC_ID &&
        other.vsyncId != FrameTimelineInfo::INVALID_VSYNC_ID) {
        if (other.vsyncId > t.vsyncId) {
            t = other;
        }
    } else if (t.vsyncId == FrameTimelineInfo::INVALID_VSYNC_ID) {
        t = other;
    }
}

SurfaceComposerClient::Transaction&
SurfaceComposerClient::Transaction::setTrustedPresentationCallback(
        const sp<SurfaceControl>& sc, TrustedPresentationCallback cb,
        const TrustedPresentationThresholds& thresholds, void* context,
        sp<SurfaceComposerClient::PresentationCallbackRAII>& outCallbackRef) {
    outCallbackRef =
            mTransactionCompletedListener->addTrustedPresentationCallback(cb, sc->getLayerId(),
                                                                          context);

    layer_state_t* s = getLayerState(sc);
    if (!s) {
        mStatus = BAD_INDEX;
        return *this;
    }
    s->what |= layer_state_t::eTrustedPresentationInfoChanged;
    s->trustedPresentationThresholds = thresholds;
    s->trustedPresentationListener.callbackInterface = TransactionCompletedListener::getIInstance();
    s->trustedPresentationListener.callbackId = sc->getLayerId();

    return *this;
}

SurfaceComposerClient::Transaction&
SurfaceComposerClient::Transaction::clearTrustedPresentationCallback(const sp<SurfaceControl>& sc) {
    mTransactionCompletedListener->clearTrustedPresentationCallback(sc->getLayerId());

    layer_state_t* s = getLayerState(sc);
    if (!s) {
        mStatus = BAD_INDEX;
        return *this;
    }
    s->what |= layer_state_t::eTrustedPresentationInfoChanged;
    s->trustedPresentationThresholds = TrustedPresentationThresholds();
    s->trustedPresentationListener.callbackInterface = nullptr;
    s->trustedPresentationListener.callbackId = -1;

    return *this;
}

// ---------------------------------------------------------------------------

SurfaceComposerClient::SurfaceComposerClient() : mStatus(NO_INIT) {}

SurfaceComposerClient::SurfaceComposerClient(const sp<ISurfaceComposerClient>& client)
      : mStatus(NO_ERROR), mClient(client) {}

void SurfaceComposerClient::onFirstRef() {
    sp<gui::ISurfaceComposer> sf(ComposerServiceAIDL::getComposerService());
    if (sf != nullptr && mStatus == NO_INIT) {
        sp<ISurfaceComposerClient> conn;
        binder::Status status = sf->createConnection(&conn);
        if (status.isOk() && conn != nullptr) {
            mClient = conn;
            mStatus = NO_ERROR;
        }
    }
}

SurfaceComposerClient::~SurfaceComposerClient() {
    dispose();
}

status_t SurfaceComposerClient::initCheck() const {
    return mStatus;
}

sp<IBinder> SurfaceComposerClient::connection() const {
    return IInterface::asBinder(mClient);
}

status_t SurfaceComposerClient::linkToComposerDeath(
        const sp<IBinder::DeathRecipient>& recipient,
        void* cookie, uint32_t flags) {
    sp<ISurfaceComposer> sf(ComposerService::getComposerService());
    return IInterface::asBinder(sf)->linkToDeath(recipient, cookie, flags);
}

void SurfaceComposerClient::dispose() {
    // this can be called more than once.
    sp<ISurfaceComposerClient> client;
    Mutex::Autolock _lm(mLock);
    if (mClient != nullptr) {
        client = mClient; // hold ref while lock is held
        mClient.clear();
    }
    mStatus = NO_INIT;
}

status_t SurfaceComposerClient::bootFinished() {
    sp<gui::ISurfaceComposer> sf(ComposerServiceAIDL::getComposerService());
    binder::Status status = sf->bootFinished();
    return statusTFromBinderStatus(status);
}

sp<SurfaceControl> SurfaceComposerClient::createSurface(const String8& name, uint32_t w, uint32_t h,
                                                        PixelFormat format, int32_t flags,
                                                        const sp<IBinder>& parentHandle,
                                                        LayerMetadata metadata,
                                                        uint32_t* outTransformHint) {
    sp<SurfaceControl> s;
    createSurfaceChecked(name, w, h, format, &s, flags, parentHandle, std::move(metadata),
                         outTransformHint);
    return s;
}

static std::string toString(const String16& string) {
    return std::string(String8(string).c_str());
}

status_t SurfaceComposerClient::createSurfaceChecked(const String8& name, uint32_t w, uint32_t h,
                                                     PixelFormat format,
                                                     sp<SurfaceControl>* outSurface, int32_t flags,
                                                     const sp<IBinder>& parentHandle,
                                                     LayerMetadata metadata,
                                                     uint32_t* outTransformHint) {
    status_t err = mStatus;

    if (mStatus == NO_ERROR) {
        gui::CreateSurfaceResult result;
        binder::Status status = mClient->createSurface(std::string(name.c_str()), flags,
                                                       parentHandle, std::move(metadata), &result);
        err = statusTFromBinderStatus(status);
        if (outTransformHint) {
            *outTransformHint = result.transformHint;
        }
        ALOGE_IF(err, "SurfaceComposerClient::createSurface error %s", strerror(-err));
        if (err == NO_ERROR) {
            *outSurface = new SurfaceControl(this, result.handle, result.layerId,
                                             toString(result.layerName), w, h, format,
                                             result.transformHint, flags);
        }
    }
    return err;
}

sp<SurfaceControl> SurfaceComposerClient::mirrorSurface(SurfaceControl* mirrorFromSurface) {
    if (mirrorFromSurface == nullptr) {
        return nullptr;
    }

    sp<IBinder> mirrorFromHandle = mirrorFromSurface->getHandle();
    gui::CreateSurfaceResult result;
    const binder::Status status = mClient->mirrorSurface(mirrorFromHandle, &result);
    const status_t err = statusTFromBinderStatus(status);
    if (err == NO_ERROR) {
        return new SurfaceControl(this, result.handle, result.layerId, toString(result.layerName));
    }
    return nullptr;
}

sp<SurfaceControl> SurfaceComposerClient::mirrorDisplay(DisplayId displayId) {
    gui::CreateSurfaceResult result;
    const binder::Status status = mClient->mirrorDisplay(displayId.value, &result);
    const status_t err = statusTFromBinderStatus(status);
    if (err == NO_ERROR) {
        return new SurfaceControl(this, result.handle, result.layerId, toString(result.layerName));
    }
    return nullptr;
}

status_t SurfaceComposerClient::clearLayerFrameStats(const sp<IBinder>& token) const {
    if (mStatus != NO_ERROR) {
        return mStatus;
    }
    const binder::Status status = mClient->clearLayerFrameStats(token);
    return statusTFromBinderStatus(status);
}

status_t SurfaceComposerClient::getLayerFrameStats(const sp<IBinder>& token,
        FrameStats* outStats) const {
    if (mStatus != NO_ERROR) {
        return mStatus;
    }
    gui::FrameStats stats;
    const binder::Status status = mClient->getLayerFrameStats(token, &stats);
    if (status.isOk()) {
        outStats->refreshPeriodNano = stats.refreshPeriodNano;
        outStats->desiredPresentTimesNano.setCapacity(stats.desiredPresentTimesNano.size());
        for (const auto& t : stats.desiredPresentTimesNano) {
            outStats->desiredPresentTimesNano.add(t);
        }
        outStats->actualPresentTimesNano.setCapacity(stats.actualPresentTimesNano.size());
        for (const auto& t : stats.actualPresentTimesNano) {
            outStats->actualPresentTimesNano.add(t);
        }
        outStats->frameReadyTimesNano.setCapacity(stats.frameReadyTimesNano.size());
        for (const auto& t : stats.frameReadyTimesNano) {
            outStats->frameReadyTimesNano.add(t);
        }
    }
    return statusTFromBinderStatus(status);
}

// ----------------------------------------------------------------------------

status_t SurfaceComposerClient::getDisplayState(const sp<IBinder>& display,
                                                ui::DisplayState* state) {
    gui::DisplayState ds;
    binder::Status status =
            ComposerServiceAIDL::getComposerService()->getDisplayState(display, &ds);
    if (status.isOk()) {
        state->layerStack = ui::LayerStack::fromValue(ds.layerStack);
        state->orientation = static_cast<ui::Rotation>(ds.orientation);
        state->layerStackSpaceRect =
                ui::Size(ds.layerStackSpaceRect.width, ds.layerStackSpaceRect.height);
    }
    return statusTFromBinderStatus(status);
}

status_t SurfaceComposerClient::getStaticDisplayInfo(int64_t displayId,
                                                     ui::StaticDisplayInfo* outInfo) {
    using Tag = android::gui::DeviceProductInfo::ManufactureOrModelDate::Tag;
    gui::StaticDisplayInfo ginfo;
    binder::Status status =
            ComposerServiceAIDL::getComposerService()->getStaticDisplayInfo(displayId, &ginfo);
    if (status.isOk()) {
        // convert gui::StaticDisplayInfo to ui::StaticDisplayInfo
        outInfo->connectionType = static_cast<ui::DisplayConnectionType>(ginfo.connectionType);
        outInfo->density = ginfo.density;
        outInfo->secure = ginfo.secure;
        outInfo->installOrientation = static_cast<ui::Rotation>(ginfo.installOrientation);

        if (const std::optional<gui::DeviceProductInfo> dpi = ginfo.deviceProductInfo) {
            DeviceProductInfo info;
            info.name = dpi->name;
            if (dpi->manufacturerPnpId.size() > 0) {
                // copid from PnpId = std::array<char, 4> in ui/DeviceProductInfo.h
                constexpr int kMaxPnpIdSize = 4;
                size_t count = std::max<size_t>(kMaxPnpIdSize, dpi->manufacturerPnpId.size());
                std::copy_n(dpi->manufacturerPnpId.begin(), count, info.manufacturerPnpId.begin());
            }
            if (dpi->relativeAddress.size() > 0) {
                std::copy(dpi->relativeAddress.begin(), dpi->relativeAddress.end(),
                          std::back_inserter(info.relativeAddress));
            }
            info.productId = dpi->productId;

            const gui::DeviceProductInfo::ManufactureOrModelDate& date =
                    dpi->manufactureOrModelDate;
            if (date.getTag() == Tag::modelYear) {
                DeviceProductInfo::ModelYear modelYear;
                modelYear.year = static_cast<uint32_t>(date.get<Tag::modelYear>().year);
                info.manufactureOrModelDate = modelYear;
            } else if (date.getTag() == Tag::manufactureYear) {
                DeviceProductInfo::ManufactureYear manufactureYear;
                manufactureYear.year = date.get<Tag::manufactureYear>().modelYear.year;
                info.manufactureOrModelDate = manufactureYear;
            } else if (date.getTag() == Tag::manufactureWeekAndYear) {
                DeviceProductInfo::ManufactureWeekAndYear weekAndYear;
                weekAndYear.year =
                        date.get<Tag::manufactureWeekAndYear>().manufactureYear.modelYear.year;
                weekAndYear.week = date.get<Tag::manufactureWeekAndYear>().week;
                info.manufactureOrModelDate = weekAndYear;
            }

            outInfo->deviceProductInfo = info;
        }
    }
    return statusTFromBinderStatus(status);
}

void SurfaceComposerClient::getDynamicDisplayInfoInternal(gui::DynamicDisplayInfo& ginfo,
                                                          ui::DynamicDisplayInfo*& outInfo) {
    // convert gui::DynamicDisplayInfo to ui::DynamicDisplayInfo
    outInfo->supportedDisplayModes.clear();
    outInfo->supportedDisplayModes.reserve(ginfo.supportedDisplayModes.size());
    for (const auto& mode : ginfo.supportedDisplayModes) {
        ui::DisplayMode outMode;
        outMode.id = mode.id;
        outMode.resolution.width = mode.resolution.width;
        outMode.resolution.height = mode.resolution.height;
        outMode.xDpi = mode.xDpi;
        outMode.yDpi = mode.yDpi;
        outMode.peakRefreshRate = mode.peakRefreshRate;
        outMode.vsyncRate = mode.vsyncRate;
        outMode.appVsyncOffset = mode.appVsyncOffset;
        outMode.sfVsyncOffset = mode.sfVsyncOffset;
        outMode.presentationDeadline = mode.presentationDeadline;
        outMode.group = mode.group;
        std::transform(mode.supportedHdrTypes.begin(), mode.supportedHdrTypes.end(),
                       std::back_inserter(outMode.supportedHdrTypes),
                       [](const int32_t& value) { return static_cast<ui::Hdr>(value); });
        outInfo->supportedDisplayModes.push_back(outMode);
    }

    outInfo->activeDisplayModeId = ginfo.activeDisplayModeId;
    outInfo->renderFrameRate = ginfo.renderFrameRate;

    outInfo->supportedColorModes.clear();
    outInfo->supportedColorModes.reserve(ginfo.supportedColorModes.size());
    for (const auto& cmode : ginfo.supportedColorModes) {
        outInfo->supportedColorModes.push_back(static_cast<ui::ColorMode>(cmode));
    }

    outInfo->activeColorMode = static_cast<ui::ColorMode>(ginfo.activeColorMode);

    std::vector<ui::Hdr> types;
    types.reserve(ginfo.hdrCapabilities.supportedHdrTypes.size());
    for (const auto& hdr : ginfo.hdrCapabilities.supportedHdrTypes) {
        types.push_back(static_cast<ui::Hdr>(hdr));
    }
    outInfo->hdrCapabilities = HdrCapabilities(types, ginfo.hdrCapabilities.maxLuminance,
                                               ginfo.hdrCapabilities.maxAverageLuminance,
                                               ginfo.hdrCapabilities.minLuminance);

    outInfo->autoLowLatencyModeSupported = ginfo.autoLowLatencyModeSupported;
    outInfo->gameContentTypeSupported = ginfo.gameContentTypeSupported;
    outInfo->preferredBootDisplayMode = ginfo.preferredBootDisplayMode;
}

status_t SurfaceComposerClient::getDynamicDisplayInfoFromId(int64_t displayId,
                                                            ui::DynamicDisplayInfo* outInfo) {
    gui::DynamicDisplayInfo ginfo;
    binder::Status status =
            ComposerServiceAIDL::getComposerService()->getDynamicDisplayInfoFromId(displayId,
                                                                                   &ginfo);
    if (status.isOk()) {
        getDynamicDisplayInfoInternal(ginfo, outInfo);
    }
    return statusTFromBinderStatus(status);
}

status_t SurfaceComposerClient::getDynamicDisplayInfoFromToken(const sp<IBinder>& display,
                                                               ui::DynamicDisplayInfo* outInfo) {
    gui::DynamicDisplayInfo ginfo;
    binder::Status status =
            ComposerServiceAIDL::getComposerService()->getDynamicDisplayInfoFromToken(display,
                                                                                      &ginfo);
    if (status.isOk()) {
        getDynamicDisplayInfoInternal(ginfo, outInfo);
    }
    return statusTFromBinderStatus(status);
}

status_t SurfaceComposerClient::getActiveDisplayMode(const sp<IBinder>& display,
                                                     ui::DisplayMode* mode) {
    ui::DynamicDisplayInfo info;

    status_t result = getDynamicDisplayInfoFromToken(display, &info);
    if (result != NO_ERROR) {
        return result;
    }

    if (const auto activeMode = info.getActiveDisplayMode()) {
        *mode = *activeMode;
        return NO_ERROR;
    }

    ALOGE("Active display mode not found.");
    return NAME_NOT_FOUND;
}

status_t SurfaceComposerClient::setDesiredDisplayModeSpecs(const sp<IBinder>& displayToken,
                                                           const gui::DisplayModeSpecs& specs) {
    binder::Status status =
            ComposerServiceAIDL::getComposerService()->setDesiredDisplayModeSpecs(displayToken,
                                                                                  specs);
    return statusTFromBinderStatus(status);
}

status_t SurfaceComposerClient::getDesiredDisplayModeSpecs(const sp<IBinder>& displayToken,
                                                           gui::DisplayModeSpecs* outSpecs) {
    if (!outSpecs) {
        return BAD_VALUE;
    }
    binder::Status status =
            ComposerServiceAIDL::getComposerService()->getDesiredDisplayModeSpecs(displayToken,
                                                                                  outSpecs);
    return statusTFromBinderStatus(status);
}

status_t SurfaceComposerClient::getDisplayNativePrimaries(const sp<IBinder>& display,
        ui::DisplayPrimaries& outPrimaries) {
    gui::DisplayPrimaries primaries;
    binder::Status status =
            ComposerServiceAIDL::getComposerService()->getDisplayNativePrimaries(display,
                                                                                 &primaries);
    if (status.isOk()) {
        outPrimaries.red.X = primaries.red.X;
        outPrimaries.red.Y = primaries.red.Y;
        outPrimaries.red.Z = primaries.red.Z;

        outPrimaries.green.X = primaries.green.X;
        outPrimaries.green.Y = primaries.green.Y;
        outPrimaries.green.Z = primaries.green.Z;

        outPrimaries.blue.X = primaries.blue.X;
        outPrimaries.blue.Y = primaries.blue.Y;
        outPrimaries.blue.Z = primaries.blue.Z;

        outPrimaries.white.X = primaries.white.X;
        outPrimaries.white.Y = primaries.white.Y;
        outPrimaries.white.Z = primaries.white.Z;
    }
    return statusTFromBinderStatus(status);
}

status_t SurfaceComposerClient::setActiveColorMode(const sp<IBinder>& display,
        ColorMode colorMode) {
    binder::Status status = ComposerServiceAIDL::getComposerService()
                                    ->setActiveColorMode(display, static_cast<int>(colorMode));
    return statusTFromBinderStatus(status);
}

status_t SurfaceComposerClient::getBootDisplayModeSupport(bool* support) {
    binder::Status status =
            ComposerServiceAIDL::getComposerService()->getBootDisplayModeSupport(support);
    return statusTFromBinderStatus(status);
}

status_t SurfaceComposerClient::getOverlaySupport(gui::OverlayProperties* outProperties) {
    binder::Status status =
            ComposerServiceAIDL::getComposerService()->getOverlaySupport(outProperties);
    return statusTFromBinderStatus(status);
}

status_t SurfaceComposerClient::setBootDisplayMode(const sp<IBinder>& display,
                                                   ui::DisplayModeId displayModeId) {
    binder::Status status = ComposerServiceAIDL::getComposerService()
                                    ->setBootDisplayMode(display, static_cast<int>(displayModeId));
    return statusTFromBinderStatus(status);
}

status_t SurfaceComposerClient::clearBootDisplayMode(const sp<IBinder>& display) {
    binder::Status status =
            ComposerServiceAIDL::getComposerService()->clearBootDisplayMode(display);
    return statusTFromBinderStatus(status);
}

status_t SurfaceComposerClient::getHdrConversionCapabilities(
        std::vector<gui::HdrConversionCapability>* hdrConversionCapabilities) {
    binder::Status status = ComposerServiceAIDL::getComposerService()->getHdrConversionCapabilities(
            hdrConversionCapabilities);
    return statusTFromBinderStatus(status);
}

status_t SurfaceComposerClient::setHdrConversionStrategy(
        gui::HdrConversionStrategy hdrConversionStrategy, ui::Hdr* outPreferredHdrOutputType) {
    int hdrType;
    binder::Status status = ComposerServiceAIDL::getComposerService()
                                    ->setHdrConversionStrategy(hdrConversionStrategy, &hdrType);
    *outPreferredHdrOutputType = static_cast<ui::Hdr>(hdrType);
    return statusTFromBinderStatus(status);
}

status_t SurfaceComposerClient::getHdrOutputConversionSupport(bool* isSupported) {
    binder::Status status =
            ComposerServiceAIDL::getComposerService()->getHdrOutputConversionSupport(isSupported);
    return statusTFromBinderStatus(status);
}

status_t SurfaceComposerClient::setGameModeFrameRateOverride(uid_t uid, float frameRate) {
    binder::Status status =
            ComposerServiceAIDL::getComposerService()->setGameModeFrameRateOverride(uid, frameRate);
    return statusTFromBinderStatus(status);
}

status_t SurfaceComposerClient::setGameDefaultFrameRateOverride(uid_t uid, float frameRate) {
    binder::Status status =
            ComposerServiceAIDL::getComposerService()->setGameDefaultFrameRateOverride(uid,
                                                                                       frameRate);
    return statusTFromBinderStatus(status);
}

status_t SurfaceComposerClient::updateSmallAreaDetection(std::vector<int32_t>& appIds,
                                                         std::vector<float>& thresholds) {
    binder::Status status =
            ComposerServiceAIDL::getComposerService()->updateSmallAreaDetection(appIds, thresholds);
    return statusTFromBinderStatus(status);
}

status_t SurfaceComposerClient::setSmallAreaDetectionThreshold(int32_t appId, float threshold) {
    binder::Status status =
            ComposerServiceAIDL::getComposerService()->setSmallAreaDetectionThreshold(appId,
                                                                                      threshold);
    return statusTFromBinderStatus(status);
}

void SurfaceComposerClient::setAutoLowLatencyMode(const sp<IBinder>& display, bool on) {
    ComposerServiceAIDL::getComposerService()->setAutoLowLatencyMode(display, on);
}

void SurfaceComposerClient::setGameContentType(const sp<IBinder>& display, bool on) {
    ComposerServiceAIDL::getComposerService()->setGameContentType(display, on);
}

void SurfaceComposerClient::setDisplayPowerMode(const sp<IBinder>& token,
        int mode) {
    ComposerServiceAIDL::getComposerService()->setPowerMode(token, mode);
}

status_t SurfaceComposerClient::getCompositionPreference(
        ui::Dataspace* defaultDataspace, ui::PixelFormat* defaultPixelFormat,
        ui::Dataspace* wideColorGamutDataspace, ui::PixelFormat* wideColorGamutPixelFormat) {
    gui::CompositionPreference pref;
    binder::Status status =
            ComposerServiceAIDL::getComposerService()->getCompositionPreference(&pref);
    if (status.isOk()) {
        *defaultDataspace = static_cast<ui::Dataspace>(pref.defaultDataspace);
        *defaultPixelFormat = static_cast<ui::PixelFormat>(pref.defaultPixelFormat);
        *wideColorGamutDataspace = static_cast<ui::Dataspace>(pref.wideColorGamutDataspace);
        *wideColorGamutPixelFormat = static_cast<ui::PixelFormat>(pref.wideColorGamutPixelFormat);
    }
    return statusTFromBinderStatus(status);
}

bool SurfaceComposerClient::getProtectedContentSupport() {
    bool supported = false;
    ComposerServiceAIDL::getComposerService()->getProtectedContentSupport(&supported);
    return supported;
}

status_t SurfaceComposerClient::clearAnimationFrameStats() {
    binder::Status status = ComposerServiceAIDL::getComposerService()->clearAnimationFrameStats();
    return statusTFromBinderStatus(status);
}

status_t SurfaceComposerClient::getAnimationFrameStats(FrameStats* outStats) {
    gui::FrameStats stats;
    binder::Status status =
            ComposerServiceAIDL::getComposerService()->getAnimationFrameStats(&stats);
    if (status.isOk()) {
        outStats->refreshPeriodNano = stats.refreshPeriodNano;
        outStats->desiredPresentTimesNano.setCapacity(stats.desiredPresentTimesNano.size());
        for (const auto& t : stats.desiredPresentTimesNano) {
            outStats->desiredPresentTimesNano.add(t);
        }
        outStats->actualPresentTimesNano.setCapacity(stats.actualPresentTimesNano.size());
        for (const auto& t : stats.actualPresentTimesNano) {
            outStats->actualPresentTimesNano.add(t);
        }
        outStats->frameReadyTimesNano.setCapacity(stats.frameReadyTimesNano.size());
        for (const auto& t : stats.frameReadyTimesNano) {
            outStats->frameReadyTimesNano.add(t);
        }
    }
    return statusTFromBinderStatus(status);
}

status_t SurfaceComposerClient::overrideHdrTypes(const sp<IBinder>& display,
                                                 const std::vector<ui::Hdr>& hdrTypes) {
    std::vector<int32_t> hdrTypesVector;
    hdrTypesVector.reserve(hdrTypes.size());
    for (auto t : hdrTypes) {
        hdrTypesVector.push_back(static_cast<int32_t>(t));
    }

    binder::Status status =
            ComposerServiceAIDL::getComposerService()->overrideHdrTypes(display, hdrTypesVector);
    return statusTFromBinderStatus(status);
}

status_t SurfaceComposerClient::onPullAtom(const int32_t atomId, std::string* outData,
                                           bool* success) {
    gui::PullAtomData pad;
    binder::Status status = ComposerServiceAIDL::getComposerService()->onPullAtom(atomId, &pad);
    if (status.isOk()) {
        outData->assign(pad.data.begin(), pad.data.end());
        *success = pad.success;
    }
    return statusTFromBinderStatus(status);
}

status_t SurfaceComposerClient::getDisplayedContentSamplingAttributes(const sp<IBinder>& display,
                                                                      ui::PixelFormat* outFormat,
                                                                      ui::Dataspace* outDataspace,
                                                                      uint8_t* outComponentMask) {
    if (!outFormat || !outDataspace || !outComponentMask) {
        return BAD_VALUE;
    }

    gui::ContentSamplingAttributes attrs;
    binder::Status status = ComposerServiceAIDL::getComposerService()
                                    ->getDisplayedContentSamplingAttributes(display, &attrs);
    if (status.isOk()) {
        *outFormat = static_cast<ui::PixelFormat>(attrs.format);
        *outDataspace = static_cast<ui::Dataspace>(attrs.dataspace);
        *outComponentMask = static_cast<uint8_t>(attrs.componentMask);
    }
    return statusTFromBinderStatus(status);
}

status_t SurfaceComposerClient::setDisplayContentSamplingEnabled(const sp<IBinder>& display,
                                                                 bool enable, uint8_t componentMask,
                                                                 uint64_t maxFrames) {
    binder::Status status =
            ComposerServiceAIDL::getComposerService()
                    ->setDisplayContentSamplingEnabled(display, enable,
                                                       static_cast<int8_t>(componentMask),
                                                       static_cast<int64_t>(maxFrames));
    return statusTFromBinderStatus(status);
}

status_t SurfaceComposerClient::getDisplayedContentSample(const sp<IBinder>& display,
                                                          uint64_t maxFrames, uint64_t timestamp,
                                                          DisplayedFrameStats* outStats) {
    if (!outStats) {
        return BAD_VALUE;
    }

    gui::DisplayedFrameStats stats;
    binder::Status status =
            ComposerServiceAIDL::getComposerService()->getDisplayedContentSample(display, maxFrames,
                                                                                 timestamp, &stats);
    if (status.isOk()) {
        // convert gui::DisplayedFrameStats to ui::DisplayedFrameStats
        outStats->numFrames = static_cast<uint64_t>(stats.numFrames);
        outStats->component_0_sample.reserve(stats.component_0_sample.size());
        for (const auto& s : stats.component_0_sample) {
            outStats->component_0_sample.push_back(static_cast<uint64_t>(s));
        }
        outStats->component_1_sample.reserve(stats.component_1_sample.size());
        for (const auto& s : stats.component_1_sample) {
            outStats->component_1_sample.push_back(static_cast<uint64_t>(s));
        }
        outStats->component_2_sample.reserve(stats.component_2_sample.size());
        for (const auto& s : stats.component_2_sample) {
            outStats->component_2_sample.push_back(static_cast<uint64_t>(s));
        }
        outStats->component_3_sample.reserve(stats.component_3_sample.size());
        for (const auto& s : stats.component_3_sample) {
            outStats->component_3_sample.push_back(static_cast<uint64_t>(s));
        }
    }
    return statusTFromBinderStatus(status);
}

status_t SurfaceComposerClient::isWideColorDisplay(const sp<IBinder>& display,
                                                   bool* outIsWideColorDisplay) {
    binder::Status status =
            ComposerServiceAIDL::getComposerService()->isWideColorDisplay(display,
                                                                          outIsWideColorDisplay);
    return statusTFromBinderStatus(status);
}

status_t SurfaceComposerClient::addRegionSamplingListener(
        const Rect& samplingArea, const sp<IBinder>& stopLayerHandle,
        const sp<IRegionSamplingListener>& listener) {
    gui::ARect rect;
    rect.left = samplingArea.left;
    rect.top = samplingArea.top;
    rect.right = samplingArea.right;
    rect.bottom = samplingArea.bottom;
    binder::Status status =
            ComposerServiceAIDL::getComposerService()->addRegionSamplingListener(rect,
                                                                                 stopLayerHandle,
                                                                                 listener);
    return statusTFromBinderStatus(status);
}

status_t SurfaceComposerClient::removeRegionSamplingListener(
        const sp<IRegionSamplingListener>& listener) {
    binder::Status status =
            ComposerServiceAIDL::getComposerService()->removeRegionSamplingListener(listener);
    return statusTFromBinderStatus(status);
}

status_t SurfaceComposerClient::addFpsListener(int32_t taskId,
                                               const sp<gui::IFpsListener>& listener) {
    binder::Status status =
            ComposerServiceAIDL::getComposerService()->addFpsListener(taskId, listener);
    return statusTFromBinderStatus(status);
}

status_t SurfaceComposerClient::removeFpsListener(const sp<gui::IFpsListener>& listener) {
    binder::Status status = ComposerServiceAIDL::getComposerService()->removeFpsListener(listener);
    return statusTFromBinderStatus(status);
}

status_t SurfaceComposerClient::addTunnelModeEnabledListener(
        const sp<gui::ITunnelModeEnabledListener>& listener) {
    binder::Status status =
            ComposerServiceAIDL::getComposerService()->addTunnelModeEnabledListener(listener);
    return statusTFromBinderStatus(status);
}

status_t SurfaceComposerClient::removeTunnelModeEnabledListener(
        const sp<gui::ITunnelModeEnabledListener>& listener) {
    binder::Status status =
            ComposerServiceAIDL::getComposerService()->removeTunnelModeEnabledListener(listener);
    return statusTFromBinderStatus(status);
}

bool SurfaceComposerClient::getDisplayBrightnessSupport(const sp<IBinder>& displayToken) {
    bool support = false;
    binder::Status status =
            ComposerServiceAIDL::getComposerService()->getDisplayBrightnessSupport(displayToken,
                                                                                   &support);
    return status.isOk() ? support : false;
}

status_t SurfaceComposerClient::setDisplayBrightness(const sp<IBinder>& displayToken,
                                                     const gui::DisplayBrightness& brightness) {
    binder::Status status =
            ComposerServiceAIDL::getComposerService()->setDisplayBrightness(displayToken,
                                                                            brightness);
    return statusTFromBinderStatus(status);
}

status_t SurfaceComposerClient::addHdrLayerInfoListener(
        const sp<IBinder>& displayToken, const sp<gui::IHdrLayerInfoListener>& listener) {
    binder::Status status =
            ComposerServiceAIDL::getComposerService()->addHdrLayerInfoListener(displayToken,
                                                                               listener);
    return statusTFromBinderStatus(status);
}

status_t SurfaceComposerClient::removeHdrLayerInfoListener(
        const sp<IBinder>& displayToken, const sp<gui::IHdrLayerInfoListener>& listener) {
    binder::Status status =
            ComposerServiceAIDL::getComposerService()->removeHdrLayerInfoListener(displayToken,
                                                                                  listener);
    return statusTFromBinderStatus(status);
}

status_t SurfaceComposerClient::notifyPowerBoost(int32_t boostId) {
    binder::Status status = ComposerServiceAIDL::getComposerService()->notifyPowerBoost(boostId);
    return statusTFromBinderStatus(status);
}

status_t SurfaceComposerClient::setGlobalShadowSettings(const half4& ambientColor,
                                                        const half4& spotColor, float lightPosY,
                                                        float lightPosZ, float lightRadius) {
    gui::Color ambientColorG, spotColorG;
    ambientColorG.r = ambientColor.r;
    ambientColorG.g = ambientColor.g;
    ambientColorG.b = ambientColor.b;
    ambientColorG.a = ambientColor.a;
    spotColorG.r = spotColor.r;
    spotColorG.g = spotColor.g;
    spotColorG.b = spotColor.b;
    spotColorG.a = spotColor.a;
    binder::Status status =
            ComposerServiceAIDL::getComposerService()->setGlobalShadowSettings(ambientColorG,
                                                                               spotColorG,
                                                                               lightPosY, lightPosZ,
                                                                               lightRadius);
    return statusTFromBinderStatus(status);
}

std::optional<DisplayDecorationSupport> SurfaceComposerClient::getDisplayDecorationSupport(
        const sp<IBinder>& displayToken) {
    std::optional<gui::DisplayDecorationSupport> gsupport;
    binder::Status status =
            ComposerServiceAIDL::getComposerService()->getDisplayDecorationSupport(displayToken,
                                                                                   &gsupport);
    std::optional<DisplayDecorationSupport> support;
    if (status.isOk() && gsupport.has_value()) {
        support.emplace(DisplayDecorationSupport{
          .format =
                static_cast<aidl::android::hardware::graphics::common::PixelFormat>(
                gsupport->format),
          .alphaInterpretation =
                static_cast<aidl::android::hardware::graphics::common::AlphaInterpretation>(
                        gsupport->alphaInterpretation)
        });
    }
    return support;
}

int SurfaceComposerClient::getGpuContextPriority() {
    int priority;
    binder::Status status =
            ComposerServiceAIDL::getComposerService()->getGpuContextPriority(&priority);
    if (!status.isOk()) {
        status_t err = statusTFromBinderStatus(status);
        ALOGE("getGpuContextPriority failed to read data:  %s (%d)", strerror(-err), err);
        return 0;
    }
    return priority;
}

status_t SurfaceComposerClient::addWindowInfosListener(
        const sp<WindowInfosListener>& windowInfosListener,
        std::pair<std::vector<gui::WindowInfo>, std::vector<gui::DisplayInfo>>* outInitialInfo) {
    return WindowInfosListenerReporter::getInstance()
            ->addWindowInfosListener(windowInfosListener, ComposerServiceAIDL::getComposerService(),
                                     outInitialInfo);
}

status_t SurfaceComposerClient::removeWindowInfosListener(
        const sp<WindowInfosListener>& windowInfosListener) {
    return WindowInfosListenerReporter::getInstance()
            ->removeWindowInfosListener(windowInfosListener,
                                        ComposerServiceAIDL::getComposerService());
}

void SurfaceComposerClient::notifyShutdown() {
    ComposerServiceAIDL::getComposerService()->notifyShutdown();
}
// ----------------------------------------------------------------------------

status_t ScreenshotClient::captureDisplay(const DisplayCaptureArgs& captureArgs,
                                          const sp<IScreenCaptureListener>& captureListener) {
    sp<gui::ISurfaceComposer> s(ComposerServiceAIDL::getComposerService());
    if (s == nullptr) return NO_INIT;

    binder::Status status = s->captureDisplay(captureArgs, captureListener);
    return statusTFromBinderStatus(status);
}

status_t ScreenshotClient::captureDisplay(DisplayId displayId, const gui::CaptureArgs& captureArgs,
                                          const sp<IScreenCaptureListener>& captureListener) {
    sp<gui::ISurfaceComposer> s(ComposerServiceAIDL::getComposerService());
    if (s == nullptr) return NO_INIT;

    binder::Status status = s->captureDisplayById(displayId.value, captureArgs, captureListener);
    return statusTFromBinderStatus(status);
}

status_t ScreenshotClient::captureLayers(const LayerCaptureArgs& captureArgs,
                                         const sp<IScreenCaptureListener>& captureListener,
                                         bool sync) {
    sp<gui::ISurfaceComposer> s(ComposerServiceAIDL::getComposerService());
    if (s == nullptr) return NO_INIT;

    binder::Status status;
    if (sync) {
        gui::ScreenCaptureResults captureResults;
        status = s->captureLayersSync(captureArgs, &captureResults);
        captureListener->onScreenCaptureCompleted(captureResults);
    } else {
        status = s->captureLayers(captureArgs, captureListener);
    }
    return statusTFromBinderStatus(status);
}

// ---------------------------------------------------------------------------------

void ReleaseCallbackThread::addReleaseCallback(const ReleaseCallbackId callbackId,
                                               sp<Fence> releaseFence) {
    std::scoped_lock<std::mutex> lock(mMutex);
    if (!mStarted) {
        mThread = std::thread(&ReleaseCallbackThread::threadMain, this);
        mStarted = true;
    }

    mCallbackInfos.emplace(callbackId, std::move(releaseFence));
    mReleaseCallbackPending.notify_one();
}

void ReleaseCallbackThread::threadMain() {
    const auto listener = TransactionCompletedListener::getInstance();
    std::queue<std::tuple<const ReleaseCallbackId, const sp<Fence>>> callbackInfos;
    while (true) {
        {
            std::unique_lock<std::mutex> lock(mMutex);
            base::ScopedLockAssertion assumeLocked(mMutex);
            callbackInfos = std::move(mCallbackInfos);
            mCallbackInfos = {};
        }

        while (!callbackInfos.empty()) {
            auto [callbackId, releaseFence] = callbackInfos.front();
            listener->onReleaseBuffer(callbackId, std::move(releaseFence), UINT_MAX);
            callbackInfos.pop();
        }

        {
            std::unique_lock<std::mutex> lock(mMutex);
            base::ScopedLockAssertion assumeLocked(mMutex);
            if (mCallbackInfos.size() == 0) {
                mReleaseCallbackPending.wait(lock);
            }
        }
    }
}

} // namespace android<|MERGE_RESOLUTION|>--- conflicted
+++ resolved
@@ -1059,12 +1059,8 @@
     uncacheBuffer.token = BufferCache::getInstance().getToken();
     uncacheBuffer.id = cacheId;
     Vector<ComposerState> composerStates;
-<<<<<<< HEAD
-    status_t status = sf->setTransactionState(FrameTimelineInfo{}, composerStates, {},
-=======
     Vector<DisplayState> displayStates;
     status_t status = sf->setTransactionState(FrameTimelineInfo{}, composerStates, displayStates,
->>>>>>> 9224694e
                                               ISurfaceComposer::eOneWay,
                                               Transaction::getDefaultApplyToken(), {}, systemTime(),
                                               true, {uncacheBuffer}, false, {}, generateId(), {});
@@ -1260,7 +1256,6 @@
 sp<IBinder> SurfaceComposerClient::Transaction::sApplyToken = new BBinder();
 
 std::mutex SurfaceComposerClient::Transaction::sApplyTokenMutex;
-<<<<<<< HEAD
 
 sp<IBinder> SurfaceComposerClient::Transaction::getDefaultApplyToken() {
     std::scoped_lock lock{sApplyTokenMutex};
@@ -1307,58 +1302,12 @@
 sp<IBinder> SurfaceComposerClient::createDisplay(const String8& displayName, bool isSecure,
                                                  float requestedRefereshRate) {
     return SurfaceComposerClient::createVirtualDisplay(std::string(displayName.c_str()), isSecure, kEmpty, requestedRefereshRate);
-=======
-
-sp<IBinder> SurfaceComposerClient::Transaction::getDefaultApplyToken() {
-    std::scoped_lock lock{sApplyTokenMutex};
-    return sApplyToken;
-}
-
-void SurfaceComposerClient::Transaction::setDefaultApplyToken(sp<IBinder> applyToken) {
-    std::scoped_lock lock{sApplyTokenMutex};
-    sApplyToken = applyToken;
-}
-
-status_t SurfaceComposerClient::Transaction::sendSurfaceFlushJankDataTransaction(
-        const sp<SurfaceControl>& sc) {
-    Transaction t;
-    layer_state_t* s = t.getLayerState(sc);
-    if (!s) {
-        return BAD_INDEX;
-    }
-
-    s->what |= layer_state_t::eFlushJankData;
-    t.registerSurfaceControlForCallback(sc);
-    return t.apply(/*sync=*/false, /* oneWay=*/true);
->>>>>>> 9224694e
-}
-// ---------------------------------------------------------------------------
-
-<<<<<<< HEAD
+}
+
 void SurfaceComposerClient::destroyDisplay(const sp<IBinder>& displayToken) {
     SurfaceComposerClient::destroyVirtualDisplay(displayToken);
 }
 
-=======
-sp<IBinder> SurfaceComposerClient::createVirtualDisplay(const std::string& displayName,
-                                                        bool isSecure, const std::string& uniqueId,
-                                                        float requestedRefreshRate) {
-    sp<IBinder> display = nullptr;
-    binder::Status status =
-            ComposerServiceAIDL::getComposerService()->createVirtualDisplay(displayName, isSecure,
-                                                                            uniqueId,
-                                                                            requestedRefreshRate,
-                                                                            &display);
-    return status.isOk() ? display : nullptr;
-}
-
-status_t SurfaceComposerClient::destroyVirtualDisplay(const sp<IBinder>& displayToken) {
-    return ComposerServiceAIDL::getComposerService()
-            ->destroyVirtualDisplay(displayToken)
-            .transactionError();
-}
-
->>>>>>> 9224694e
 std::vector<PhysicalDisplayId> SurfaceComposerClient::getPhysicalDisplayIds() {
     std::vector<int64_t> displayIds;
     std::vector<PhysicalDisplayId> physicalDisplayIds;
