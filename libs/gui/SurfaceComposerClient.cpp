/*
 * Copyright (C) 2007 The Android Open Source Project
 *
 * Licensed under the Apache License, Version 2.0 (the "License");
 * you may not use this file except in compliance with the License.
 * You may obtain a copy of the License at
 *
 *      http://www.apache.org/licenses/LICENSE-2.0
 *
 * Unless required by applicable law or agreed to in writing, software
 * distributed under the License is distributed on an "AS IS" BASIS,
 * WITHOUT WARRANTIES OR CONDITIONS OF ANY KIND, either express or implied.
 * See the License for the specific language governing permissions and
 * limitations under the License.
 */

#define LOG_TAG "SurfaceComposerClient"

#include <semaphore.h>
#include <stdint.h>
#include <sys/types.h>

#include <android/gui/BnWindowInfosReportedListener.h>
#include <android/gui/DisplayState.h>
#include <android/gui/ISurfaceComposerClient.h>
#include <android/gui/IWindowInfosListener.h>
#include <android/gui/TrustedPresentationThresholds.h>
#include <android/os/IInputConstants.h>
#include <gui/TraceUtils.h>
#include <utils/Errors.h>
#include <utils/Log.h>
#include <utils/SortedVector.h>
#include <utils/String8.h>
#include <utils/threads.h>

#include <binder/IPCThreadState.h>
#include <binder/IServiceManager.h>
#include <binder/ProcessState.h>

#include <system/graphics.h>

#include <gui/AidlStatusUtil.h>
#include <gui/BufferItemConsumer.h>
#include <gui/CpuConsumer.h>
#include <gui/IGraphicBufferProducer.h>
#include <gui/ISurfaceComposer.h>
#include <gui/LayerState.h>
#include <gui/Surface.h>
#include <gui/SurfaceComposerClient.h>
#include <gui/WindowInfo.h>
#include <private/gui/ParcelUtils.h>
#include <ui/DisplayMode.h>
#include <ui/DisplayState.h>
#include <ui/DynamicDisplayInfo.h>

#include <android-base/thread_annotations.h>
#include <gui/LayerStatePermissions.h>
#include <private/gui/ComposerService.h>
#include <private/gui/ComposerServiceAIDL.h>

// This server size should always be smaller than the server cache size
#define BUFFER_CACHE_MAX_SIZE 64

namespace android {

using aidl::android::hardware::graphics::common::DisplayDecorationSupport;
using gui::FocusRequest;
using gui::IRegionSamplingListener;
using gui::TrustedPresentationThresholds;
using gui::WindowInfo;
using gui::WindowInfoHandle;
using gui::WindowInfosListener;
using gui::aidl_utils::statusTFromBinderStatus;
using ui::ColorMode;
// ---------------------------------------------------------------------------

ANDROID_SINGLETON_STATIC_INSTANCE(ComposerService);
ANDROID_SINGLETON_STATIC_INSTANCE(ComposerServiceAIDL);

namespace {
// Initialize transaction id counter used to generate transaction ids
std::atomic<uint32_t> idCounter = 0;
int64_t generateId() {
    return (((int64_t)getpid()) << 32) | ++idCounter;
}

void emptyCallback(nsecs_t, const sp<Fence>&, const std::vector<SurfaceControlStats>&) {}
} // namespace

ComposerService::ComposerService()
: Singleton<ComposerService>() {
    Mutex::Autolock _l(mLock);
    connectLocked();
}

bool ComposerService::connectLocked() {
    const String16 name("SurfaceFlinger");
    mComposerService = waitForService<ISurfaceComposer>(name);
    if (mComposerService == nullptr) {
        return false; // fatal error or permission problem
    }

    // Create the death listener.
    class DeathObserver : public IBinder::DeathRecipient {
        ComposerService& mComposerService;
        virtual void binderDied(const wp<IBinder>& who) {
            ALOGW("ComposerService remote (surfaceflinger) died [%p]",
                  who.unsafe_get());
            mComposerService.composerServiceDied();
        }
     public:
        explicit DeathObserver(ComposerService& mgr) : mComposerService(mgr) { }
    };

    mDeathObserver = new DeathObserver(*const_cast<ComposerService*>(this));
    IInterface::asBinder(mComposerService)->linkToDeath(mDeathObserver);
    return true;
}

/*static*/ sp<ISurfaceComposer> ComposerService::getComposerService() {
    ComposerService& instance = ComposerService::getInstance();
    Mutex::Autolock _l(instance.mLock);
    if (instance.mComposerService == nullptr) {
        if (ComposerService::getInstance().connectLocked()) {
            ALOGD("ComposerService reconnected");
        }
    }
    return instance.mComposerService;
}

void ComposerService::composerServiceDied()
{
    Mutex::Autolock _l(mLock);
    mComposerService = nullptr;
    mDeathObserver = nullptr;
}

ComposerServiceAIDL::ComposerServiceAIDL() : Singleton<ComposerServiceAIDL>() {
    std::scoped_lock lock(mMutex);
    connectLocked();
}

bool ComposerServiceAIDL::connectLocked() {
    const String16 name("SurfaceFlingerAIDL");
    mComposerService = waitForService<gui::ISurfaceComposer>(name);
    if (mComposerService == nullptr) {
        return false; // fatal error or permission problem
    }

    // Create the death listener.
    class DeathObserver : public IBinder::DeathRecipient {
        ComposerServiceAIDL& mComposerService;
        virtual void binderDied(const wp<IBinder>& who) {
            ALOGW("ComposerService aidl remote (surfaceflinger) died [%p]", who.unsafe_get());
            mComposerService.composerServiceDied();
        }

    public:
        explicit DeathObserver(ComposerServiceAIDL& mgr) : mComposerService(mgr) {}
    };

    mDeathObserver = new DeathObserver(*const_cast<ComposerServiceAIDL*>(this));
    IInterface::asBinder(mComposerService)->linkToDeath(mDeathObserver);
    return true;
}

/*static*/ sp<gui::ISurfaceComposer> ComposerServiceAIDL::getComposerService() {
    ComposerServiceAIDL& instance = ComposerServiceAIDL::getInstance();
    std::scoped_lock lock(instance.mMutex);
    if (instance.mComposerService == nullptr) {
        if (ComposerServiceAIDL::getInstance().connectLocked()) {
            ALOGD("ComposerServiceAIDL reconnected");
            WindowInfosListenerReporter::getInstance()->reconnect(instance.mComposerService);
        }
    }
    return instance.mComposerService;
}

void ComposerServiceAIDL::composerServiceDied() {
    std::scoped_lock lock(mMutex);
    mComposerService = nullptr;
    mDeathObserver = nullptr;
}

class DefaultComposerClient: public Singleton<DefaultComposerClient> {
    Mutex mLock;
    sp<SurfaceComposerClient> mClient;
    friend class Singleton<ComposerService>;
public:
    static sp<SurfaceComposerClient> getComposerClient() {
        DefaultComposerClient& dc = DefaultComposerClient::getInstance();
        Mutex::Autolock _l(dc.mLock);
        if (dc.mClient == nullptr) {
            dc.mClient = new SurfaceComposerClient;
        }
        return dc.mClient;
    }
};
ANDROID_SINGLETON_STATIC_INSTANCE(DefaultComposerClient);


sp<SurfaceComposerClient> SurfaceComposerClient::getDefault() {
    return DefaultComposerClient::getComposerClient();
}

JankDataListener::~JankDataListener() {
}

// ---------------------------------------------------------------------------

// TransactionCompletedListener does not use ANDROID_SINGLETON_STATIC_INSTANCE because it needs
// to be able to return a sp<> to its instance to pass to SurfaceFlinger.
// ANDROID_SINGLETON_STATIC_INSTANCE only allows a reference to an instance.

// 0 is an invalid callback id
TransactionCompletedListener::TransactionCompletedListener() : mCallbackIdCounter(1) {}

int64_t TransactionCompletedListener::getNextIdLocked() {
    return mCallbackIdCounter++;
}

sp<TransactionCompletedListener> TransactionCompletedListener::sInstance = nullptr;
static std::mutex sListenerInstanceMutex;

void TransactionCompletedListener::setInstance(const sp<TransactionCompletedListener>& listener) {
    sInstance = listener;
}

sp<TransactionCompletedListener> TransactionCompletedListener::getInstance() {
    std::lock_guard<std::mutex> lock(sListenerInstanceMutex);
    if (sInstance == nullptr) {
        sInstance = new TransactionCompletedListener;
    }
    return sInstance;
}

sp<ITransactionCompletedListener> TransactionCompletedListener::getIInstance() {
    return static_cast<sp<ITransactionCompletedListener>>(getInstance());
}

void TransactionCompletedListener::startListeningLocked() {
    if (mListening) {
        return;
    }
    ProcessState::self()->startThreadPool();
    mListening = true;
}

CallbackId TransactionCompletedListener::addCallbackFunction(
        const TransactionCompletedCallback& callbackFunction,
        const std::unordered_set<sp<SurfaceControl>, SurfaceComposerClient::SCHash>&
                surfaceControls,
        CallbackId::Type callbackType) {
    std::lock_guard<std::mutex> lock(mMutex);
    return addCallbackFunctionLocked(callbackFunction, surfaceControls, callbackType);
}

CallbackId TransactionCompletedListener::addCallbackFunctionLocked(
        const TransactionCompletedCallback& callbackFunction,
        const std::unordered_set<sp<SurfaceControl>, SurfaceComposerClient::SCHash>&
                surfaceControls,
        CallbackId::Type callbackType) {
    startListeningLocked();

    CallbackId callbackId(getNextIdLocked(), callbackType);
    mCallbacks[callbackId].callbackFunction = callbackFunction;
    auto& callbackSurfaceControls = mCallbacks[callbackId].surfaceControls;

    for (const auto& surfaceControl : surfaceControls) {
        callbackSurfaceControls[surfaceControl->getHandle()] = surfaceControl;

        if (callbackType == CallbackId::Type::ON_COMPLETE &&
            mJankListeners.count(surfaceControl->getLayerId()) != 0) {
            callbackId.includeJankData = true;
        }
    }

    return callbackId;
}

void TransactionCompletedListener::addJankListener(const sp<JankDataListener>& listener,
                                                   sp<SurfaceControl> surfaceControl) {
    std::lock_guard<std::mutex> lock(mMutex);
    mJankListeners.insert({surfaceControl->getLayerId(), listener});
}

void TransactionCompletedListener::removeJankListener(const sp<JankDataListener>& listener) {
    std::lock_guard<std::mutex> lock(mMutex);
    for (auto it = mJankListeners.begin(); it != mJankListeners.end();) {
        if (it->second == listener) {
            it = mJankListeners.erase(it);
        } else {
            it++;
        }
    }
}

void TransactionCompletedListener::setReleaseBufferCallback(const ReleaseCallbackId& callbackId,
                                                            ReleaseBufferCallback listener) {
    std::scoped_lock<std::mutex> lock(mMutex);
    mReleaseBufferCallbacks[callbackId] = listener;
}

void TransactionCompletedListener::addSurfaceStatsListener(void* context, void* cookie,
        sp<SurfaceControl> surfaceControl, SurfaceStatsCallback listener) {
    std::scoped_lock<std::recursive_mutex> lock(mSurfaceStatsListenerMutex);
    mSurfaceStatsListeners.insert(
            {surfaceControl->getLayerId(), SurfaceStatsCallbackEntry(context, cookie, listener)});
}

void TransactionCompletedListener::removeSurfaceStatsListener(void* context, void* cookie) {
    std::scoped_lock<std::recursive_mutex> lock(mSurfaceStatsListenerMutex);
    for (auto it = mSurfaceStatsListeners.begin(); it != mSurfaceStatsListeners.end();) {
        auto [itContext, itCookie, itListener] = it->second;
        if (itContext == context && itCookie == cookie) {
            it = mSurfaceStatsListeners.erase(it);
        } else {
            it++;
        }
    }
}

void TransactionCompletedListener::addSurfaceControlToCallbacks(
        SurfaceComposerClient::CallbackInfo& callbackInfo,
        const sp<SurfaceControl>& surfaceControl) {
    std::lock_guard<std::mutex> lock(mMutex);

    bool includingJankData = false;
    for (auto callbackId : callbackInfo.callbackIds) {
        mCallbacks[callbackId].surfaceControls.emplace(std::piecewise_construct,
                                                       std::forward_as_tuple(
                                                               surfaceControl->getHandle()),
                                                       std::forward_as_tuple(surfaceControl));
        includingJankData = includingJankData || callbackId.includeJankData;
    }

    // If no registered callback is requesting jank data, but there is a jank listener registered
    // on the new surface control, add a synthetic callback that requests the jank data.
    if (!includingJankData && mJankListeners.count(surfaceControl->getLayerId()) != 0) {
        CallbackId callbackId =
                addCallbackFunctionLocked(&emptyCallback, callbackInfo.surfaceControls,
                                          CallbackId::Type::ON_COMPLETE);
        callbackInfo.callbackIds.emplace(callbackId);
    }
}

void TransactionCompletedListener::onTransactionCompleted(ListenerStats listenerStats) {
    std::unordered_map<CallbackId, CallbackTranslation, CallbackIdHash> callbacksMap;
    std::multimap<int32_t, sp<JankDataListener>> jankListenersMap;
    {
        std::lock_guard<std::mutex> lock(mMutex);

        /* This listener knows all the sp<IBinder> to sp<SurfaceControl> for all its registered
         * callbackIds, except for when Transactions are merged together. This probably cannot be
         * solved before this point because the Transactions could be merged together and applied in
         * a different process.
         *
         * Fortunately, we get all the callbacks for this listener for the same frame together at
         * the same time. This means if any Transactions were merged together, we will get their
         * callbacks at the same time. We can combine all the sp<IBinder> to sp<SurfaceControl> maps
         * for all the callbackIds to generate one super map that contains all the sp<IBinder> to
         * sp<SurfaceControl> that could possibly exist for the callbacks.
         */
        callbacksMap = mCallbacks;
        jankListenersMap = mJankListeners;
        for (const auto& transactionStats : listenerStats.transactionStats) {
            for (auto& callbackId : transactionStats.callbackIds) {
                mCallbacks.erase(callbackId);
            }
        }
    }
    for (const auto& transactionStats : listenerStats.transactionStats) {
        // handle on commit callbacks
        for (auto callbackId : transactionStats.callbackIds) {
            if (callbackId.type != CallbackId::Type::ON_COMMIT) {
                continue;
            }
            auto& [callbackFunction, callbackSurfaceControls] = callbacksMap[callbackId];
            if (!callbackFunction) {
                ALOGE("cannot call null callback function, skipping");
                continue;
            }
            std::vector<SurfaceControlStats> surfaceControlStats;
            for (const auto& surfaceStats : transactionStats.surfaceStats) {
                surfaceControlStats
                        .emplace_back(callbacksMap[callbackId]
                                              .surfaceControls[surfaceStats.surfaceControl],
                                      transactionStats.latchTime, surfaceStats.acquireTimeOrFence,
                                      transactionStats.presentFence,
                                      surfaceStats.previousReleaseFence, surfaceStats.transformHint,
                                      surfaceStats.eventStats,
                                      surfaceStats.currentMaxAcquiredBufferCount);
            }

            callbackFunction(transactionStats.latchTime, transactionStats.presentFence,
                             surfaceControlStats);
        }

        // handle on complete callbacks
        for (auto callbackId : transactionStats.callbackIds) {
            if (callbackId.type != CallbackId::Type::ON_COMPLETE) {
                continue;
            }
            auto& [callbackFunction, callbackSurfaceControls] = callbacksMap[callbackId];
            if (!callbackFunction) {
                ALOGE("cannot call null callback function, skipping");
                continue;
            }
            std::vector<SurfaceControlStats> surfaceControlStats;
            for (const auto& surfaceStats : transactionStats.surfaceStats) {
                surfaceControlStats
                        .emplace_back(callbacksMap[callbackId]
                                              .surfaceControls[surfaceStats.surfaceControl],
                                      transactionStats.latchTime, surfaceStats.acquireTimeOrFence,
                                      transactionStats.presentFence,
                                      surfaceStats.previousReleaseFence, surfaceStats.transformHint,
                                      surfaceStats.eventStats,
                                      surfaceStats.currentMaxAcquiredBufferCount);
                if (callbacksMap[callbackId].surfaceControls[surfaceStats.surfaceControl] &&
                    surfaceStats.transformHint.has_value()) {
                    callbacksMap[callbackId]
                            .surfaceControls[surfaceStats.surfaceControl]
                            ->setTransformHint(*surfaceStats.transformHint);
                }
                // If there is buffer id set, we look up any pending client release buffer callbacks
                // and call them. This is a performance optimization when we have a transaction
                // callback and a release buffer callback happening at the same time to avoid an
                // additional ipc call from the server.
                if (surfaceStats.previousReleaseCallbackId != ReleaseCallbackId::INVALID_ID) {
                    ReleaseBufferCallback callback;
                    {
                        std::scoped_lock<std::mutex> lock(mMutex);
                        callback = popReleaseBufferCallbackLocked(
                                surfaceStats.previousReleaseCallbackId);
                    }
                    if (callback) {
                        callback(surfaceStats.previousReleaseCallbackId,
                                 surfaceStats.previousReleaseFence
                                         ? surfaceStats.previousReleaseFence
                                         : Fence::NO_FENCE,
                                 surfaceStats.currentMaxAcquiredBufferCount);
                    }
                }
            }

            callbackFunction(transactionStats.latchTime, transactionStats.presentFence,
                             surfaceControlStats);
        }

        for (const auto& surfaceStats : transactionStats.surfaceStats) {
            // The callbackMap contains the SurfaceControl object, which we need to look up the
            // layerId. Since we don't know which callback contains the SurfaceControl, iterate
            // through all until the SC is found.
            int32_t layerId = -1;
            for (auto callbackId : transactionStats.callbackIds) {
                if (callbackId.type != CallbackId::Type::ON_COMPLETE) {
                    // We only want to run the stats callback for ON_COMPLETE
                    continue;
                }
                sp<SurfaceControl> sc =
                        callbacksMap[callbackId].surfaceControls[surfaceStats.surfaceControl];
                if (sc != nullptr) {
                    layerId = sc->getLayerId();
                    break;
                }
            }

            if (layerId != -1) {
                // Acquire surface stats listener lock such that we guarantee that after calling
                // unregister, there won't be any further callback.
                std::scoped_lock<std::recursive_mutex> lock(mSurfaceStatsListenerMutex);
                auto listenerRange = mSurfaceStatsListeners.equal_range(layerId);
                for (auto it = listenerRange.first; it != listenerRange.second; it++) {
                    auto entry = it->second;
                    entry.callback(entry.context, transactionStats.latchTime,
                        transactionStats.presentFence, surfaceStats);
                }
            }

            if (surfaceStats.jankData.empty()) continue;
            auto jankRange = jankListenersMap.equal_range(layerId);
            for (auto it = jankRange.first; it != jankRange.second; it++) {
                it->second->onJankDataAvailable(surfaceStats.jankData);
            }
        }
    }
}

void TransactionCompletedListener::onTransactionQueueStalled(const String8& reason) {
    std::unordered_map<void*, std::function<void(const std::string&)>> callbackCopy;
    {
        std::scoped_lock<std::mutex> lock(mMutex);
        callbackCopy = mQueueStallListeners;
    }
    for (auto const& it : callbackCopy) {
        it.second(reason.c_str());
    }
}

void TransactionCompletedListener::addQueueStallListener(
        std::function<void(const std::string&)> stallListener, void* id) {
    std::scoped_lock<std::mutex> lock(mMutex);
    mQueueStallListeners[id] = stallListener;
}

void TransactionCompletedListener::removeQueueStallListener(void* id) {
    std::scoped_lock<std::mutex> lock(mMutex);
    mQueueStallListeners.erase(id);
}

void TransactionCompletedListener::onReleaseBuffer(ReleaseCallbackId callbackId,
                                                   sp<Fence> releaseFence,
                                                   uint32_t currentMaxAcquiredBufferCount) {
    ReleaseBufferCallback callback;
    {
        std::scoped_lock<std::mutex> lock(mMutex);
        callback = popReleaseBufferCallbackLocked(callbackId);
    }
    if (!callback) {
        ALOGE("Could not call release buffer callback, buffer not found %s",
              callbackId.to_string().c_str());
        return;
    }
    std::optional<uint32_t> optionalMaxAcquiredBufferCount =
            currentMaxAcquiredBufferCount == UINT_MAX
            ? std::nullopt
            : std::make_optional<uint32_t>(currentMaxAcquiredBufferCount);
    callback(callbackId, releaseFence, optionalMaxAcquiredBufferCount);
}

ReleaseBufferCallback TransactionCompletedListener::popReleaseBufferCallbackLocked(
        const ReleaseCallbackId& callbackId) {
    ReleaseBufferCallback callback;
    auto itr = mReleaseBufferCallbacks.find(callbackId);
    if (itr == mReleaseBufferCallbacks.end()) {
        return nullptr;
    }
    callback = itr->second;
    mReleaseBufferCallbacks.erase(itr);
    return callback;
}

void TransactionCompletedListener::removeReleaseBufferCallback(
        const ReleaseCallbackId& callbackId) {
    {
        std::scoped_lock<std::mutex> lock(mMutex);
        popReleaseBufferCallbackLocked(callbackId);
    }
}

SurfaceComposerClient::PresentationCallbackRAII::PresentationCallbackRAII(
        TransactionCompletedListener* tcl, int id) {
    mTcl = tcl;
    mId = id;
}

SurfaceComposerClient::PresentationCallbackRAII::~PresentationCallbackRAII() {
    mTcl->clearTrustedPresentationCallback(mId);
}

sp<SurfaceComposerClient::PresentationCallbackRAII>
TransactionCompletedListener::addTrustedPresentationCallback(TrustedPresentationCallback tpc,
                                                             int id, void* context) {
    std::scoped_lock<std::mutex> lock(mMutex);
    mTrustedPresentationCallbacks[id] =
            std::tuple<TrustedPresentationCallback, void*>(tpc, context);
    return new SurfaceComposerClient::PresentationCallbackRAII(this, id);
}

void TransactionCompletedListener::clearTrustedPresentationCallback(int id) {
    std::scoped_lock<std::mutex> lock(mMutex);
    mTrustedPresentationCallbacks.erase(id);
}

void TransactionCompletedListener::onTrustedPresentationChanged(int id,
                                                                bool presentedWithinThresholds) {
    TrustedPresentationCallback tpc;
    void* context;
    {
        std::scoped_lock<std::mutex> lock(mMutex);
        auto it = mTrustedPresentationCallbacks.find(id);
        if (it == mTrustedPresentationCallbacks.end()) {
            return;
        }
        std::tie(tpc, context) = it->second;
    }
    tpc(context, presentedWithinThresholds);
}

// ---------------------------------------------------------------------------

void removeDeadBufferCallback(void* /*context*/, uint64_t graphicBufferId);

/**
 * We use the BufferCache to reduce the overhead of exchanging GraphicBuffers with
 * the server. If we were to simply parcel the GraphicBuffer we would pay two overheads
 *     1. Cost of sending the FD
 *     2. Cost of importing the GraphicBuffer with the mapper in the receiving process.
 * To ease this cost we implement the following scheme of caching buffers to integers,
 * or said-otherwise, naming them with integers. This is the scheme known as slots in
 * the legacy BufferQueue system.
 *     1. When sending Buffers to SurfaceFlinger we look up the Buffer in the cache.
 *     2. If there is a cache-hit we remove the Buffer from the Transaction and instead
 *        send the cached integer.
 *     3. If there is a cache miss, we cache the new buffer and send the integer
 *        along with the Buffer, SurfaceFlinger on it's side creates a new cache
 *        entry, and we use the integer for further communication.
 * A few details about lifetime:
 *     1. The cache evicts by LRU. The server side cache is keyed by BufferCache::getToken
 *        which is per process Unique. The server side cache is larger than the client side
 *        cache so that the server will never evict entries before the client.
 *     2. When the client evicts an entry it notifies the server via an uncacheBuffer
 *        transaction.
 *     3. The client only references the Buffers by ID, and uses buffer->addDeathCallback
 *        to auto-evict destroyed buffers.
 */
class BufferCache : public Singleton<BufferCache> {
public:
    BufferCache() : token(new BBinder()) {}

    sp<IBinder> getToken() {
        return IInterface::asBinder(TransactionCompletedListener::getIInstance());
    }

    status_t getCacheId(const sp<GraphicBuffer>& buffer, uint64_t* cacheId) {
        std::lock_guard<std::mutex> lock(mMutex);

        auto itr = mBuffers.find(buffer->getId());
        if (itr == mBuffers.end()) {
            return BAD_VALUE;
        }
        itr->second = getCounter();
        *cacheId = buffer->getId();
        return NO_ERROR;
    }

    uint64_t cache(const sp<GraphicBuffer>& buffer,
                   std::optional<client_cache_t>& outUncacheBuffer) {
        std::lock_guard<std::mutex> lock(mMutex);

        if (mBuffers.size() >= BUFFER_CACHE_MAX_SIZE) {
            outUncacheBuffer = findLeastRecentlyUsedBuffer();
            mBuffers.erase(outUncacheBuffer->id);
        }

        buffer->addDeathCallback(removeDeadBufferCallback, nullptr);

        mBuffers[buffer->getId()] = getCounter();
        return buffer->getId();
    }

    void uncache(uint64_t cacheId) {
        std::lock_guard<std::mutex> lock(mMutex);
        if (mBuffers.erase(cacheId)) {
            SurfaceComposerClient::doUncacheBufferTransaction(cacheId);
        }
    }

private:
    client_cache_t findLeastRecentlyUsedBuffer() REQUIRES(mMutex) {
        auto itr = mBuffers.begin();
        uint64_t minCounter = itr->second;
        auto minBuffer = itr;
        itr++;

        while (itr != mBuffers.end()) {
            uint64_t counter = itr->second;
            if (counter < minCounter) {
                minCounter = counter;
                minBuffer = itr;
            }
            itr++;
        }

        return {.token = getToken(), .id = minBuffer->first};
    }

    uint64_t getCounter() REQUIRES(mMutex) {
        static uint64_t counter = 0;
        return counter++;
    }

    std::mutex mMutex;
    std::map<uint64_t /*Cache id*/, uint64_t /*counter*/> mBuffers GUARDED_BY(mMutex);

    // Used by ISurfaceComposer to identify which process is sending the cached buffer.
    sp<IBinder> token;
};

ANDROID_SINGLETON_STATIC_INSTANCE(BufferCache);

void removeDeadBufferCallback(void* /*context*/, uint64_t graphicBufferId) {
    // GraphicBuffer id's are used as the cache ids.
    BufferCache::getInstance().uncache(graphicBufferId);
}

// ---------------------------------------------------------------------------

SurfaceComposerClient::Transaction::Transaction() {
    mId = generateId();
}

SurfaceComposerClient::Transaction::Transaction(const Transaction& other)
      : mId(other.mId),
        mTransactionNestCount(other.mTransactionNestCount),
        mAnimation(other.mAnimation),
        mEarlyWakeupStart(other.mEarlyWakeupStart),
        mEarlyWakeupEnd(other.mEarlyWakeupEnd),
        mMayContainBuffer(other.mMayContainBuffer),
        mDesiredPresentTime(other.mDesiredPresentTime),
        mIsAutoTimestamp(other.mIsAutoTimestamp),
        mFrameTimelineInfo(other.mFrameTimelineInfo),
        mApplyToken(other.mApplyToken) {
    mDisplayStates = other.mDisplayStates;
    mComposerStates = other.mComposerStates;
    mInputWindowCommands = other.mInputWindowCommands;
    mListenerCallbacks = other.mListenerCallbacks;
}

void SurfaceComposerClient::Transaction::sanitize(int pid, int uid) {
    uint32_t permissions = LayerStatePermissions::getTransactionPermissions(pid, uid);
    for (auto & [handle, composerState] : mComposerStates) {
        composerState.state.sanitize(permissions);
    }
    if (!mInputWindowCommands.empty() &&
        (permissions & layer_state_t::Permission::ACCESS_SURFACE_FLINGER) == 0) {
        ALOGE("Only privileged callers are allowed to send input commands.");
        mInputWindowCommands.clear();
    }
}

std::unique_ptr<SurfaceComposerClient::Transaction>
SurfaceComposerClient::Transaction::createFromParcel(const Parcel* parcel) {
    auto transaction = std::make_unique<Transaction>();
    if (transaction->readFromParcel(parcel) == NO_ERROR) {
        return transaction;
    }
    return nullptr;
}


status_t SurfaceComposerClient::Transaction::readFromParcel(const Parcel* parcel) {
    const uint64_t transactionId = parcel->readUint64();
    const uint32_t transactionNestCount = parcel->readUint32();
    const bool animation = parcel->readBool();
    const bool earlyWakeupStart = parcel->readBool();
    const bool earlyWakeupEnd = parcel->readBool();
    const int64_t desiredPresentTime = parcel->readInt64();
    const bool isAutoTimestamp = parcel->readBool();
    FrameTimelineInfo frameTimelineInfo;
    frameTimelineInfo.readFromParcel(parcel);

    sp<IBinder> applyToken;
    parcel->readNullableStrongBinder(&applyToken);
    size_t count = static_cast<size_t>(parcel->readUint32());
    if (count > parcel->dataSize()) {
        return BAD_VALUE;
    }
    SortedVector<DisplayState> displayStates;
    displayStates.setCapacity(count);
    for (size_t i = 0; i < count; i++) {
        DisplayState displayState;
        if (displayState.read(*parcel) == BAD_VALUE) {
            return BAD_VALUE;
        }
        displayStates.add(displayState);
    }

    count = static_cast<size_t>(parcel->readUint32());
    if (count > parcel->dataSize()) {
        return BAD_VALUE;
    }
    std::unordered_map<sp<ITransactionCompletedListener>, CallbackInfo, TCLHash> listenerCallbacks;
    listenerCallbacks.reserve(count);
    for (size_t i = 0; i < count; i++) {
        sp<ITransactionCompletedListener> listener =
                interface_cast<ITransactionCompletedListener>(parcel->readStrongBinder());
        size_t numCallbackIds = parcel->readUint32();
        if (numCallbackIds > parcel->dataSize()) {
            return BAD_VALUE;
        }
        for (size_t j = 0; j < numCallbackIds; j++) {
            CallbackId id;
            parcel->readParcelable(&id);
            listenerCallbacks[listener].callbackIds.insert(id);
        }
        size_t numSurfaces = parcel->readUint32();
        if (numSurfaces > parcel->dataSize()) {
            return BAD_VALUE;
        }
        for (size_t j = 0; j < numSurfaces; j++) {
            sp<SurfaceControl> surface;
            SAFE_PARCEL(SurfaceControl::readFromParcel, *parcel, &surface);
            listenerCallbacks[listener].surfaceControls.insert(surface);
        }
    }

    count = static_cast<size_t>(parcel->readUint32());
    if (count > parcel->dataSize()) {
        return BAD_VALUE;
    }
    std::unordered_map<sp<IBinder>, ComposerState, IBinderHash> composerStates;
    composerStates.reserve(count);
    for (size_t i = 0; i < count; i++) {
        sp<IBinder> surfaceControlHandle;
        SAFE_PARCEL(parcel->readStrongBinder, &surfaceControlHandle);

        ComposerState composerState;
        if (composerState.read(*parcel) == BAD_VALUE) {
            return BAD_VALUE;
        }
        composerStates[surfaceControlHandle] = composerState;
    }

    InputWindowCommands inputWindowCommands;
    inputWindowCommands.read(*parcel);

    count = static_cast<size_t>(parcel->readUint32());
    if (count > parcel->dataSize()) {
        return BAD_VALUE;
    }
    std::vector<client_cache_t> uncacheBuffers(count);
    for (size_t i = 0; i < count; i++) {
        sp<IBinder> tmpBinder;
        SAFE_PARCEL(parcel->readStrongBinder, &tmpBinder);
        uncacheBuffers[i].token = tmpBinder;
        SAFE_PARCEL(parcel->readUint64, &uncacheBuffers[i].id);
    }

    count = static_cast<size_t>(parcel->readUint32());
    if (count > parcel->dataSize()) {
        return BAD_VALUE;
    }
    std::vector<uint64_t> mergedTransactionIds(count);
    for (size_t i = 0; i < count; i++) {
        SAFE_PARCEL(parcel->readUint64, &mergedTransactionIds[i]);
    }

    // Parsing was successful. Update the object.
    mId = transactionId;
    mTransactionNestCount = transactionNestCount;
    mAnimation = animation;
    mEarlyWakeupStart = earlyWakeupStart;
    mEarlyWakeupEnd = earlyWakeupEnd;
    mDesiredPresentTime = desiredPresentTime;
    mIsAutoTimestamp = isAutoTimestamp;
    mFrameTimelineInfo = frameTimelineInfo;
    mDisplayStates = displayStates;
    mListenerCallbacks = listenerCallbacks;
    mComposerStates = composerStates;
    mInputWindowCommands = inputWindowCommands;
    mApplyToken = applyToken;
    mUncacheBuffers = std::move(uncacheBuffers);
    mMergedTransactionIds = std::move(mergedTransactionIds);
    return NO_ERROR;
}

status_t SurfaceComposerClient::Transaction::writeToParcel(Parcel* parcel) const {
    // If we write the Transaction to a parcel, we want to ensure the Buffers are cached
    // before crossing the IPC boundary. Otherwise the receiving party will cache the buffers
    // but is unlikely to use them again as they are owned by the other process.
    // You may be asking yourself, is this const cast safe? Const cast is safe up
    // until the point where you try and write to an object that was originally const at which
    // point we enter undefined behavior. In this case we are safe though, because there are
    // two possibilities:
    //    1. The SurfaceComposerClient::Transaction was originally non-const. Safe.
    //    2. It was originall const! In this case not only was it useless, but it by definition
    //       contains no composer states and so cacheBuffers will not perform any writes.

    const_cast<SurfaceComposerClient::Transaction*>(this)->cacheBuffers();

    parcel->writeUint64(mId);
    parcel->writeUint32(mTransactionNestCount);
    parcel->writeBool(mAnimation);
    parcel->writeBool(mEarlyWakeupStart);
    parcel->writeBool(mEarlyWakeupEnd);
    parcel->writeInt64(mDesiredPresentTime);
    parcel->writeBool(mIsAutoTimestamp);
    mFrameTimelineInfo.writeToParcel(parcel);
    parcel->writeStrongBinder(mApplyToken);
    parcel->writeUint32(static_cast<uint32_t>(mDisplayStates.size()));
    for (auto const& displayState : mDisplayStates) {
        displayState.write(*parcel);
    }

    parcel->writeUint32(static_cast<uint32_t>(mListenerCallbacks.size()));
    for (auto const& [listener, callbackInfo] : mListenerCallbacks) {
        parcel->writeStrongBinder(ITransactionCompletedListener::asBinder(listener));
        parcel->writeUint32(static_cast<uint32_t>(callbackInfo.callbackIds.size()));
        for (auto callbackId : callbackInfo.callbackIds) {
            parcel->writeParcelable(callbackId);
        }
        parcel->writeUint32(static_cast<uint32_t>(callbackInfo.surfaceControls.size()));
        for (auto surfaceControl : callbackInfo.surfaceControls) {
            SAFE_PARCEL(surfaceControl->writeToParcel, *parcel);
        }
    }

    parcel->writeUint32(static_cast<uint32_t>(mComposerStates.size()));
    for (auto const& [handle, composerState] : mComposerStates) {
        SAFE_PARCEL(parcel->writeStrongBinder, handle);
        composerState.write(*parcel);
    }

    mInputWindowCommands.write(*parcel);

    SAFE_PARCEL(parcel->writeUint32, static_cast<uint32_t>(mUncacheBuffers.size()));
    for (const client_cache_t& uncacheBuffer : mUncacheBuffers) {
        SAFE_PARCEL(parcel->writeStrongBinder, uncacheBuffer.token.promote());
        SAFE_PARCEL(parcel->writeUint64, uncacheBuffer.id);
    }

    SAFE_PARCEL(parcel->writeUint32, static_cast<uint32_t>(mMergedTransactionIds.size()));
    for (auto mergedTransactionId : mMergedTransactionIds) {
        SAFE_PARCEL(parcel->writeUint64, mergedTransactionId);
    }

    return NO_ERROR;
}

void SurfaceComposerClient::Transaction::releaseBufferIfOverwriting(const layer_state_t& state) {
    if (!(state.what & layer_state_t::eBufferChanged) || !state.bufferData->hasBuffer()) {
        return;
    }

    auto listener = state.bufferData->releaseBufferListener;
    sp<Fence> fence =
            state.bufferData->acquireFence ? state.bufferData->acquireFence : Fence::NO_FENCE;
    if (state.bufferData->releaseBufferEndpoint ==
        IInterface::asBinder(TransactionCompletedListener::getIInstance())) {
        // if the callback is in process, run on a different thread to avoid any lock contigency
        // issues in the client.
        SurfaceComposerClient::getDefault()
                ->mReleaseCallbackThread
                .addReleaseCallback(state.bufferData->generateReleaseCallbackId(), fence);
    } else {
        listener->onReleaseBuffer(state.bufferData->generateReleaseCallbackId(), fence, UINT_MAX);
    }
}

SurfaceComposerClient::Transaction& SurfaceComposerClient::Transaction::merge(Transaction&& other) {
    while (mMergedTransactionIds.size() + other.mMergedTransactionIds.size() >
                   MAX_MERGE_HISTORY_LENGTH - 1 &&
           mMergedTransactionIds.size() > 0) {
        mMergedTransactionIds.pop_back();
    }
    if (other.mMergedTransactionIds.size() == MAX_MERGE_HISTORY_LENGTH) {
        mMergedTransactionIds.insert(mMergedTransactionIds.begin(),
                                     other.mMergedTransactionIds.begin(),
                                     other.mMergedTransactionIds.end() - 1);
    } else if (other.mMergedTransactionIds.size() > 0u) {
        mMergedTransactionIds.insert(mMergedTransactionIds.begin(),
                                     other.mMergedTransactionIds.begin(),
                                     other.mMergedTransactionIds.end());
    }
    mMergedTransactionIds.insert(mMergedTransactionIds.begin(), other.mId);

    for (auto const& [handle, composerState] : other.mComposerStates) {
        if (mComposerStates.count(handle) == 0) {
            mComposerStates[handle] = composerState;
        } else {
            if (composerState.state.what & layer_state_t::eBufferChanged) {
                releaseBufferIfOverwriting(mComposerStates[handle].state);
            }
            mComposerStates[handle].state.merge(composerState.state);
        }
    }

    for (auto const& state : other.mDisplayStates) {
        ssize_t index = mDisplayStates.indexOf(state);
        if (index < 0) {
            mDisplayStates.add(state);
        } else {
            mDisplayStates.editItemAt(static_cast<size_t>(index)).merge(state);
        }
    }

    for (const auto& [listener, callbackInfo] : other.mListenerCallbacks) {
        auto& [callbackIds, surfaceControls] = callbackInfo;
        mListenerCallbacks[listener].callbackIds.insert(std::make_move_iterator(
                                                                callbackIds.begin()),
                                                        std::make_move_iterator(callbackIds.end()));

        mListenerCallbacks[listener].surfaceControls.insert(surfaceControls.begin(),
                                                            surfaceControls.end());

        auto& currentProcessCallbackInfo =
                mListenerCallbacks[TransactionCompletedListener::getIInstance()];
        currentProcessCallbackInfo.surfaceControls
                .insert(std::make_move_iterator(surfaceControls.begin()),
                        std::make_move_iterator(surfaceControls.end()));

        // register all surface controls for all callbackIds for this listener that is merging
        for (const auto& surfaceControl : currentProcessCallbackInfo.surfaceControls) {
            TransactionCompletedListener::getInstance()
                    ->addSurfaceControlToCallbacks(currentProcessCallbackInfo, surfaceControl);
        }
    }

    for (const auto& cacheId : other.mUncacheBuffers) {
        mUncacheBuffers.push_back(cacheId);
    }

    mInputWindowCommands.merge(other.mInputWindowCommands);

    mMayContainBuffer |= other.mMayContainBuffer;
    mEarlyWakeupStart = mEarlyWakeupStart || other.mEarlyWakeupStart;
    mEarlyWakeupEnd = mEarlyWakeupEnd || other.mEarlyWakeupEnd;
    mApplyToken = other.mApplyToken;

    mergeFrameTimelineInfo(mFrameTimelineInfo, other.mFrameTimelineInfo);

    other.clear();
    return *this;
}

void SurfaceComposerClient::Transaction::clear() {
    mComposerStates.clear();
    mDisplayStates.clear();
    mListenerCallbacks.clear();
    mInputWindowCommands.clear();
    mUncacheBuffers.clear();
    mMayContainBuffer = false;
    mTransactionNestCount = 0;
    mAnimation = false;
    mEarlyWakeupStart = false;
    mEarlyWakeupEnd = false;
    mDesiredPresentTime = 0;
    mIsAutoTimestamp = true;
    clearFrameTimelineInfo(mFrameTimelineInfo);
    mApplyToken = nullptr;
    mMergedTransactionIds.clear();
}

uint64_t SurfaceComposerClient::Transaction::getId() {
    return mId;
}

std::vector<uint64_t> SurfaceComposerClient::Transaction::getMergedTransactionIds() {
    return mMergedTransactionIds;
}

void SurfaceComposerClient::doUncacheBufferTransaction(uint64_t cacheId) {
    sp<ISurfaceComposer> sf(ComposerService::getComposerService());

    client_cache_t uncacheBuffer;
    uncacheBuffer.token = BufferCache::getInstance().getToken();
    uncacheBuffer.id = cacheId;
    Vector<ComposerState> composerStates;
    status_t status = sf->setTransactionState(FrameTimelineInfo{}, composerStates, {},
                                              ISurfaceComposer::eOneWay,
                                              Transaction::getDefaultApplyToken(), {}, systemTime(),
                                              true, {uncacheBuffer}, false, {}, generateId(), {});
    if (status != NO_ERROR) {
        ALOGE_AND_TRACE("SurfaceComposerClient::doUncacheBufferTransaction - %s",
                        strerror(-status));
    }
}

void SurfaceComposerClient::Transaction::cacheBuffers() {
    if (!mMayContainBuffer) {
        return;
    }

    size_t count = 0;
    for (auto& [handle, cs] : mComposerStates) {
        layer_state_t* s = &(mComposerStates[handle].state);
        if (!(s->what & layer_state_t::eBufferChanged)) {
            continue;
        } else if (s->bufferData &&
                   s->bufferData->flags.test(BufferData::BufferDataChange::cachedBufferChanged)) {
            // If eBufferChanged and eCachedBufferChanged are both trued then that means
            // we already cached the buffer in a previous call to cacheBuffers, perhaps
            // from writeToParcel on a Transaction that was merged in to this one.
            continue;
        }

        // Don't try to cache a null buffer. Sending null buffers is cheap so we shouldn't waste
        // time trying to cache them.
        if (!s->bufferData || !s->bufferData->buffer) {
            continue;
        }

        uint64_t cacheId = 0;
        status_t ret = BufferCache::getInstance().getCacheId(s->bufferData->buffer, &cacheId);
        if (ret == NO_ERROR) {
            // Cache-hit. Strip the buffer and send only the id.
            s->bufferData->buffer = nullptr;
        } else {
            // Cache-miss. Include the buffer and send the new cacheId.
            std::optional<client_cache_t> uncacheBuffer;
            cacheId = BufferCache::getInstance().cache(s->bufferData->buffer, uncacheBuffer);
            if (uncacheBuffer) {
                mUncacheBuffers.push_back(*uncacheBuffer);
            }
        }
        s->bufferData->flags |= BufferData::BufferDataChange::cachedBufferChanged;
        s->bufferData->cachedBuffer.token = BufferCache::getInstance().getToken();
        s->bufferData->cachedBuffer.id = cacheId;

        // If we have more buffers than the size of the cache, we should stop caching so we don't
        // evict other buffers in this transaction
        count++;
        if (count >= BUFFER_CACHE_MAX_SIZE) {
            break;
        }
    }
}

class SyncCallback {
public:
    static auto getCallback(std::shared_ptr<SyncCallback>& callbackContext) {
        return [callbackContext](void* /* unused context */, nsecs_t /* latchTime */,
                                 const sp<Fence>& /* presentFence */,
                                 const std::vector<SurfaceControlStats>& /* stats */) {
            if (!callbackContext) {
                ALOGE("failed to get callback context for SyncCallback");
                return;
            }
            LOG_ALWAYS_FATAL_IF(sem_post(&callbackContext->mSemaphore), "sem_post failed");
        };
    }
    ~SyncCallback() {
        if (mInitialized) {
            LOG_ALWAYS_FATAL_IF(sem_destroy(&mSemaphore), "sem_destroy failed");
        }
    }
    void init() {
        LOG_ALWAYS_FATAL_IF(clock_gettime(CLOCK_MONOTONIC, &mTimeoutTimespec) == -1,
                            "clock_gettime() fail! in SyncCallback::init");
        mTimeoutTimespec.tv_sec += 4;
        LOG_ALWAYS_FATAL_IF(sem_init(&mSemaphore, 0, 0), "sem_init failed");
        mInitialized = true;
    }
    void wait() {
        int result = sem_clockwait(&mSemaphore, CLOCK_MONOTONIC, &mTimeoutTimespec);
        if (result && errno != ETIMEDOUT && errno != EINTR) {
            LOG_ALWAYS_FATAL("sem_clockwait failed(%d)", errno);
        } else if (errno == ETIMEDOUT) {
            ALOGW("Sync transaction timed out waiting for commit callback.");
        }
    }
    void* getContext() { return static_cast<void*>(this); }

private:
    sem_t mSemaphore;
    bool mInitialized = false;
    timespec mTimeoutTimespec;
};

status_t SurfaceComposerClient::Transaction::apply(bool synchronous, bool oneWay) {
    if (mStatus != NO_ERROR) {
        return mStatus;
    }

    std::shared_ptr<SyncCallback> syncCallback = std::make_shared<SyncCallback>();
    if (synchronous) {
        syncCallback->init();
        addTransactionCommittedCallback(SyncCallback::getCallback(syncCallback),
                                        /*callbackContext=*/nullptr);
    }

    bool hasListenerCallbacks = !mListenerCallbacks.empty();
    std::vector<ListenerCallbacks> listenerCallbacks;
    // For every listener with registered callbacks
    for (const auto& [listener, callbackInfo] : mListenerCallbacks) {
        auto& [callbackIds, surfaceControls] = callbackInfo;
        if (callbackIds.empty()) {
            continue;
        }

        if (surfaceControls.empty()) {
            listenerCallbacks.emplace_back(IInterface::asBinder(listener), std::move(callbackIds));
        } else {
            // If the listener has any SurfaceControls set on this Transaction update the surface
            // state
            for (const auto& surfaceControl : surfaceControls) {
                layer_state_t* s = getLayerState(surfaceControl);
                if (!s) {
                    ALOGE("failed to get layer state");
                    continue;
                }
                std::vector<CallbackId> callbacks(callbackIds.begin(), callbackIds.end());
                s->what |= layer_state_t::eHasListenerCallbacksChanged;
                s->listeners.emplace_back(IInterface::asBinder(listener), callbacks);
            }
        }
    }

    cacheBuffers();

    Vector<ComposerState> composerStates;
    Vector<DisplayState> displayStates;
    uint32_t flags = 0;

    for (auto const& kv : mComposerStates) {
        composerStates.add(kv.second);
    }

    displayStates = std::move(mDisplayStates);

    if (mAnimation) {
        flags |= ISurfaceComposer::eAnimation;
    }
    if (oneWay) {
        if (synchronous) {
            ALOGE("Transaction attempted to set synchronous and one way at the same time"
                  " this is an invalid request. Synchronous will win for safety");
        } else {
            flags |= ISurfaceComposer::eOneWay;
        }
    }

    // If both mEarlyWakeupStart and mEarlyWakeupEnd are set
    // it is equivalent for none
    if (mEarlyWakeupStart && !mEarlyWakeupEnd) {
        flags |= ISurfaceComposer::eEarlyWakeupStart;
    }
    if (mEarlyWakeupEnd && !mEarlyWakeupStart) {
        flags |= ISurfaceComposer::eEarlyWakeupEnd;
    }

    sp<IBinder> applyToken = mApplyToken ? mApplyToken : sApplyToken;

    sp<ISurfaceComposer> sf(ComposerService::getComposerService());
    sf->setTransactionState(mFrameTimelineInfo, composerStates, displayStates, flags, applyToken,
                            mInputWindowCommands, mDesiredPresentTime, mIsAutoTimestamp,
                            mUncacheBuffers, hasListenerCallbacks, listenerCallbacks, mId,
                            mMergedTransactionIds);
    mId = generateId();

    // Clear the current states and flags
    clear();

    if (synchronous) {
        syncCallback->wait();
    }

    mStatus = NO_ERROR;
    return NO_ERROR;
}

sp<IBinder> SurfaceComposerClient::Transaction::sApplyToken = new BBinder();

sp<IBinder> SurfaceComposerClient::Transaction::getDefaultApplyToken() {
    return sApplyToken;
}

void SurfaceComposerClient::Transaction::setDefaultApplyToken(sp<IBinder> applyToken) {
    sApplyToken = applyToken;
}

status_t SurfaceComposerClient::Transaction::sendSurfaceFlushJankDataTransaction(
        const sp<SurfaceControl>& sc) {
    Transaction t;
    layer_state_t* s = t.getLayerState(sc);
    if (!s) {
        return BAD_INDEX;
    }

    s->what |= layer_state_t::eFlushJankData;
    t.registerSurfaceControlForCallback(sc);
    return t.apply(/*sync=*/false, /* oneWay=*/true);
}
// ---------------------------------------------------------------------------

sp<IBinder> SurfaceComposerClient::createDisplay(const String8& displayName, bool secure,
                                                 float requestedRefereshRate) {
    sp<IBinder> display = nullptr;
    binder::Status status =
            ComposerServiceAIDL::getComposerService()->createDisplay(std::string(
<<<<<<< HEAD
                                                                             displayName.c_str()),
                                                                     secure, &display);
=======
                                                                             displayName.string()),
                                                                     secure, requestedRefereshRate,
                                                                     &display);
>>>>>>> f3e4f502
    return status.isOk() ? display : nullptr;
}

void SurfaceComposerClient::destroyDisplay(const sp<IBinder>& display) {
    ComposerServiceAIDL::getComposerService()->destroyDisplay(display);
}

std::vector<PhysicalDisplayId> SurfaceComposerClient::getPhysicalDisplayIds() {
    std::vector<int64_t> displayIds;
    std::vector<PhysicalDisplayId> physicalDisplayIds;
    binder::Status status =
            ComposerServiceAIDL::getComposerService()->getPhysicalDisplayIds(&displayIds);
    if (status.isOk()) {
        physicalDisplayIds.reserve(displayIds.size());
        for (auto item : displayIds) {
            auto id = DisplayId::fromValue<PhysicalDisplayId>(static_cast<uint64_t>(item));
            physicalDisplayIds.push_back(*id);
        }
    }
    return physicalDisplayIds;
}

sp<IBinder> SurfaceComposerClient::getPhysicalDisplayToken(PhysicalDisplayId displayId) {
    sp<IBinder> display = nullptr;
    binder::Status status =
            ComposerServiceAIDL::getComposerService()->getPhysicalDisplayToken(displayId.value,
                                                                               &display);
    return status.isOk() ? display : nullptr;
}

void SurfaceComposerClient::Transaction::setAnimationTransaction() {
    mAnimation = true;
}

void SurfaceComposerClient::Transaction::setEarlyWakeupStart() {
    mEarlyWakeupStart = true;
}

void SurfaceComposerClient::Transaction::setEarlyWakeupEnd() {
    mEarlyWakeupEnd = true;
}

layer_state_t* SurfaceComposerClient::Transaction::getLayerState(const sp<SurfaceControl>& sc) {
    auto handle = sc->getLayerStateHandle();

    if (mComposerStates.count(handle) == 0) {
        // we don't have it, add an initialized layer_state to our list
        ComposerState s;

        s.state.surface = handle;
        s.state.layerId = sc->getLayerId();

        mComposerStates[handle] = s;
    }

    return &(mComposerStates[handle].state);
}

void SurfaceComposerClient::Transaction::registerSurfaceControlForCallback(
        const sp<SurfaceControl>& sc) {
    auto& callbackInfo = mListenerCallbacks[TransactionCompletedListener::getIInstance()];
    callbackInfo.surfaceControls.insert(sc);

    TransactionCompletedListener::getInstance()->addSurfaceControlToCallbacks(callbackInfo, sc);
}

SurfaceComposerClient::Transaction& SurfaceComposerClient::Transaction::setPosition(
        const sp<SurfaceControl>& sc, float x, float y) {
    layer_state_t* s = getLayerState(sc);
    if (!s) {
        mStatus = BAD_INDEX;
        return *this;
    }
    s->what |= layer_state_t::ePositionChanged;
    s->x = x;
    s->y = y;

    registerSurfaceControlForCallback(sc);
    return *this;
}

SurfaceComposerClient::Transaction& SurfaceComposerClient::Transaction::show(
        const sp<SurfaceControl>& sc) {
    return setFlags(sc, 0, layer_state_t::eLayerHidden);
}

SurfaceComposerClient::Transaction& SurfaceComposerClient::Transaction::hide(
        const sp<SurfaceControl>& sc) {
    return setFlags(sc, layer_state_t::eLayerHidden, layer_state_t::eLayerHidden);
}

SurfaceComposerClient::Transaction& SurfaceComposerClient::Transaction::setLayer(
        const sp<SurfaceControl>& sc, int32_t z) {
    layer_state_t* s = getLayerState(sc);
    if (!s) {
        mStatus = BAD_INDEX;
        return *this;
    }
    s->what |= layer_state_t::eLayerChanged;
    s->what &= ~layer_state_t::eRelativeLayerChanged;
    s->z = z;

    registerSurfaceControlForCallback(sc);
    return *this;
}

SurfaceComposerClient::Transaction& SurfaceComposerClient::Transaction::setRelativeLayer(
        const sp<SurfaceControl>& sc, const sp<SurfaceControl>& relativeTo, int32_t z) {
    layer_state_t* s = getLayerState(sc);
    if (!s) {
        mStatus = BAD_INDEX;
        return *this;
    }
    s->what |= layer_state_t::eRelativeLayerChanged;
    s->what &= ~layer_state_t::eLayerChanged;
    s->relativeLayerSurfaceControl = relativeTo;
    s->z = z;

    registerSurfaceControlForCallback(sc);
    return *this;
}

SurfaceComposerClient::Transaction& SurfaceComposerClient::Transaction::setFlags(
        const sp<SurfaceControl>& sc, uint32_t flags,
        uint32_t mask) {
    layer_state_t* s = getLayerState(sc);
    if (!s) {
        mStatus = BAD_INDEX;
        return *this;
    }
    if ((mask & layer_state_t::eLayerOpaque) || (mask & layer_state_t::eLayerHidden) ||
        (mask & layer_state_t::eLayerSecure) || (mask & layer_state_t::eLayerSkipScreenshot) ||
        (mask & layer_state_t::eEnableBackpressure) ||
        (mask & layer_state_t::eIgnoreDestinationFrame) ||
        (mask & layer_state_t::eLayerIsDisplayDecoration) ||
        (mask & layer_state_t::eLayerIsRefreshRateIndicator)) {
        s->what |= layer_state_t::eFlagsChanged;
    }
    s->flags &= ~mask;
    s->flags |= (flags & mask);
    s->mask |= mask;

    registerSurfaceControlForCallback(sc);
    return *this;
}

SurfaceComposerClient::Transaction& SurfaceComposerClient::Transaction::setTransparentRegionHint(
        const sp<SurfaceControl>& sc,
        const Region& transparentRegion) {
    layer_state_t* s = getLayerState(sc);
    if (!s) {
        mStatus = BAD_INDEX;
        return *this;
    }
    s->what |= layer_state_t::eTransparentRegionChanged;
    s->transparentRegion = transparentRegion;

    registerSurfaceControlForCallback(sc);
    return *this;
}

SurfaceComposerClient::Transaction& SurfaceComposerClient::Transaction::setDimmingEnabled(
        const sp<SurfaceControl>& sc, bool dimmingEnabled) {
    layer_state_t* s = getLayerState(sc);
    if (!s) {
        mStatus = BAD_INDEX;
        return *this;
    }
    s->what |= layer_state_t::eDimmingEnabledChanged;
    s->dimmingEnabled = dimmingEnabled;

    registerSurfaceControlForCallback(sc);
    return *this;
}

SurfaceComposerClient::Transaction& SurfaceComposerClient::Transaction::setAlpha(
        const sp<SurfaceControl>& sc, float alpha) {
    layer_state_t* s = getLayerState(sc);
    if (!s) {
        mStatus = BAD_INDEX;
        return *this;
    }
    if (alpha < 0.0f || alpha > 1.0f) {
        ALOGE("SurfaceComposerClient::Transaction::setAlpha: invalid alpha %f, clamping", alpha);
    }
    s->what |= layer_state_t::eAlphaChanged;
    s->color.a = std::clamp(alpha, 0.f, 1.f);

    registerSurfaceControlForCallback(sc);
    return *this;
}

SurfaceComposerClient::Transaction& SurfaceComposerClient::Transaction::setLayerStack(
        const sp<SurfaceControl>& sc, ui::LayerStack layerStack) {
    layer_state_t* s = getLayerState(sc);
    if (!s) {
        mStatus = BAD_INDEX;
        return *this;
    }
    s->what |= layer_state_t::eLayerStackChanged;
    s->layerStack = layerStack;

    registerSurfaceControlForCallback(sc);
    return *this;
}

SurfaceComposerClient::Transaction& SurfaceComposerClient::Transaction::setMetadata(
        const sp<SurfaceControl>& sc, uint32_t key, const Parcel& p) {
    layer_state_t* s = getLayerState(sc);
    if (!s) {
        mStatus = BAD_INDEX;
        return *this;
    }
    s->what |= layer_state_t::eMetadataChanged;

    s->metadata.mMap[key] = {p.data(), p.data() + p.dataSize()};

    registerSurfaceControlForCallback(sc);
    return *this;
}

SurfaceComposerClient::Transaction& SurfaceComposerClient::Transaction::setMatrix(
        const sp<SurfaceControl>& sc, float dsdx, float dtdx,
        float dtdy, float dsdy) {
    layer_state_t* s = getLayerState(sc);
    if (!s) {
        mStatus = BAD_INDEX;
        return *this;
    }
    s->what |= layer_state_t::eMatrixChanged;
    layer_state_t::matrix22_t matrix;
    matrix.dsdx = dsdx;
    matrix.dtdx = dtdx;
    matrix.dsdy = dsdy;
    matrix.dtdy = dtdy;
    s->matrix = matrix;

    registerSurfaceControlForCallback(sc);
    return *this;
}

SurfaceComposerClient::Transaction& SurfaceComposerClient::Transaction::setCrop(
        const sp<SurfaceControl>& sc, const Rect& crop) {
    layer_state_t* s = getLayerState(sc);
    if (!s) {
        mStatus = BAD_INDEX;
        return *this;
    }
    s->what |= layer_state_t::eCropChanged;
    s->crop = crop;

    registerSurfaceControlForCallback(sc);
    return *this;
}

SurfaceComposerClient::Transaction& SurfaceComposerClient::Transaction::setCornerRadius(
        const sp<SurfaceControl>& sc, float cornerRadius) {
    layer_state_t* s = getLayerState(sc);
    if (!s) {
        mStatus = BAD_INDEX;
        return *this;
    }
    s->what |= layer_state_t::eCornerRadiusChanged;
    s->cornerRadius = cornerRadius;
    return *this;
}

SurfaceComposerClient::Transaction& SurfaceComposerClient::Transaction::setBackgroundBlurRadius(
        const sp<SurfaceControl>& sc, int backgroundBlurRadius) {
    layer_state_t* s = getLayerState(sc);
    if (!s) {
        mStatus = BAD_INDEX;
        return *this;
    }
    s->what |= layer_state_t::eBackgroundBlurRadiusChanged;
    s->backgroundBlurRadius = backgroundBlurRadius;
    return *this;
}

SurfaceComposerClient::Transaction& SurfaceComposerClient::Transaction::setBlurRegions(
        const sp<SurfaceControl>& sc, const std::vector<BlurRegion>& blurRegions) {
    layer_state_t* s = getLayerState(sc);
    if (!s) {
        mStatus = BAD_INDEX;
        return *this;
    }
    s->what |= layer_state_t::eBlurRegionsChanged;
    s->blurRegions = blurRegions;
    return *this;
}

SurfaceComposerClient::Transaction& SurfaceComposerClient::Transaction::reparent(
        const sp<SurfaceControl>& sc, const sp<SurfaceControl>& newParent) {
    layer_state_t* s = getLayerState(sc);
    if (!s) {
        mStatus = BAD_INDEX;
        return *this;
    }
    if (SurfaceControl::isSameSurface(sc, newParent)) {
        return *this;
    }
    s->what |= layer_state_t::eReparent;
    s->parentSurfaceControlForChild = newParent ? newParent->getParentingLayer() : nullptr;

    registerSurfaceControlForCallback(sc);
    return *this;
}

SurfaceComposerClient::Transaction& SurfaceComposerClient::Transaction::setColor(
        const sp<SurfaceControl>& sc,
        const half3& color) {
    layer_state_t* s = getLayerState(sc);
    if (!s) {
        mStatus = BAD_INDEX;
        return *this;
    }
    s->what |= layer_state_t::eColorChanged;
    s->color.rgb = color;

    registerSurfaceControlForCallback(sc);
    return *this;
}

SurfaceComposerClient::Transaction& SurfaceComposerClient::Transaction::setBackgroundColor(
        const sp<SurfaceControl>& sc, const half3& color, float alpha, ui::Dataspace dataspace) {
    layer_state_t* s = getLayerState(sc);
    if (!s) {
        mStatus = BAD_INDEX;
        return *this;
    }

    s->what |= layer_state_t::eBackgroundColorChanged;
    s->bgColor.rgb = color;
    s->bgColor.a = alpha;
    s->bgColorDataspace = dataspace;

    registerSurfaceControlForCallback(sc);
    return *this;
}

SurfaceComposerClient::Transaction& SurfaceComposerClient::Transaction::setTransform(
        const sp<SurfaceControl>& sc, uint32_t transform) {
    layer_state_t* s = getLayerState(sc);
    if (!s) {
        mStatus = BAD_INDEX;
        return *this;
    }
    s->what |= layer_state_t::eBufferTransformChanged;
    s->bufferTransform = transform;

    registerSurfaceControlForCallback(sc);
    return *this;
}

SurfaceComposerClient::Transaction&
SurfaceComposerClient::Transaction::setTransformToDisplayInverse(const sp<SurfaceControl>& sc,
                                                                 bool transformToDisplayInverse) {
    layer_state_t* s = getLayerState(sc);
    if (!s) {
        mStatus = BAD_INDEX;
        return *this;
    }
    s->what |= layer_state_t::eTransformToDisplayInverseChanged;
    s->transformToDisplayInverse = transformToDisplayInverse;

    registerSurfaceControlForCallback(sc);
    return *this;
}

std::shared_ptr<BufferData> SurfaceComposerClient::Transaction::getAndClearBuffer(
        const sp<SurfaceControl>& sc) {
    layer_state_t* s = getLayerState(sc);
    if (!s) {
        return nullptr;
    }
    if (!(s->what & layer_state_t::eBufferChanged)) {
        return nullptr;
    }

    std::shared_ptr<BufferData> bufferData = std::move(s->bufferData);

    TransactionCompletedListener::getInstance()->removeReleaseBufferCallback(
            bufferData->generateReleaseCallbackId());
    s->what &= ~layer_state_t::eBufferChanged;
    s->bufferData = nullptr;

    return bufferData;
}

SurfaceComposerClient::Transaction& SurfaceComposerClient::Transaction::setBufferHasBarrier(
        const sp<SurfaceControl>& sc, uint64_t barrierFrameNumber) {
    layer_state_t* s = getLayerState(sc);
    if (!s) {
        mStatus = BAD_INDEX;
        return *this;
    }
    s->bufferData->hasBarrier = true;
    s->bufferData->barrierFrameNumber = barrierFrameNumber;
    return *this;
}

SurfaceComposerClient::Transaction& SurfaceComposerClient::Transaction::setBuffer(
        const sp<SurfaceControl>& sc, const sp<GraphicBuffer>& buffer,
        const std::optional<sp<Fence>>& fence, const std::optional<uint64_t>& optFrameNumber,
        uint32_t producerId, ReleaseBufferCallback callback) {
    layer_state_t* s = getLayerState(sc);
    if (!s) {
        mStatus = BAD_INDEX;
        return *this;
    }

    releaseBufferIfOverwriting(*s);

    std::shared_ptr<BufferData> bufferData = std::make_shared<BufferData>();
    bufferData->buffer = buffer;
    if (buffer) {
        uint64_t frameNumber = sc->resolveFrameNumber(optFrameNumber);
        bufferData->frameNumber = frameNumber;
        bufferData->producerId = producerId;
        bufferData->flags |= BufferData::BufferDataChange::frameNumberChanged;
        if (fence) {
            bufferData->acquireFence = *fence;
            bufferData->flags |= BufferData::BufferDataChange::fenceChanged;
        }
        bufferData->releaseBufferEndpoint =
                IInterface::asBinder(TransactionCompletedListener::getIInstance());
        setReleaseBufferCallback(bufferData.get(), callback);
    }

    if (mIsAutoTimestamp) {
        mDesiredPresentTime = systemTime();
    }
    s->what |= layer_state_t::eBufferChanged;
    s->bufferData = std::move(bufferData);
    registerSurfaceControlForCallback(sc);

    // With the current infrastructure, a release callback will not be invoked if there's no
    // transaction callback in the case when a buffer is latched and not released early. This is
    // because the legacy implementation didn't have a release callback and sent releases in the
    // transaction callback. Because of this, we need to make sure to have a transaction callback
    // set up when a buffer is sent in a transaction to ensure the caller gets the release
    // callback, regardless if they set up a transaction callback.
    //
    // TODO (b/230380821): Remove when release callbacks are separated from transaction callbacks
    addTransactionCompletedCallback([](void*, nsecs_t, const sp<Fence>&,
                                       const std::vector<SurfaceControlStats>&) {},
                                    nullptr);

    mMayContainBuffer = true;
    return *this;
}

SurfaceComposerClient::Transaction& SurfaceComposerClient::Transaction::unsetBuffer(
        const sp<SurfaceControl>& sc) {
    layer_state_t* s = getLayerState(sc);
    if (!s) {
        mStatus = BAD_INDEX;
        return *this;
    }

    if (!(s->what & layer_state_t::eBufferChanged)) {
        return *this;
    }

    releaseBufferIfOverwriting(*s);

    s->what &= ~layer_state_t::eBufferChanged;
    s->bufferData = nullptr;
    return *this;
}

void SurfaceComposerClient::Transaction::setReleaseBufferCallback(BufferData* bufferData,
                                                                  ReleaseBufferCallback callback) {
    if (!callback) {
        return;
    }

    if (!bufferData->buffer) {
        ALOGW("Transaction::setReleaseBufferCallback"
              "ignored trying to set a callback on a null buffer.");
        return;
    }

    bufferData->releaseBufferListener = TransactionCompletedListener::getIInstance();
    auto listener = TransactionCompletedListener::getInstance();
    listener->setReleaseBufferCallback(bufferData->generateReleaseCallbackId(), callback);
}

SurfaceComposerClient::Transaction& SurfaceComposerClient::Transaction::setDataspace(
        const sp<SurfaceControl>& sc, ui::Dataspace dataspace) {
    layer_state_t* s = getLayerState(sc);
    if (!s) {
        mStatus = BAD_INDEX;
        return *this;
    }
    s->what |= layer_state_t::eDataspaceChanged;
    s->dataspace = dataspace;

    registerSurfaceControlForCallback(sc);
    return *this;
}

SurfaceComposerClient::Transaction& SurfaceComposerClient::Transaction::setExtendedRangeBrightness(
        const sp<SurfaceControl>& sc, float currentBufferRatio, float desiredRatio) {
    layer_state_t* s = getLayerState(sc);
    if (!s) {
        mStatus = BAD_INDEX;
        return *this;
    }
    s->what |= layer_state_t::eExtendedRangeBrightnessChanged;
    s->currentHdrSdrRatio = currentBufferRatio;
    s->desiredHdrSdrRatio = desiredRatio;

    registerSurfaceControlForCallback(sc);
    return *this;
}

SurfaceComposerClient::Transaction& SurfaceComposerClient::Transaction::setCachingHint(
        const sp<SurfaceControl>& sc, gui::CachingHint cachingHint) {
    layer_state_t* s = getLayerState(sc);
    if (!s) {
        mStatus = BAD_INDEX;
        return *this;
    }
    s->what |= layer_state_t::eCachingHintChanged;
    s->cachingHint = cachingHint;

    registerSurfaceControlForCallback(sc);
    return *this;
}

SurfaceComposerClient::Transaction& SurfaceComposerClient::Transaction::setHdrMetadata(
        const sp<SurfaceControl>& sc, const HdrMetadata& hdrMetadata) {
    layer_state_t* s = getLayerState(sc);
    if (!s) {
        mStatus = BAD_INDEX;
        return *this;
    }
    s->what |= layer_state_t::eHdrMetadataChanged;
    s->hdrMetadata = hdrMetadata;

    registerSurfaceControlForCallback(sc);
    return *this;
}

SurfaceComposerClient::Transaction& SurfaceComposerClient::Transaction::setSurfaceDamageRegion(
        const sp<SurfaceControl>& sc, const Region& surfaceDamageRegion) {
    layer_state_t* s = getLayerState(sc);
    if (!s) {
        mStatus = BAD_INDEX;
        return *this;
    }
    s->what |= layer_state_t::eSurfaceDamageRegionChanged;
    s->surfaceDamageRegion = surfaceDamageRegion;

    registerSurfaceControlForCallback(sc);
    return *this;
}

SurfaceComposerClient::Transaction& SurfaceComposerClient::Transaction::setApi(
        const sp<SurfaceControl>& sc, int32_t api) {
    layer_state_t* s = getLayerState(sc);
    if (!s) {
        mStatus = BAD_INDEX;
        return *this;
    }
    s->what |= layer_state_t::eApiChanged;
    s->api = api;

    registerSurfaceControlForCallback(sc);
    return *this;
}

SurfaceComposerClient::Transaction& SurfaceComposerClient::Transaction::setSidebandStream(
        const sp<SurfaceControl>& sc, const sp<NativeHandle>& sidebandStream) {
    layer_state_t* s = getLayerState(sc);
    if (!s) {
        mStatus = BAD_INDEX;
        return *this;
    }
    s->what |= layer_state_t::eSidebandStreamChanged;
    s->sidebandStream = sidebandStream;

    registerSurfaceControlForCallback(sc);
    return *this;
}

SurfaceComposerClient::Transaction& SurfaceComposerClient::Transaction::setDesiredPresentTime(
        nsecs_t desiredPresentTime) {
    mDesiredPresentTime = desiredPresentTime;
    mIsAutoTimestamp = false;
    return *this;
}

SurfaceComposerClient::Transaction& SurfaceComposerClient::Transaction::setColorSpaceAgnostic(
        const sp<SurfaceControl>& sc, const bool agnostic) {
    layer_state_t* s = getLayerState(sc);
    if (!s) {
        mStatus = BAD_INDEX;
        return *this;
    }
    s->what |= layer_state_t::eColorSpaceAgnosticChanged;
    s->colorSpaceAgnostic = agnostic;

    registerSurfaceControlForCallback(sc);
    return *this;
}

SurfaceComposerClient::Transaction&
SurfaceComposerClient::Transaction::setFrameRateSelectionPriority(const sp<SurfaceControl>& sc,
                                                                  int32_t priority) {
    layer_state_t* s = getLayerState(sc);
    if (!s) {
        mStatus = BAD_INDEX;
        return *this;
    }

    s->what |= layer_state_t::eFrameRateSelectionPriority;
    s->frameRateSelectionPriority = priority;

    registerSurfaceControlForCallback(sc);
    return *this;
}

SurfaceComposerClient::Transaction& SurfaceComposerClient::Transaction::addTransactionCallback(
        TransactionCompletedCallbackTakesContext callback, void* callbackContext,
        CallbackId::Type callbackType) {
    auto listener = TransactionCompletedListener::getInstance();

    auto callbackWithContext = std::bind(callback, callbackContext, std::placeholders::_1,
                                         std::placeholders::_2, std::placeholders::_3);
    const auto& surfaceControls =
            mListenerCallbacks[TransactionCompletedListener::getIInstance()].surfaceControls;

    CallbackId callbackId =
            listener->addCallbackFunction(callbackWithContext, surfaceControls, callbackType);

    mListenerCallbacks[TransactionCompletedListener::getIInstance()].callbackIds.emplace(
            callbackId);
    return *this;
}

SurfaceComposerClient::Transaction&
SurfaceComposerClient::Transaction::addTransactionCompletedCallback(
        TransactionCompletedCallbackTakesContext callback, void* callbackContext) {
    return addTransactionCallback(callback, callbackContext, CallbackId::Type::ON_COMPLETE);
}

SurfaceComposerClient::Transaction&
SurfaceComposerClient::Transaction::addTransactionCommittedCallback(
        TransactionCompletedCallbackTakesContext callback, void* callbackContext) {
    return addTransactionCallback(callback, callbackContext, CallbackId::Type::ON_COMMIT);
}

SurfaceComposerClient::Transaction& SurfaceComposerClient::Transaction::notifyProducerDisconnect(
        const sp<SurfaceControl>& sc) {
    layer_state_t* s = getLayerState(sc);
    if (!s) {
        mStatus = BAD_INDEX;
        return *this;
    }

    s->what |= layer_state_t::eProducerDisconnect;
    return *this;
}

SurfaceComposerClient::Transaction& SurfaceComposerClient::Transaction::setInputWindowInfo(
        const sp<SurfaceControl>& sc, const WindowInfo& info) {
    layer_state_t* s = getLayerState(sc);
    if (!s) {
        mStatus = BAD_INDEX;
        return *this;
    }
    s->windowInfoHandle = new WindowInfoHandle(info);
    s->what |= layer_state_t::eInputInfoChanged;
    return *this;
}

SurfaceComposerClient::Transaction& SurfaceComposerClient::Transaction::setFocusedWindow(
        const FocusRequest& request) {
    mInputWindowCommands.focusRequests.push_back(request);
    return *this;
}

SurfaceComposerClient::Transaction&
SurfaceComposerClient::Transaction::addWindowInfosReportedListener(
        sp<gui::IWindowInfosReportedListener> windowInfosReportedListener) {
    mInputWindowCommands.windowInfosReportedListeners.insert(windowInfosReportedListener);
    return *this;
}

SurfaceComposerClient::Transaction& SurfaceComposerClient::Transaction::setColorTransform(
    const sp<SurfaceControl>& sc, const mat3& matrix, const vec3& translation) {
    layer_state_t* s = getLayerState(sc);
    if (!s) {
        mStatus = BAD_INDEX;
        return *this;
    }
    s->what |= layer_state_t::eColorTransformChanged;
    s->colorTransform = mat4(matrix, translation);

    registerSurfaceControlForCallback(sc);
    return *this;
}

SurfaceComposerClient::Transaction& SurfaceComposerClient::Transaction::setGeometry(
        const sp<SurfaceControl>& sc, const Rect& source, const Rect& dst, int transform) {
    setCrop(sc, source);

    int x = dst.left;
    int y = dst.top;

    float sourceWidth = source.getWidth();
    float sourceHeight = source.getHeight();

    float xScale = sourceWidth < 0 ? 1.0f : dst.getWidth() / sourceWidth;
    float yScale = sourceHeight < 0 ? 1.0f : dst.getHeight() / sourceHeight;
    float matrix[4] = {1, 0, 0, 1};

    switch (transform) {
        case NATIVE_WINDOW_TRANSFORM_FLIP_H:
            matrix[0] = -xScale; matrix[1] = 0;
            matrix[2] = 0; matrix[3] = yScale;
            x += source.getWidth();
            break;
        case NATIVE_WINDOW_TRANSFORM_FLIP_V:
            matrix[0] = xScale; matrix[1] = 0;
            matrix[2] = 0; matrix[3] = -yScale;
            y += source.getHeight();
            break;
        case NATIVE_WINDOW_TRANSFORM_ROT_90:
            matrix[0] = 0; matrix[1] = -yScale;
            matrix[2] = xScale; matrix[3] = 0;
            x += source.getHeight();
            break;
        case NATIVE_WINDOW_TRANSFORM_ROT_180:
            matrix[0] = -xScale; matrix[1] = 0;
            matrix[2] = 0; matrix[3] = -yScale;
            x += source.getWidth();
            y += source.getHeight();
            break;
        case NATIVE_WINDOW_TRANSFORM_ROT_270:
            matrix[0] = 0; matrix[1] = yScale;
            matrix[2] = -xScale; matrix[3] = 0;
            y += source.getWidth();
            break;
        default:
            matrix[0] = xScale; matrix[1] = 0;
            matrix[2] = 0; matrix[3] = yScale;
            break;
    }
    setMatrix(sc, matrix[0], matrix[1], matrix[2], matrix[3]);
    float offsetX = xScale * source.left;
    float offsetY = yScale * source.top;
    setPosition(sc, x - offsetX, y - offsetY);

    return *this;
}

SurfaceComposerClient::Transaction& SurfaceComposerClient::Transaction::setShadowRadius(
        const sp<SurfaceControl>& sc, float shadowRadius) {
    layer_state_t* s = getLayerState(sc);
    if (!s) {
        mStatus = BAD_INDEX;
        return *this;
    }
    s->what |= layer_state_t::eShadowRadiusChanged;
    s->shadowRadius = shadowRadius;
    return *this;
}

SurfaceComposerClient::Transaction& SurfaceComposerClient::Transaction::setFrameRate(
        const sp<SurfaceControl>& sc, float frameRate, int8_t compatibility,
        int8_t changeFrameRateStrategy) {
    layer_state_t* s = getLayerState(sc);
    if (!s) {
        mStatus = BAD_INDEX;
        return *this;
    }
    // Allow privileged values as well here, those will be ignored by SF if
    // the caller is not privileged
    if (!ValidateFrameRate(frameRate, compatibility, changeFrameRateStrategy,
                           "Transaction::setFrameRate",
                           /*privileged=*/true)) {
        mStatus = BAD_VALUE;
        return *this;
    }
    s->what |= layer_state_t::eFrameRateChanged;
    s->frameRate = frameRate;
    s->frameRateCompatibility = compatibility;
    s->changeFrameRateStrategy = changeFrameRateStrategy;
    return *this;
}

SurfaceComposerClient::Transaction&
SurfaceComposerClient::Transaction::setDefaultFrameRateCompatibility(const sp<SurfaceControl>& sc,
                                                                     int8_t compatibility) {
    layer_state_t* s = getLayerState(sc);
    if (!s) {
        mStatus = BAD_INDEX;
        return *this;
    }
    s->what |= layer_state_t::eDefaultFrameRateCompatibilityChanged;
    s->defaultFrameRateCompatibility = compatibility;
    return *this;
}

SurfaceComposerClient::Transaction& SurfaceComposerClient::Transaction::setFixedTransformHint(
        const sp<SurfaceControl>& sc, int32_t fixedTransformHint) {
    layer_state_t* s = getLayerState(sc);
    if (!s) {
        mStatus = BAD_INDEX;
        return *this;
    }

    const ui::Transform::RotationFlags transform = fixedTransformHint == -1
            ? ui::Transform::ROT_INVALID
            : ui::Transform::toRotationFlags(static_cast<ui::Rotation>(fixedTransformHint));
    s->what |= layer_state_t::eFixedTransformHintChanged;
    s->fixedTransformHint = transform;
    return *this;
}

SurfaceComposerClient::Transaction& SurfaceComposerClient::Transaction::setFrameTimelineInfo(
        const FrameTimelineInfo& frameTimelineInfo) {
    mergeFrameTimelineInfo(mFrameTimelineInfo, frameTimelineInfo);
    return *this;
}

SurfaceComposerClient::Transaction& SurfaceComposerClient::Transaction::setAutoRefresh(
        const sp<SurfaceControl>& sc, bool autoRefresh) {
    layer_state_t* s = getLayerState(sc);
    if (!s) {
        mStatus = BAD_INDEX;
        return *this;
    }

    s->what |= layer_state_t::eAutoRefreshChanged;
    s->autoRefresh = autoRefresh;
    return *this;
}

SurfaceComposerClient::Transaction& SurfaceComposerClient::Transaction::setTrustedOverlay(
        const sp<SurfaceControl>& sc, bool isTrustedOverlay) {
    layer_state_t* s = getLayerState(sc);
    if (!s) {
        mStatus = BAD_INDEX;
        return *this;
    }

    s->what |= layer_state_t::eTrustedOverlayChanged;
    s->isTrustedOverlay = isTrustedOverlay;
    return *this;
}

SurfaceComposerClient::Transaction& SurfaceComposerClient::Transaction::setApplyToken(
        const sp<IBinder>& applyToken) {
    mApplyToken = applyToken;
    return *this;
}

SurfaceComposerClient::Transaction& SurfaceComposerClient::Transaction::setStretchEffect(
    const sp<SurfaceControl>& sc, const StretchEffect& stretchEffect) {
    layer_state_t* s = getLayerState(sc);
    if (!s) {
        mStatus = BAD_INDEX;
        return *this;
    }

    s->what |= layer_state_t::eStretchChanged;
    s->stretchEffect = stretchEffect;
    return *this;
}

SurfaceComposerClient::Transaction& SurfaceComposerClient::Transaction::setBufferCrop(
        const sp<SurfaceControl>& sc, const Rect& bufferCrop) {
    layer_state_t* s = getLayerState(sc);
    if (!s) {
        mStatus = BAD_INDEX;
        return *this;
    }

    s->what |= layer_state_t::eBufferCropChanged;
    s->bufferCrop = bufferCrop;

    registerSurfaceControlForCallback(sc);
    return *this;
}

SurfaceComposerClient::Transaction& SurfaceComposerClient::Transaction::setDestinationFrame(
        const sp<SurfaceControl>& sc, const Rect& destinationFrame) {
    layer_state_t* s = getLayerState(sc);
    if (!s) {
        mStatus = BAD_INDEX;
        return *this;
    }

    s->what |= layer_state_t::eDestinationFrameChanged;
    s->destinationFrame = destinationFrame;

    registerSurfaceControlForCallback(sc);
    return *this;
}

SurfaceComposerClient::Transaction& SurfaceComposerClient::Transaction::setDropInputMode(
        const sp<SurfaceControl>& sc, gui::DropInputMode mode) {
    layer_state_t* s = getLayerState(sc);
    if (!s) {
        mStatus = BAD_INDEX;
        return *this;
    }

    s->what |= layer_state_t::eDropInputModeChanged;
    s->dropInputMode = mode;

    registerSurfaceControlForCallback(sc);
    return *this;
}

SurfaceComposerClient::Transaction& SurfaceComposerClient::Transaction::enableBorder(
        const sp<SurfaceControl>& sc, bool shouldEnable, float width, const half4& color) {
    layer_state_t* s = getLayerState(sc);
    if (!s) {
        mStatus = BAD_INDEX;
        return *this;
    }

    s->what |= layer_state_t::eRenderBorderChanged;
    s->borderEnabled = shouldEnable;
    s->borderWidth = width;
    s->borderColor = color;

    registerSurfaceControlForCallback(sc);
    return *this;
}

// ---------------------------------------------------------------------------

DisplayState& SurfaceComposerClient::Transaction::getDisplayState(const sp<IBinder>& token) {
    DisplayState s;
    s.token = token;
    ssize_t index = mDisplayStates.indexOf(s);
    if (index < 0) {
        // we don't have it, add an initialized layer_state to our list
        s.what = 0;
        index = mDisplayStates.add(s);
    }
    return mDisplayStates.editItemAt(static_cast<size_t>(index));
}

status_t SurfaceComposerClient::Transaction::setDisplaySurface(const sp<IBinder>& token,
        const sp<IGraphicBufferProducer>& bufferProducer) {
    if (bufferProducer.get() != nullptr) {
        // Make sure that composition can never be stalled by a virtual display
        // consumer that isn't processing buffers fast enough.
        status_t err = bufferProducer->setAsyncMode(true);
        if (err != NO_ERROR) {
            ALOGE("Composer::setDisplaySurface Failed to enable async mode on the "
                    "BufferQueue. This BufferQueue cannot be used for virtual "
                    "display. (%d)", err);
            return err;
        }
    }
    DisplayState& s(getDisplayState(token));
    s.surface = bufferProducer;
    s.what |= DisplayState::eSurfaceChanged;
    return NO_ERROR;
}

void SurfaceComposerClient::Transaction::setDisplayLayerStack(const sp<IBinder>& token,
                                                              ui::LayerStack layerStack) {
    DisplayState& s(getDisplayState(token));
    s.layerStack = layerStack;
    s.what |= DisplayState::eLayerStackChanged;
}

void SurfaceComposerClient::Transaction::setDisplayFlags(const sp<IBinder>& token, uint32_t flags) {
    DisplayState& s(getDisplayState(token));
    s.flags = flags;
    s.what |= DisplayState::eFlagsChanged;
}

void SurfaceComposerClient::Transaction::setDisplayProjection(const sp<IBinder>& token,
                                                              ui::Rotation orientation,
                                                              const Rect& layerStackRect,
                                                              const Rect& displayRect) {
    DisplayState& s(getDisplayState(token));
    s.orientation = orientation;
    s.layerStackSpaceRect = layerStackRect;
    s.orientedDisplaySpaceRect = displayRect;
    s.what |= DisplayState::eDisplayProjectionChanged;
}

void SurfaceComposerClient::Transaction::setDisplaySize(const sp<IBinder>& token, uint32_t width, uint32_t height) {
    DisplayState& s(getDisplayState(token));
    s.width = width;
    s.height = height;
    s.what |= DisplayState::eDisplaySizeChanged;
}

// copied from FrameTimelineInfo::merge()
void SurfaceComposerClient::Transaction::mergeFrameTimelineInfo(FrameTimelineInfo& t,
                                                                const FrameTimelineInfo& other) {
    // When merging vsync Ids we take the oldest valid one
    if (t.vsyncId != FrameTimelineInfo::INVALID_VSYNC_ID &&
        other.vsyncId != FrameTimelineInfo::INVALID_VSYNC_ID) {
        if (other.vsyncId > t.vsyncId) {
            t.vsyncId = other.vsyncId;
            t.inputEventId = other.inputEventId;
            t.startTimeNanos = other.startTimeNanos;
            t.useForRefreshRateSelection = other.useForRefreshRateSelection;
        }
    } else if (t.vsyncId == FrameTimelineInfo::INVALID_VSYNC_ID) {
        t.vsyncId = other.vsyncId;
        t.inputEventId = other.inputEventId;
        t.startTimeNanos = other.startTimeNanos;
        t.useForRefreshRateSelection = other.useForRefreshRateSelection;
    }
}

// copied from FrameTimelineInfo::clear()
void SurfaceComposerClient::Transaction::clearFrameTimelineInfo(FrameTimelineInfo& t) {
    t.vsyncId = FrameTimelineInfo::INVALID_VSYNC_ID;
    t.inputEventId = os::IInputConstants::INVALID_INPUT_EVENT_ID;
    t.startTimeNanos = 0;
    t.useForRefreshRateSelection = false;
}

SurfaceComposerClient::Transaction&
SurfaceComposerClient::Transaction::setTrustedPresentationCallback(
        const sp<SurfaceControl>& sc, TrustedPresentationCallback cb,
        const TrustedPresentationThresholds& thresholds, void* context,
        sp<SurfaceComposerClient::PresentationCallbackRAII>& outCallbackRef) {
    auto listener = TransactionCompletedListener::getInstance();
    outCallbackRef = listener->addTrustedPresentationCallback(cb, sc->getLayerId(), context);

    layer_state_t* s = getLayerState(sc);
    if (!s) {
        mStatus = BAD_INDEX;
        return *this;
    }
    s->what |= layer_state_t::eTrustedPresentationInfoChanged;
    s->trustedPresentationThresholds = thresholds;
    s->trustedPresentationListener.callbackInterface = TransactionCompletedListener::getIInstance();
    s->trustedPresentationListener.callbackId = sc->getLayerId();

    return *this;
}

SurfaceComposerClient::Transaction&
SurfaceComposerClient::Transaction::clearTrustedPresentationCallback(const sp<SurfaceControl>& sc) {
    auto listener = TransactionCompletedListener::getInstance();
    listener->clearTrustedPresentationCallback(sc->getLayerId());

    layer_state_t* s = getLayerState(sc);
    if (!s) {
        mStatus = BAD_INDEX;
        return *this;
    }
    s->what |= layer_state_t::eTrustedPresentationInfoChanged;
    s->trustedPresentationThresholds = TrustedPresentationThresholds();
    s->trustedPresentationListener.callbackInterface = nullptr;
    s->trustedPresentationListener.callbackId = -1;

    return *this;
}

// ---------------------------------------------------------------------------

SurfaceComposerClient::SurfaceComposerClient() : mStatus(NO_INIT) {}

SurfaceComposerClient::SurfaceComposerClient(const sp<ISurfaceComposerClient>& client)
      : mStatus(NO_ERROR), mClient(client) {}

void SurfaceComposerClient::onFirstRef() {
    sp<gui::ISurfaceComposer> sf(ComposerServiceAIDL::getComposerService());
    if (sf != nullptr && mStatus == NO_INIT) {
        sp<ISurfaceComposerClient> conn;
        binder::Status status = sf->createConnection(&conn);
        if (status.isOk() && conn != nullptr) {
            mClient = conn;
            mStatus = NO_ERROR;
        }
    }
}

SurfaceComposerClient::~SurfaceComposerClient() {
    dispose();
}

status_t SurfaceComposerClient::initCheck() const {
    return mStatus;
}

sp<IBinder> SurfaceComposerClient::connection() const {
    return IInterface::asBinder(mClient);
}

status_t SurfaceComposerClient::linkToComposerDeath(
        const sp<IBinder::DeathRecipient>& recipient,
        void* cookie, uint32_t flags) {
    sp<ISurfaceComposer> sf(ComposerService::getComposerService());
    return IInterface::asBinder(sf)->linkToDeath(recipient, cookie, flags);
}

void SurfaceComposerClient::dispose() {
    // this can be called more than once.
    sp<ISurfaceComposerClient> client;
    Mutex::Autolock _lm(mLock);
    if (mClient != nullptr) {
        client = mClient; // hold ref while lock is held
        mClient.clear();
    }
    mStatus = NO_INIT;
}

status_t SurfaceComposerClient::bootFinished() {
    sp<gui::ISurfaceComposer> sf(ComposerServiceAIDL::getComposerService());
    binder::Status status = sf->bootFinished();
    return statusTFromBinderStatus(status);
}

sp<SurfaceControl> SurfaceComposerClient::createSurface(const String8& name, uint32_t w, uint32_t h,
                                                        PixelFormat format, int32_t flags,
                                                        const sp<IBinder>& parentHandle,
                                                        LayerMetadata metadata,
                                                        uint32_t* outTransformHint) {
    sp<SurfaceControl> s;
    createSurfaceChecked(name, w, h, format, &s, flags, parentHandle, std::move(metadata),
                         outTransformHint);
    return s;
}

static std::string toString(const String16& string) {
    return std::string(String8(string).c_str());
}

status_t SurfaceComposerClient::createSurfaceChecked(const String8& name, uint32_t w, uint32_t h,
                                                     PixelFormat format,
                                                     sp<SurfaceControl>* outSurface, int32_t flags,
                                                     const sp<IBinder>& parentHandle,
                                                     LayerMetadata metadata,
                                                     uint32_t* outTransformHint) {
    sp<SurfaceControl> sur;
    status_t err = mStatus;

    if (mStatus == NO_ERROR) {
        gui::CreateSurfaceResult result;
        binder::Status status = mClient->createSurface(std::string(name.string()), flags,
                                                       parentHandle, std::move(metadata), &result);
        err = statusTFromBinderStatus(status);
        if (outTransformHint) {
            *outTransformHint = result.transformHint;
        }
        ALOGE_IF(err, "SurfaceComposerClient::createSurface error %s", strerror(-err));
        if (err == NO_ERROR) {
            *outSurface = new SurfaceControl(this, result.handle, result.layerId,
                                             toString(result.layerName), w, h, format,
                                             result.transformHint, flags);
        }
    }
    return err;
}

sp<SurfaceControl> SurfaceComposerClient::mirrorSurface(SurfaceControl* mirrorFromSurface) {
    if (mirrorFromSurface == nullptr) {
        return nullptr;
    }

    sp<IBinder> mirrorFromHandle = mirrorFromSurface->getHandle();
    gui::CreateSurfaceResult result;
    const binder::Status status = mClient->mirrorSurface(mirrorFromHandle, &result);
    const status_t err = statusTFromBinderStatus(status);
    if (err == NO_ERROR) {
        return new SurfaceControl(this, result.handle, result.layerId, toString(result.layerName));
    }
    return nullptr;
}

sp<SurfaceControl> SurfaceComposerClient::mirrorDisplay(DisplayId displayId) {
    gui::CreateSurfaceResult result;
    const binder::Status status = mClient->mirrorDisplay(displayId.value, &result);
    const status_t err = statusTFromBinderStatus(status);
    if (err == NO_ERROR) {
        return new SurfaceControl(this, result.handle, result.layerId, toString(result.layerName));
    }
    return nullptr;
}

status_t SurfaceComposerClient::clearLayerFrameStats(const sp<IBinder>& token) const {
    if (mStatus != NO_ERROR) {
        return mStatus;
    }
    const binder::Status status = mClient->clearLayerFrameStats(token);
    return statusTFromBinderStatus(status);
}

status_t SurfaceComposerClient::getLayerFrameStats(const sp<IBinder>& token,
        FrameStats* outStats) const {
    if (mStatus != NO_ERROR) {
        return mStatus;
    }
    gui::FrameStats stats;
    const binder::Status status = mClient->getLayerFrameStats(token, &stats);
    if (status.isOk()) {
        outStats->refreshPeriodNano = stats.refreshPeriodNano;
        outStats->desiredPresentTimesNano.setCapacity(stats.desiredPresentTimesNano.size());
        for (const auto& t : stats.desiredPresentTimesNano) {
            outStats->desiredPresentTimesNano.add(t);
        }
        outStats->actualPresentTimesNano.setCapacity(stats.actualPresentTimesNano.size());
        for (const auto& t : stats.actualPresentTimesNano) {
            outStats->actualPresentTimesNano.add(t);
        }
        outStats->frameReadyTimesNano.setCapacity(stats.frameReadyTimesNano.size());
        for (const auto& t : stats.frameReadyTimesNano) {
            outStats->frameReadyTimesNano.add(t);
        }
    }
    return statusTFromBinderStatus(status);
}

// ----------------------------------------------------------------------------

status_t SurfaceComposerClient::getDisplayState(const sp<IBinder>& display,
                                                ui::DisplayState* state) {
    gui::DisplayState ds;
    binder::Status status =
            ComposerServiceAIDL::getComposerService()->getDisplayState(display, &ds);
    if (status.isOk()) {
        state->layerStack = ui::LayerStack::fromValue(ds.layerStack);
        state->orientation = static_cast<ui::Rotation>(ds.orientation);
        state->layerStackSpaceRect =
                ui::Size(ds.layerStackSpaceRect.width, ds.layerStackSpaceRect.height);
    }
    return statusTFromBinderStatus(status);
}

status_t SurfaceComposerClient::getStaticDisplayInfo(int64_t displayId,
                                                     ui::StaticDisplayInfo* outInfo) {
    using Tag = android::gui::DeviceProductInfo::ManufactureOrModelDate::Tag;
    gui::StaticDisplayInfo ginfo;
    binder::Status status =
            ComposerServiceAIDL::getComposerService()->getStaticDisplayInfo(displayId, &ginfo);
    if (status.isOk()) {
        // convert gui::StaticDisplayInfo to ui::StaticDisplayInfo
        outInfo->connectionType = static_cast<ui::DisplayConnectionType>(ginfo.connectionType);
        outInfo->density = ginfo.density;
        outInfo->secure = ginfo.secure;
        outInfo->installOrientation = static_cast<ui::Rotation>(ginfo.installOrientation);

        DeviceProductInfo info;
        std::optional<gui::DeviceProductInfo> dpi = ginfo.deviceProductInfo;
        gui::DeviceProductInfo::ManufactureOrModelDate& date = dpi->manufactureOrModelDate;
        info.name = dpi->name;
        if (dpi->manufacturerPnpId.size() > 0) {
            // copid from PnpId = std::array<char, 4> in ui/DeviceProductInfo.h
            constexpr int kMaxPnpIdSize = 4;
            size_t count = std::max<size_t>(kMaxPnpIdSize, dpi->manufacturerPnpId.size());
            std::copy_n(dpi->manufacturerPnpId.begin(), count, info.manufacturerPnpId.begin());
        }
        if (dpi->relativeAddress.size() > 0) {
            std::copy(dpi->relativeAddress.begin(), dpi->relativeAddress.end(),
                      std::back_inserter(info.relativeAddress));
        }
        info.productId = dpi->productId;
        if (date.getTag() == Tag::modelYear) {
            DeviceProductInfo::ModelYear modelYear;
            modelYear.year = static_cast<uint32_t>(date.get<Tag::modelYear>().year);
            info.manufactureOrModelDate = modelYear;
        } else if (date.getTag() == Tag::manufactureYear) {
            DeviceProductInfo::ManufactureYear manufactureYear;
            manufactureYear.year = date.get<Tag::manufactureYear>().modelYear.year;
            info.manufactureOrModelDate = manufactureYear;
        } else if (date.getTag() == Tag::manufactureWeekAndYear) {
            DeviceProductInfo::ManufactureWeekAndYear weekAndYear;
            weekAndYear.year =
                    date.get<Tag::manufactureWeekAndYear>().manufactureYear.modelYear.year;
            weekAndYear.week = date.get<Tag::manufactureWeekAndYear>().week;
            info.manufactureOrModelDate = weekAndYear;
        }

        outInfo->deviceProductInfo = info;
    }
    return statusTFromBinderStatus(status);
}

void SurfaceComposerClient::getDynamicDisplayInfoInternal(gui::DynamicDisplayInfo& ginfo,
                                                          ui::DynamicDisplayInfo*& outInfo) {
    // convert gui::DynamicDisplayInfo to ui::DynamicDisplayInfo
    outInfo->supportedDisplayModes.clear();
    outInfo->supportedDisplayModes.reserve(ginfo.supportedDisplayModes.size());
    for (const auto& mode : ginfo.supportedDisplayModes) {
        ui::DisplayMode outMode;
        outMode.id = mode.id;
        outMode.resolution.width = mode.resolution.width;
        outMode.resolution.height = mode.resolution.height;
        outMode.xDpi = mode.xDpi;
        outMode.yDpi = mode.yDpi;
        outMode.refreshRate = mode.refreshRate;
        outMode.appVsyncOffset = mode.appVsyncOffset;
        outMode.sfVsyncOffset = mode.sfVsyncOffset;
        outMode.presentationDeadline = mode.presentationDeadline;
        outMode.group = mode.group;
        std::transform(mode.supportedHdrTypes.begin(), mode.supportedHdrTypes.end(),
                       std::back_inserter(outMode.supportedHdrTypes),
                       [](const int32_t& value) { return static_cast<ui::Hdr>(value); });
        outInfo->supportedDisplayModes.push_back(outMode);
    }

    outInfo->activeDisplayModeId = ginfo.activeDisplayModeId;
    outInfo->renderFrameRate = ginfo.renderFrameRate;

    outInfo->supportedColorModes.clear();
    outInfo->supportedColorModes.reserve(ginfo.supportedColorModes.size());
    for (const auto& cmode : ginfo.supportedColorModes) {
        outInfo->supportedColorModes.push_back(static_cast<ui::ColorMode>(cmode));
    }

    outInfo->activeColorMode = static_cast<ui::ColorMode>(ginfo.activeColorMode);

    std::vector<ui::Hdr> types;
    types.reserve(ginfo.hdrCapabilities.supportedHdrTypes.size());
    for (const auto& hdr : ginfo.hdrCapabilities.supportedHdrTypes) {
        types.push_back(static_cast<ui::Hdr>(hdr));
    }
    outInfo->hdrCapabilities = HdrCapabilities(types, ginfo.hdrCapabilities.maxLuminance,
                                               ginfo.hdrCapabilities.maxAverageLuminance,
                                               ginfo.hdrCapabilities.minLuminance);

    outInfo->autoLowLatencyModeSupported = ginfo.autoLowLatencyModeSupported;
    outInfo->gameContentTypeSupported = ginfo.gameContentTypeSupported;
    outInfo->preferredBootDisplayMode = ginfo.preferredBootDisplayMode;
}

status_t SurfaceComposerClient::getDynamicDisplayInfoFromId(int64_t displayId,
                                                            ui::DynamicDisplayInfo* outInfo) {
    gui::DynamicDisplayInfo ginfo;
    binder::Status status =
            ComposerServiceAIDL::getComposerService()->getDynamicDisplayInfoFromId(displayId,
                                                                                   &ginfo);
    if (status.isOk()) {
        getDynamicDisplayInfoInternal(ginfo, outInfo);
    }
    return statusTFromBinderStatus(status);
}

status_t SurfaceComposerClient::getDynamicDisplayInfoFromToken(const sp<IBinder>& display,
                                                               ui::DynamicDisplayInfo* outInfo) {
    gui::DynamicDisplayInfo ginfo;
    binder::Status status =
            ComposerServiceAIDL::getComposerService()->getDynamicDisplayInfoFromToken(display,
                                                                                      &ginfo);
    if (status.isOk()) {
        getDynamicDisplayInfoInternal(ginfo, outInfo);
    }
    return statusTFromBinderStatus(status);
}

status_t SurfaceComposerClient::getActiveDisplayMode(const sp<IBinder>& display,
                                                     ui::DisplayMode* mode) {
    ui::DynamicDisplayInfo info;

    status_t result = getDynamicDisplayInfoFromToken(display, &info);
    if (result != NO_ERROR) {
        return result;
    }

    if (const auto activeMode = info.getActiveDisplayMode()) {
        *mode = *activeMode;
        return NO_ERROR;
    }

    ALOGE("Active display mode not found.");
    return NAME_NOT_FOUND;
}

status_t SurfaceComposerClient::setDesiredDisplayModeSpecs(const sp<IBinder>& displayToken,
                                                           const gui::DisplayModeSpecs& specs) {
    binder::Status status =
            ComposerServiceAIDL::getComposerService()->setDesiredDisplayModeSpecs(displayToken,
                                                                                  specs);
    return statusTFromBinderStatus(status);
}

status_t SurfaceComposerClient::getDesiredDisplayModeSpecs(const sp<IBinder>& displayToken,
                                                           gui::DisplayModeSpecs* outSpecs) {
    if (!outSpecs) {
        return BAD_VALUE;
    }
    binder::Status status =
            ComposerServiceAIDL::getComposerService()->getDesiredDisplayModeSpecs(displayToken,
                                                                                  outSpecs);
    return statusTFromBinderStatus(status);
}

status_t SurfaceComposerClient::getDisplayNativePrimaries(const sp<IBinder>& display,
        ui::DisplayPrimaries& outPrimaries) {
    gui::DisplayPrimaries primaries;
    binder::Status status =
            ComposerServiceAIDL::getComposerService()->getDisplayNativePrimaries(display,
                                                                                 &primaries);
    if (status.isOk()) {
        outPrimaries.red.X = primaries.red.X;
        outPrimaries.red.Y = primaries.red.Y;
        outPrimaries.red.Z = primaries.red.Z;

        outPrimaries.green.X = primaries.green.X;
        outPrimaries.green.Y = primaries.green.Y;
        outPrimaries.green.Z = primaries.green.Z;

        outPrimaries.blue.X = primaries.blue.X;
        outPrimaries.blue.Y = primaries.blue.Y;
        outPrimaries.blue.Z = primaries.blue.Z;

        outPrimaries.white.X = primaries.white.X;
        outPrimaries.white.Y = primaries.white.Y;
        outPrimaries.white.Z = primaries.white.Z;
    }
    return statusTFromBinderStatus(status);
}

status_t SurfaceComposerClient::setActiveColorMode(const sp<IBinder>& display,
        ColorMode colorMode) {
    binder::Status status = ComposerServiceAIDL::getComposerService()
                                    ->setActiveColorMode(display, static_cast<int>(colorMode));
    return statusTFromBinderStatus(status);
}

status_t SurfaceComposerClient::getBootDisplayModeSupport(bool* support) {
    binder::Status status =
            ComposerServiceAIDL::getComposerService()->getBootDisplayModeSupport(support);
    return statusTFromBinderStatus(status);
}

status_t SurfaceComposerClient::getOverlaySupport(gui::OverlayProperties* outProperties) {
    binder::Status status =
            ComposerServiceAIDL::getComposerService()->getOverlaySupport(outProperties);
    return statusTFromBinderStatus(status);
}

status_t SurfaceComposerClient::setBootDisplayMode(const sp<IBinder>& display,
                                                   ui::DisplayModeId displayModeId) {
    binder::Status status = ComposerServiceAIDL::getComposerService()
                                    ->setBootDisplayMode(display, static_cast<int>(displayModeId));
    return statusTFromBinderStatus(status);
}

status_t SurfaceComposerClient::clearBootDisplayMode(const sp<IBinder>& display) {
    binder::Status status =
            ComposerServiceAIDL::getComposerService()->clearBootDisplayMode(display);
    return statusTFromBinderStatus(status);
}

status_t SurfaceComposerClient::getHdrConversionCapabilities(
        std::vector<gui::HdrConversionCapability>* hdrConversionCapabilities) {
    binder::Status status = ComposerServiceAIDL::getComposerService()->getHdrConversionCapabilities(
            hdrConversionCapabilities);
    return statusTFromBinderStatus(status);
}

status_t SurfaceComposerClient::setHdrConversionStrategy(
        gui::HdrConversionStrategy hdrConversionStrategy, ui::Hdr* outPreferredHdrOutputType) {
    int hdrType;
    binder::Status status = ComposerServiceAIDL::getComposerService()
                                    ->setHdrConversionStrategy(hdrConversionStrategy, &hdrType);
    *outPreferredHdrOutputType = static_cast<ui::Hdr>(hdrType);
    return statusTFromBinderStatus(status);
}

status_t SurfaceComposerClient::getHdrOutputConversionSupport(bool* isSupported) {
    binder::Status status =
            ComposerServiceAIDL::getComposerService()->getHdrOutputConversionSupport(isSupported);
    return statusTFromBinderStatus(status);
}

status_t SurfaceComposerClient::setOverrideFrameRate(uid_t uid, float frameRate) {
    binder::Status status =
            ComposerServiceAIDL::getComposerService()->setOverrideFrameRate(uid, frameRate);
    return statusTFromBinderStatus(status);
}

void SurfaceComposerClient::setAutoLowLatencyMode(const sp<IBinder>& display, bool on) {
    ComposerServiceAIDL::getComposerService()->setAutoLowLatencyMode(display, on);
}

void SurfaceComposerClient::setGameContentType(const sp<IBinder>& display, bool on) {
    ComposerServiceAIDL::getComposerService()->setGameContentType(display, on);
}

void SurfaceComposerClient::setDisplayPowerMode(const sp<IBinder>& token,
        int mode) {
    ComposerServiceAIDL::getComposerService()->setPowerMode(token, mode);
}

status_t SurfaceComposerClient::getCompositionPreference(
        ui::Dataspace* defaultDataspace, ui::PixelFormat* defaultPixelFormat,
        ui::Dataspace* wideColorGamutDataspace, ui::PixelFormat* wideColorGamutPixelFormat) {
    gui::CompositionPreference pref;
    binder::Status status =
            ComposerServiceAIDL::getComposerService()->getCompositionPreference(&pref);
    if (status.isOk()) {
        *defaultDataspace = static_cast<ui::Dataspace>(pref.defaultDataspace);
        *defaultPixelFormat = static_cast<ui::PixelFormat>(pref.defaultPixelFormat);
        *wideColorGamutDataspace = static_cast<ui::Dataspace>(pref.wideColorGamutDataspace);
        *wideColorGamutPixelFormat = static_cast<ui::PixelFormat>(pref.wideColorGamutPixelFormat);
    }
    return statusTFromBinderStatus(status);
}

bool SurfaceComposerClient::getProtectedContentSupport() {
    bool supported = false;
    ComposerServiceAIDL::getComposerService()->getProtectedContentSupport(&supported);
    return supported;
}

status_t SurfaceComposerClient::clearAnimationFrameStats() {
    binder::Status status = ComposerServiceAIDL::getComposerService()->clearAnimationFrameStats();
    return statusTFromBinderStatus(status);
}

status_t SurfaceComposerClient::getAnimationFrameStats(FrameStats* outStats) {
    gui::FrameStats stats;
    binder::Status status =
            ComposerServiceAIDL::getComposerService()->getAnimationFrameStats(&stats);
    if (status.isOk()) {
        outStats->refreshPeriodNano = stats.refreshPeriodNano;
        outStats->desiredPresentTimesNano.setCapacity(stats.desiredPresentTimesNano.size());
        for (const auto& t : stats.desiredPresentTimesNano) {
            outStats->desiredPresentTimesNano.add(t);
        }
        outStats->actualPresentTimesNano.setCapacity(stats.actualPresentTimesNano.size());
        for (const auto& t : stats.actualPresentTimesNano) {
            outStats->actualPresentTimesNano.add(t);
        }
        outStats->frameReadyTimesNano.setCapacity(stats.frameReadyTimesNano.size());
        for (const auto& t : stats.frameReadyTimesNano) {
            outStats->frameReadyTimesNano.add(t);
        }
    }
    return statusTFromBinderStatus(status);
}

status_t SurfaceComposerClient::overrideHdrTypes(const sp<IBinder>& display,
                                                 const std::vector<ui::Hdr>& hdrTypes) {
    std::vector<int32_t> hdrTypesVector;
    hdrTypesVector.reserve(hdrTypes.size());
    for (auto t : hdrTypes) {
        hdrTypesVector.push_back(static_cast<int32_t>(t));
    }

    binder::Status status =
            ComposerServiceAIDL::getComposerService()->overrideHdrTypes(display, hdrTypesVector);
    return statusTFromBinderStatus(status);
}

status_t SurfaceComposerClient::onPullAtom(const int32_t atomId, std::string* outData,
                                           bool* success) {
    gui::PullAtomData pad;
    binder::Status status = ComposerServiceAIDL::getComposerService()->onPullAtom(atomId, &pad);
    if (status.isOk()) {
        outData->assign(pad.data.begin(), pad.data.end());
        *success = pad.success;
    }
    return statusTFromBinderStatus(status);
}

status_t SurfaceComposerClient::getDisplayedContentSamplingAttributes(const sp<IBinder>& display,
                                                                      ui::PixelFormat* outFormat,
                                                                      ui::Dataspace* outDataspace,
                                                                      uint8_t* outComponentMask) {
    if (!outFormat || !outDataspace || !outComponentMask) {
        return BAD_VALUE;
    }

    gui::ContentSamplingAttributes attrs;
    binder::Status status = ComposerServiceAIDL::getComposerService()
                                    ->getDisplayedContentSamplingAttributes(display, &attrs);
    if (status.isOk()) {
        *outFormat = static_cast<ui::PixelFormat>(attrs.format);
        *outDataspace = static_cast<ui::Dataspace>(attrs.dataspace);
        *outComponentMask = static_cast<uint8_t>(attrs.componentMask);
    }
    return statusTFromBinderStatus(status);
}

status_t SurfaceComposerClient::setDisplayContentSamplingEnabled(const sp<IBinder>& display,
                                                                 bool enable, uint8_t componentMask,
                                                                 uint64_t maxFrames) {
    binder::Status status =
            ComposerServiceAIDL::getComposerService()
                    ->setDisplayContentSamplingEnabled(display, enable,
                                                       static_cast<int8_t>(componentMask),
                                                       static_cast<int64_t>(maxFrames));
    return statusTFromBinderStatus(status);
}

status_t SurfaceComposerClient::getDisplayedContentSample(const sp<IBinder>& display,
                                                          uint64_t maxFrames, uint64_t timestamp,
                                                          DisplayedFrameStats* outStats) {
    if (!outStats) {
        return BAD_VALUE;
    }

    gui::DisplayedFrameStats stats;
    binder::Status status =
            ComposerServiceAIDL::getComposerService()->getDisplayedContentSample(display, maxFrames,
                                                                                 timestamp, &stats);
    if (status.isOk()) {
        // convert gui::DisplayedFrameStats to ui::DisplayedFrameStats
        outStats->numFrames = static_cast<uint64_t>(stats.numFrames);
        outStats->component_0_sample.reserve(stats.component_0_sample.size());
        for (const auto& s : stats.component_0_sample) {
            outStats->component_0_sample.push_back(static_cast<uint64_t>(s));
        }
        outStats->component_1_sample.reserve(stats.component_1_sample.size());
        for (const auto& s : stats.component_1_sample) {
            outStats->component_1_sample.push_back(static_cast<uint64_t>(s));
        }
        outStats->component_2_sample.reserve(stats.component_2_sample.size());
        for (const auto& s : stats.component_2_sample) {
            outStats->component_2_sample.push_back(static_cast<uint64_t>(s));
        }
        outStats->component_3_sample.reserve(stats.component_3_sample.size());
        for (const auto& s : stats.component_3_sample) {
            outStats->component_3_sample.push_back(static_cast<uint64_t>(s));
        }
    }
    return statusTFromBinderStatus(status);
}

status_t SurfaceComposerClient::isWideColorDisplay(const sp<IBinder>& display,
                                                   bool* outIsWideColorDisplay) {
    binder::Status status =
            ComposerServiceAIDL::getComposerService()->isWideColorDisplay(display,
                                                                          outIsWideColorDisplay);
    return statusTFromBinderStatus(status);
}

status_t SurfaceComposerClient::addRegionSamplingListener(
        const Rect& samplingArea, const sp<IBinder>& stopLayerHandle,
        const sp<IRegionSamplingListener>& listener) {
    gui::ARect rect;
    rect.left = samplingArea.left;
    rect.top = samplingArea.top;
    rect.right = samplingArea.right;
    rect.bottom = samplingArea.bottom;
    binder::Status status =
            ComposerServiceAIDL::getComposerService()->addRegionSamplingListener(rect,
                                                                                 stopLayerHandle,
                                                                                 listener);
    return statusTFromBinderStatus(status);
}

status_t SurfaceComposerClient::removeRegionSamplingListener(
        const sp<IRegionSamplingListener>& listener) {
    binder::Status status =
            ComposerServiceAIDL::getComposerService()->removeRegionSamplingListener(listener);
    return statusTFromBinderStatus(status);
}

status_t SurfaceComposerClient::addFpsListener(int32_t taskId,
                                               const sp<gui::IFpsListener>& listener) {
    binder::Status status =
            ComposerServiceAIDL::getComposerService()->addFpsListener(taskId, listener);
    return statusTFromBinderStatus(status);
}

status_t SurfaceComposerClient::removeFpsListener(const sp<gui::IFpsListener>& listener) {
    binder::Status status = ComposerServiceAIDL::getComposerService()->removeFpsListener(listener);
    return statusTFromBinderStatus(status);
}

status_t SurfaceComposerClient::addTunnelModeEnabledListener(
        const sp<gui::ITunnelModeEnabledListener>& listener) {
    binder::Status status =
            ComposerServiceAIDL::getComposerService()->addTunnelModeEnabledListener(listener);
    return statusTFromBinderStatus(status);
}

status_t SurfaceComposerClient::removeTunnelModeEnabledListener(
        const sp<gui::ITunnelModeEnabledListener>& listener) {
    binder::Status status =
            ComposerServiceAIDL::getComposerService()->removeTunnelModeEnabledListener(listener);
    return statusTFromBinderStatus(status);
}

bool SurfaceComposerClient::getDisplayBrightnessSupport(const sp<IBinder>& displayToken) {
    bool support = false;
    binder::Status status =
            ComposerServiceAIDL::getComposerService()->getDisplayBrightnessSupport(displayToken,
                                                                                   &support);
    return status.isOk() ? support : false;
}

status_t SurfaceComposerClient::setDisplayBrightness(const sp<IBinder>& displayToken,
                                                     const gui::DisplayBrightness& brightness) {
    binder::Status status =
            ComposerServiceAIDL::getComposerService()->setDisplayBrightness(displayToken,
                                                                            brightness);
    return statusTFromBinderStatus(status);
}

status_t SurfaceComposerClient::addHdrLayerInfoListener(
        const sp<IBinder>& displayToken, const sp<gui::IHdrLayerInfoListener>& listener) {
    binder::Status status =
            ComposerServiceAIDL::getComposerService()->addHdrLayerInfoListener(displayToken,
                                                                               listener);
    return statusTFromBinderStatus(status);
}

status_t SurfaceComposerClient::removeHdrLayerInfoListener(
        const sp<IBinder>& displayToken, const sp<gui::IHdrLayerInfoListener>& listener) {
    binder::Status status =
            ComposerServiceAIDL::getComposerService()->removeHdrLayerInfoListener(displayToken,
                                                                                  listener);
    return statusTFromBinderStatus(status);
}

status_t SurfaceComposerClient::notifyPowerBoost(int32_t boostId) {
    binder::Status status = ComposerServiceAIDL::getComposerService()->notifyPowerBoost(boostId);
    return statusTFromBinderStatus(status);
}

status_t SurfaceComposerClient::setGlobalShadowSettings(const half4& ambientColor,
                                                        const half4& spotColor, float lightPosY,
                                                        float lightPosZ, float lightRadius) {
    gui::Color ambientColorG, spotColorG;
    ambientColorG.r = ambientColor.r;
    ambientColorG.g = ambientColor.g;
    ambientColorG.b = ambientColor.b;
    ambientColorG.a = ambientColor.a;
    spotColorG.r = spotColor.r;
    spotColorG.g = spotColor.g;
    spotColorG.b = spotColor.b;
    spotColorG.a = spotColor.a;
    binder::Status status =
            ComposerServiceAIDL::getComposerService()->setGlobalShadowSettings(ambientColorG,
                                                                               spotColorG,
                                                                               lightPosY, lightPosZ,
                                                                               lightRadius);
    return statusTFromBinderStatus(status);
}

std::optional<DisplayDecorationSupport> SurfaceComposerClient::getDisplayDecorationSupport(
        const sp<IBinder>& displayToken) {
    std::optional<gui::DisplayDecorationSupport> gsupport;
    binder::Status status =
            ComposerServiceAIDL::getComposerService()->getDisplayDecorationSupport(displayToken,
                                                                                   &gsupport);
    std::optional<DisplayDecorationSupport> support;
    if (status.isOk() && gsupport.has_value()) {
        support.emplace(DisplayDecorationSupport{
          .format =
                static_cast<aidl::android::hardware::graphics::common::PixelFormat>(
                gsupport->format),
          .alphaInterpretation =
                static_cast<aidl::android::hardware::graphics::common::AlphaInterpretation>(
                        gsupport->alphaInterpretation)
        });
    }
    return support;
}

int SurfaceComposerClient::getGpuContextPriority() {
    int priority;
    binder::Status status =
            ComposerServiceAIDL::getComposerService()->getGpuContextPriority(&priority);
    if (!status.isOk()) {
        status_t err = statusTFromBinderStatus(status);
        ALOGE("getGpuContextPriority failed to read data:  %s (%d)", strerror(-err), err);
        return 0;
    }
    return priority;
}

status_t SurfaceComposerClient::addWindowInfosListener(
        const sp<WindowInfosListener>& windowInfosListener,
        std::pair<std::vector<gui::WindowInfo>, std::vector<gui::DisplayInfo>>* outInitialInfo) {
    return WindowInfosListenerReporter::getInstance()
            ->addWindowInfosListener(windowInfosListener, ComposerServiceAIDL::getComposerService(),
                                     outInitialInfo);
}

status_t SurfaceComposerClient::removeWindowInfosListener(
        const sp<WindowInfosListener>& windowInfosListener) {
    return WindowInfosListenerReporter::getInstance()
            ->removeWindowInfosListener(windowInfosListener,
                                        ComposerServiceAIDL::getComposerService());
}

// ----------------------------------------------------------------------------

status_t ScreenshotClient::captureDisplay(const DisplayCaptureArgs& captureArgs,
                                          const sp<IScreenCaptureListener>& captureListener) {
    sp<gui::ISurfaceComposer> s(ComposerServiceAIDL::getComposerService());
    if (s == nullptr) return NO_INIT;

    binder::Status status = s->captureDisplay(captureArgs, captureListener);
    return statusTFromBinderStatus(status);
}

status_t ScreenshotClient::captureDisplay(DisplayId displayId,
                                          const sp<IScreenCaptureListener>& captureListener) {
    sp<gui::ISurfaceComposer> s(ComposerServiceAIDL::getComposerService());
    if (s == nullptr) return NO_INIT;

    binder::Status status = s->captureDisplayById(displayId.value, captureListener);
    return statusTFromBinderStatus(status);
}

status_t ScreenshotClient::captureLayers(const LayerCaptureArgs& captureArgs,
                                         const sp<IScreenCaptureListener>& captureListener) {
    sp<gui::ISurfaceComposer> s(ComposerServiceAIDL::getComposerService());
    if (s == nullptr) return NO_INIT;

    binder::Status status = s->captureLayers(captureArgs, captureListener);
    return statusTFromBinderStatus(status);
}

// ---------------------------------------------------------------------------------

void ReleaseCallbackThread::addReleaseCallback(const ReleaseCallbackId callbackId,
                                               sp<Fence> releaseFence) {
    std::scoped_lock<std::mutex> lock(mMutex);
    if (!mStarted) {
        mThread = std::thread(&ReleaseCallbackThread::threadMain, this);
        mStarted = true;
    }

    mCallbackInfos.emplace(callbackId, std::move(releaseFence));
    mReleaseCallbackPending.notify_one();
}

void ReleaseCallbackThread::threadMain() {
    const auto listener = TransactionCompletedListener::getInstance();
    std::queue<std::tuple<const ReleaseCallbackId, const sp<Fence>>> callbackInfos;
    while (true) {
        {
            std::unique_lock<std::mutex> lock(mMutex);
            base::ScopedLockAssertion assumeLocked(mMutex);
            callbackInfos = std::move(mCallbackInfos);
            mCallbackInfos = {};
        }

        while (!callbackInfos.empty()) {
            auto [callbackId, releaseFence] = callbackInfos.front();
            listener->onReleaseBuffer(callbackId, std::move(releaseFence), UINT_MAX);
            callbackInfos.pop();
        }

        {
            std::unique_lock<std::mutex> lock(mMutex);
            base::ScopedLockAssertion assumeLocked(mMutex);
            if (mCallbackInfos.size() == 0) {
                mReleaseCallbackPending.wait(lock);
            }
        }
    }
}

} // namespace android<|MERGE_RESOLUTION|>--- conflicted
+++ resolved
@@ -1269,14 +1269,9 @@
     sp<IBinder> display = nullptr;
     binder::Status status =
             ComposerServiceAIDL::getComposerService()->createDisplay(std::string(
-<<<<<<< HEAD
                                                                              displayName.c_str()),
-                                                                     secure, &display);
-=======
-                                                                             displayName.string()),
                                                                      secure, requestedRefereshRate,
                                                                      &display);
->>>>>>> f3e4f502
     return status.isOk() ? display : nullptr;
 }
 
