package: "com.android.input.flags"
container: "system"

flag {
  name: "enable_outbound_event_verification"
  namespace: "input"
  description: "Set to true to enable crashing whenever bad outbound events are detected inside InputTransport"
  bug: "271455682"
}

flag {
  name: "enable_inbound_event_verification"
  namespace: "input"
  description: "Set to true to enable crashing whenever bad inbound events are going into InputDispatcher"
  bug: "271455682"
}

flag {
  name: "enable_pointer_choreographer"
  namespace: "input"
  description: "Set to true to enable PointerChoreographer: the new pipeline for showing pointer icons"
  bug: "293587049"
}

flag {
  name: "enable_gestures_library_timer_provider"
  namespace: "input"
  description: "Set to true to enable timer support for the touchpad Gestures library"
  bug: "297192727"
 }

 flag {
  name: "enable_input_event_tracing"
  namespace: "input"
  description: "Set to true to enable input event tracing, including always-on tracing on non-user builds"
  bug: "210460522"
}

flag {
  name: "enable_multi_device_input"
  namespace: "input"
  description: "Set to true to enable multi-device input: touch and stylus can be active at the same time, but in different windows"
  bug: "211379801"
}

flag {
  name: "a11y_crash_on_inconsistent_event_stream"
  namespace: "accessibility"
  description: "Brings back fatal logging for inconsistent event streams originating from accessibility."
  bug: "299977100"
}

flag {
  name: "report_palms_to_gestures_library"
  namespace: "input"
  description: "Report touches marked as palm by firmware to gestures library"
  bug: "302505955"
}

flag {
  name: "enable_touchpad_typing_palm_rejection"
  namespace: "input"
  description: "Enabling additional touchpad palm rejection will disable the tap to click while the user is typing on a physical keyboard"
  bug: "301055381"
}

flag {
  name: "enable_v2_touchpad_typing_palm_rejection"
  namespace: "input"
  description: "In addition to touchpad palm rejection v1, v2 will also cancel ongoing move gestures while typing and add delay in re-enabling the tap to click."
  bug: "301055381"
}

flag {
  name: "disable_reject_touch_on_stylus_hover"
  namespace: "input"
  description: "Disable touch rejection when the stylus hovers the screen"
  bug: "301216095"
}

flag {
  name: "enable_input_filter_rust_impl"
  namespace: "input"
  description: "Enable input filter rust implementation"
  bug: "294546335"
}

flag {
  name: "override_key_behavior_permission_apis"
  is_exported: true
  namespace: "input"
  description: "enable override key behavior permission APIs"
  bug: "309018874"
}

flag {
  name: "remove_pointer_event_tracking_in_wm"
  namespace: "input"
  description: "Remove pointer event tracking in WM after the Pointer Icon Refactor"
  bug: "315321016"
}

flag {
  name: "enable_new_mouse_pointer_ballistics"
  namespace: "input"
  description: "Change the acceleration curves for mouse pointer movements to match the touchpad ones"
  bug: "315313622"
}

flag {
  name: "rate_limit_user_activity_poke_in_dispatcher"
  namespace: "input"
  description: "Move user-activity poke rate-limiting from PowerManagerService to InputDispatcher."
  bug: "320499729"
}

flag {
  name: "input_device_view_behavior_api"
  is_exported: true
  namespace: "input"
  description: "Controls the API to provide InputDevice view behavior."
  bug: "246946631"
}

flag {
  name: "enable_touchpad_fling_stop"
  namespace: "input"
  description: "Enable fling scrolling to be stopped by putting a finger on the touchpad again"
  bug: "281106755"
}

flag {
  name: "enable_prediction_pruning_via_jerk_thresholding"
  namespace: "input"
  description: "Enable prediction pruning based on jerk thresholds."
  bug: "266747654"
  is_fixed_read_only: true

<<<<<<< HEAD
flag {
  name: "device_associations"
  namespace: "input"
  description: "Binds InputDevice name and InputDevice description against display unique id."
  bug: "324075859"
}

flag {
  name: "enable_multi_device_same_window_stream"
  namespace: "input"
  description: "Allow multiple input devices to be active in the same window simultaneously"
  bug: "330752824"
}

flag {
  name: "hide_pointer_indicators_for_secure_windows"
  namespace: "input"
  description: "Hide touch and pointer indicators if a secure window is present on display"
  bug: "325252005"
=======
>>>>>>> d90b02d3
}<|MERGE_RESOLUTION|>--- conflicted
+++ resolved
@@ -136,12 +136,6 @@
   bug: "266747654"
   is_fixed_read_only: true
 
-<<<<<<< HEAD
-flag {
-  name: "device_associations"
-  namespace: "input"
-  description: "Binds InputDevice name and InputDevice description against display unique id."
-  bug: "324075859"
 }
 
 flag {
@@ -156,6 +150,4 @@
   namespace: "input"
   description: "Hide touch and pointer indicators if a secure window is present on display"
   bug: "325252005"
-=======
->>>>>>> d90b02d3
 }