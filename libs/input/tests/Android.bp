--- conflicted
+++ resolved
@@ -63,11 +63,7 @@
         "libPlatformProperties",
         "libtinyxml2",
         "libutils",
-<<<<<<< HEAD
-=======
-        "libvintf",
         "server_configurable_flags",
->>>>>>> 9b69a2e4
     ],
     data: [
         "data/*",
