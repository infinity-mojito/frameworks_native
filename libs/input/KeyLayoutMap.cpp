/*
 * Copyright (C) 2008 The Android Open Source Project
 *
 * Licensed under the Apache License, Version 2.0 (the "License");
 * you may not use this file except in compliance with the License.
 * You may obtain a copy of the License at
 *
 *      http://www.apache.org/licenses/LICENSE-2.0
 *
 * Unless required by applicable law or agreed to in writing, software
 * distributed under the License is distributed on an "AS IS" BASIS,
 * WITHOUT WARRANTIES OR CONDITIONS OF ANY KIND, either express or implied.
 * See the License for the specific language governing permissions and
 * limitations under the License.
 */

#define LOG_TAG "KeyLayoutMap"

#include <android-base/logging.h>
#include <android/keycodes.h>
#include <ftl/enum.h>
#include <input/InputEventLabels.h>
#include <input/KeyLayoutMap.h>
#include <input/Keyboard.h>
#include <log/log.h>
#include <utils/Errors.h>
#include <utils/Timers.h>
#include <utils/Tokenizer.h>
#if defined(__ANDROID__)
#include <vintf/RuntimeInfo.h>
#include <vintf/VintfObject.h>
#endif

#include <cstdlib>
#include <string_view>
#include <unordered_map>

/**
 * Log debug output for the parser.
 * Enable this via "adb shell setprop log.tag.KeyLayoutMapParser DEBUG" (requires restart)
 */
const bool DEBUG_PARSER =
        __android_log_is_loggable(ANDROID_LOG_DEBUG, LOG_TAG "Parser", ANDROID_LOG_INFO);

// Enables debug output for parser performance.
#define DEBUG_PARSER_PERFORMANCE 0

/**
 * Log debug output for mapping.
 * Enable this via "adb shell setprop log.tag.KeyLayoutMapMapping DEBUG" (requires restart)
 */
const bool DEBUG_MAPPING =
        __android_log_is_loggable(ANDROID_LOG_DEBUG, LOG_TAG "Mapping", ANDROID_LOG_INFO);

namespace android {
namespace {

std::optional<int> parseInt(const char* str) {
    char* end;
    errno = 0;
    const int value = strtol(str, &end, 0);
    if (end == str) {
        LOG(ERROR) << "Could not parse " << str;
        return {};
    }
    if (errno == ERANGE) {
        LOG(ERROR) << "Out of bounds: " << str;
        return {};
    }
    return value;
}

constexpr const char* WHITESPACE = " \t\r";

template <InputDeviceSensorType S>
constexpr auto sensorPair() {
    return std::make_pair(ftl::enum_name<S>(), S);
}

static const std::unordered_map<std::string_view, InputDeviceSensorType> SENSOR_LIST =
        {sensorPair<InputDeviceSensorType::ACCELEROMETER>(),
         sensorPair<InputDeviceSensorType::MAGNETIC_FIELD>(),
         sensorPair<InputDeviceSensorType::ORIENTATION>(),
         sensorPair<InputDeviceSensorType::GYROSCOPE>(),
         sensorPair<InputDeviceSensorType::LIGHT>(),
         sensorPair<InputDeviceSensorType::PRESSURE>(),
         sensorPair<InputDeviceSensorType::TEMPERATURE>(),
         sensorPair<InputDeviceSensorType::PROXIMITY>(),
         sensorPair<InputDeviceSensorType::GRAVITY>(),
         sensorPair<InputDeviceSensorType::LINEAR_ACCELERATION>(),
         sensorPair<InputDeviceSensorType::ROTATION_VECTOR>(),
         sensorPair<InputDeviceSensorType::RELATIVE_HUMIDITY>(),
         sensorPair<InputDeviceSensorType::AMBIENT_TEMPERATURE>(),
         sensorPair<InputDeviceSensorType::MAGNETIC_FIELD_UNCALIBRATED>(),
         sensorPair<InputDeviceSensorType::GAME_ROTATION_VECTOR>(),
         sensorPair<InputDeviceSensorType::GYROSCOPE_UNCALIBRATED>(),
         sensorPair<InputDeviceSensorType::SIGNIFICANT_MOTION>()};

bool kernelConfigsArePresent(const std::set<std::string>& configs) {
#if defined(__ANDROID__)
    std::shared_ptr<const android::vintf::RuntimeInfo> runtimeInfo =
            android::vintf::VintfObject::GetInstance()->getRuntimeInfo(
                    vintf::RuntimeInfo::FetchFlag::CONFIG_GZ);
    LOG_ALWAYS_FATAL_IF(runtimeInfo == nullptr, "Kernel configs could not be fetched");

    const std::map<std::string, std::string>& kernelConfigs = runtimeInfo->kernelConfigs();
    for (const std::string& requiredConfig : configs) {
        const auto configIt = kernelConfigs.find(requiredConfig);
        if (configIt == kernelConfigs.end()) {
            ALOGI("Required kernel config %s is not found", requiredConfig.c_str());
            return false;
        }
        const std::string& option = configIt->second;
        if (option != "y" && option != "m") {
            ALOGI("Required kernel config %s has option %s", requiredConfig.c_str(),
                  option.c_str());
            return false;
        }
    }
    return true;
#else
    (void)configs; // Suppress 'unused variable' warning
    return true;
#endif
}

} // namespace

KeyLayoutMap::KeyLayoutMap() = default;
KeyLayoutMap::~KeyLayoutMap() = default;

base::Result<std::shared_ptr<KeyLayoutMap>> KeyLayoutMap::loadContents(const std::string& filename,
                                                                       const char* contents) {
    return load(filename, contents);
}

base::Result<std::shared_ptr<KeyLayoutMap>> KeyLayoutMap::load(const std::string& filename,
                                                               const char* contents) {
    Tokenizer* tokenizer;
    status_t status;
    if (contents == nullptr) {
        status = Tokenizer::open(String8(filename.c_str()), &tokenizer);
    } else {
        status = Tokenizer::fromContents(String8(filename.c_str()), contents, &tokenizer);
    }
    if (status) {
        ALOGE("Error %d opening key layout map file %s.", status, filename.c_str());
        return Errorf("Error {} opening key layout map file {}.", status, filename.c_str());
    }
    std::unique_ptr<Tokenizer> t(tokenizer);
    auto ret = load(t.get());
    if (!ret.ok()) {
        return ret;
    }
    const std::shared_ptr<KeyLayoutMap>& map = *ret;
    LOG_ALWAYS_FATAL_IF(map == nullptr, "Returned map should not be null if there's no error");
    if (!kernelConfigsArePresent(map->mRequiredKernelConfigs)) {
        ALOGI("Not loading %s because the required kernel configs are not set", filename.c_str());
        return Errorf("Missing kernel config");
    }
    map->mLoadFileName = filename;
    return ret;
}

base::Result<std::shared_ptr<KeyLayoutMap>> KeyLayoutMap::load(Tokenizer* tokenizer) {
    std::shared_ptr<KeyLayoutMap> map = std::shared_ptr<KeyLayoutMap>(new KeyLayoutMap());
    status_t status = OK;
    if (!map.get()) {
        ALOGE("Error allocating key layout map.");
        return Errorf("Error allocating key layout map.");
    } else {
#if DEBUG_PARSER_PERFORMANCE
        nsecs_t startTime = systemTime(SYSTEM_TIME_MONOTONIC);
#endif
        Parser parser(map.get(), tokenizer);
        status = parser.parse();
#if DEBUG_PARSER_PERFORMANCE
        nsecs_t elapsedTime = systemTime(SYSTEM_TIME_MONOTONIC) - startTime;
        ALOGD("Parsed key layout map file '%s' %d lines in %0.3fms.",
              tokenizer->getFilename().c_str(), tokenizer->getLineNumber(),
              elapsedTime / 1000000.0);
#endif
        if (!status) {
            return std::move(map);
        }
    }
    return Errorf("Load KeyLayoutMap failed {}.", status);
}

status_t KeyLayoutMap::mapKey(int32_t scanCode, int32_t usageCode,
        int32_t* outKeyCode, uint32_t* outFlags) const {
    const Key* key = getKey(scanCode, usageCode);
    if (!key) {
        ALOGD_IF(DEBUG_MAPPING, "mapKey: scanCode=%d, usageCode=0x%08x ~ Failed.", scanCode,
                 usageCode);
        *outKeyCode = AKEYCODE_UNKNOWN;
        *outFlags = 0;
        return NAME_NOT_FOUND;
    }

    *outKeyCode = key->keyCode;
    *outFlags = key->flags;

    ALOGD_IF(DEBUG_MAPPING,
             "mapKey: scanCode=%d, usageCode=0x%08x ~ Result keyCode=%d, outFlags=0x%08x.",
             scanCode, usageCode, *outKeyCode, *outFlags);
    return NO_ERROR;
}

// Return pair of sensor type and sensor data index, for the input device abs code
base::Result<std::pair<InputDeviceSensorType, int32_t>> KeyLayoutMap::mapSensor(
        int32_t absCode) const {
    auto it = mSensorsByAbsCode.find(absCode);
    if (it == mSensorsByAbsCode.end()) {
        ALOGD_IF(DEBUG_MAPPING, "mapSensor: absCode=%d, ~ Failed.", absCode);
        return Errorf("Can't find abs code {}.", absCode);
    }
    const Sensor& sensor = it->second;
    ALOGD_IF(DEBUG_MAPPING, "mapSensor: absCode=%d, sensorType=%s, sensorDataIndex=0x%x.", absCode,
             ftl::enum_string(sensor.sensorType).c_str(), sensor.sensorDataIndex);
    return std::make_pair(sensor.sensorType, sensor.sensorDataIndex);
}

const KeyLayoutMap::Key* KeyLayoutMap::getKey(int32_t scanCode, int32_t usageCode) const {
    if (usageCode) {
        auto it = mKeysByUsageCode.find(usageCode);
        if (it != mKeysByUsageCode.end()) {
            return &it->second;
        }
    }
    if (scanCode) {
        auto it = mKeysByScanCode.find(scanCode);
        if (it != mKeysByScanCode.end()) {
            return &it->second;
        }
    }
    return nullptr;
}

std::vector<int32_t> KeyLayoutMap::findScanCodesForKey(int32_t keyCode) const {
    std::vector<int32_t> scanCodes;
    for (const auto& [scanCode, key] : mKeysByScanCode) {
        if (keyCode == key.keyCode) {
            scanCodes.push_back(scanCode);
        }
    }
    return scanCodes;
}

std::vector<int32_t> KeyLayoutMap::findUsageCodesForKey(int32_t keyCode) const {
    std::vector<int32_t> usageCodes;
    for (const auto& [usageCode, key] : mKeysByUsageCode) {
        if (keyCode == key.keyCode) {
            usageCodes.push_back(usageCode);
        }
    }
    return usageCodes;
}

std::optional<AxisInfo> KeyLayoutMap::mapAxis(int32_t scanCode) const {
    auto it = mAxes.find(scanCode);
    if (it == mAxes.end()) {
        ALOGD_IF(DEBUG_MAPPING, "mapAxis: scanCode=%d ~ Failed.", scanCode);
        return std::nullopt;
    }

    const AxisInfo& axisInfo = it->second;
    ALOGD_IF(DEBUG_MAPPING,
             "mapAxis: scanCode=%d ~ Result mode=%d, axis=%d, highAxis=%d, "
             "splitValue=%d, flatOverride=%d.",
             scanCode, axisInfo.mode, axisInfo.axis, axisInfo.highAxis, axisInfo.splitValue,
             axisInfo.flatOverride);
    return axisInfo;
}

std::optional<int32_t> KeyLayoutMap::findScanCodeForLed(int32_t ledCode) const {
    for (const auto& [scanCode, led] : mLedsByScanCode) {
        if (led.ledCode == ledCode) {
            ALOGD_IF(DEBUG_MAPPING, "%s: ledCode=%d, scanCode=%d.", __func__, ledCode, scanCode);
            return scanCode;
        }
    }
    ALOGD_IF(DEBUG_MAPPING, "%s: ledCode=%d ~ Not found.", __func__, ledCode);
    return std::nullopt;
}

std::optional<int32_t> KeyLayoutMap::findUsageCodeForLed(int32_t ledCode) const {
    for (const auto& [usageCode, led] : mLedsByUsageCode) {
        if (led.ledCode == ledCode) {
            ALOGD_IF(DEBUG_MAPPING, "%s: ledCode=%d, usage=%x.", __func__, ledCode, usageCode);
            return usageCode;
        }
    }
    ALOGD_IF(DEBUG_MAPPING, "%s: ledCode=%d ~ Not found.", __func__, ledCode);
    return std::nullopt;
}

// --- KeyLayoutMap::Parser ---

KeyLayoutMap::Parser::Parser(KeyLayoutMap* map, Tokenizer* tokenizer) :
        mMap(map), mTokenizer(tokenizer) {
}

KeyLayoutMap::Parser::~Parser() {
}

status_t KeyLayoutMap::Parser::parse() {
    while (!mTokenizer->isEof()) {
        ALOGD_IF(DEBUG_PARSER, "Parsing %s: '%s'.", mTokenizer->getLocation().c_str(),
                 mTokenizer->peekRemainderOfLine().c_str());

        mTokenizer->skipDelimiters(WHITESPACE);

        if (!mTokenizer->isEol() && mTokenizer->peekChar() != '#') {
            String8 keywordToken = mTokenizer->nextToken(WHITESPACE);
            if (keywordToken == "key") {
                mTokenizer->skipDelimiters(WHITESPACE);
                status_t status = parseKey();
                if (status) return status;
            } else if (keywordToken == "axis") {
                mTokenizer->skipDelimiters(WHITESPACE);
                status_t status = parseAxis();
                if (status) return status;
            } else if (keywordToken == "led") {
                mTokenizer->skipDelimiters(WHITESPACE);
                status_t status = parseLed();
                if (status) return status;
            } else if (keywordToken == "sensor") {
                mTokenizer->skipDelimiters(WHITESPACE);
                status_t status = parseSensor();
                if (status) return status;
            } else if (keywordToken == "requires_kernel_config") {
                mTokenizer->skipDelimiters(WHITESPACE);
                status_t status = parseRequiredKernelConfig();
                if (status) return status;
            } else {
                ALOGE("%s: Expected keyword, got '%s'.", mTokenizer->getLocation().c_str(),
                      keywordToken.c_str());
                return BAD_VALUE;
            }

            mTokenizer->skipDelimiters(WHITESPACE);
            if (!mTokenizer->isEol() && mTokenizer->peekChar() != '#') {
                ALOGE("%s: Expected end of line or trailing comment, got '%s'.",
                      mTokenizer->getLocation().c_str(), mTokenizer->peekRemainderOfLine().c_str());
                return BAD_VALUE;
            }
        }

        mTokenizer->nextLine();
    }
    return NO_ERROR;
}

status_t KeyLayoutMap::Parser::parseKey() {
    String8 codeToken = mTokenizer->nextToken(WHITESPACE);
    bool mapUsage = false;
    if (codeToken == "usage") {
        mapUsage = true;
        mTokenizer->skipDelimiters(WHITESPACE);
        codeToken = mTokenizer->nextToken(WHITESPACE);
    }

<<<<<<< HEAD
    char* end;
    int32_t code = int32_t(strtol(codeToken.c_str(), &end, 0));
    if (*end) {
        ALOGE("%s: Expected key %s number, got '%s'.", mTokenizer->getLocation().c_str(),
              mapUsage ? "usage" : "scan code", codeToken.c_str());
=======
    std::optional<int> code = parseInt(codeToken.string());
    if (!code) {
        ALOGE("%s: Expected key %s number, got '%s'.", mTokenizer->getLocation().string(),
                mapUsage ? "usage" : "scan code", codeToken.string());
>>>>>>> b7bc7af7
        return BAD_VALUE;
    }
    std::unordered_map<int32_t, Key>& map =
            mapUsage ? mMap->mKeysByUsageCode : mMap->mKeysByScanCode;
<<<<<<< HEAD
    if (map.find(code) != map.end()) {
        ALOGE("%s: Duplicate entry for key %s '%s'.", mTokenizer->getLocation().c_str(),
              mapUsage ? "usage" : "scan code", codeToken.c_str());
=======
    if (map.find(*code) != map.end()) {
        ALOGE("%s: Duplicate entry for key %s '%s'.", mTokenizer->getLocation().string(),
                mapUsage ? "usage" : "scan code", codeToken.string());
>>>>>>> b7bc7af7
        return BAD_VALUE;
    }

    mTokenizer->skipDelimiters(WHITESPACE);
    String8 keyCodeToken = mTokenizer->nextToken(WHITESPACE);
<<<<<<< HEAD
    int32_t keyCode = InputEventLookup::getKeyCodeByLabel(keyCodeToken.c_str());
=======
    std::optional<int> keyCode = InputEventLookup::getKeyCodeByLabel(keyCodeToken.string());
>>>>>>> b7bc7af7
    if (!keyCode) {
        ALOGE("%s: Expected key code label, got '%s'.", mTokenizer->getLocation().c_str(),
              keyCodeToken.c_str());
        return BAD_VALUE;
    }

    uint32_t flags = 0;
    for (;;) {
        mTokenizer->skipDelimiters(WHITESPACE);
        if (mTokenizer->isEol() || mTokenizer->peekChar() == '#') break;

        String8 flagToken = mTokenizer->nextToken(WHITESPACE);
<<<<<<< HEAD
        uint32_t flag = InputEventLookup::getKeyFlagByLabel(flagToken.c_str());
=======
        std::optional<int> flag = InputEventLookup::getKeyFlagByLabel(flagToken.string());
>>>>>>> b7bc7af7
        if (!flag) {
            ALOGE("%s: Expected key flag label, got '%s'.", mTokenizer->getLocation().c_str(),
                  flagToken.c_str());
            return BAD_VALUE;
        }
<<<<<<< HEAD
        if (flags & flag) {
            ALOGE("%s: Duplicate key flag '%s'.", mTokenizer->getLocation().c_str(),
                  flagToken.c_str());
=======
        if (flags & *flag) {
            ALOGE("%s: Duplicate key flag '%s'.", mTokenizer->getLocation().string(),
                    flagToken.string());
>>>>>>> b7bc7af7
            return BAD_VALUE;
        }
        flags |= *flag;
    }

    ALOGD_IF(DEBUG_PARSER, "Parsed key %s: code=%d, keyCode=%d, flags=0x%08x.",
             mapUsage ? "usage" : "scan code", *code, *keyCode, flags);

    Key key;
    key.keyCode = *keyCode;
    key.flags = flags;
    map.insert({*code, key});
    return NO_ERROR;
}

status_t KeyLayoutMap::Parser::parseAxis() {
    String8 scanCodeToken = mTokenizer->nextToken(WHITESPACE);
<<<<<<< HEAD
    char* end;
    int32_t scanCode = int32_t(strtol(scanCodeToken.c_str(), &end, 0));
    if (*end) {
        ALOGE("%s: Expected axis scan code number, got '%s'.", mTokenizer->getLocation().c_str(),
              scanCodeToken.c_str());
        return BAD_VALUE;
    }
    if (mMap->mAxes.find(scanCode) != mMap->mAxes.end()) {
        ALOGE("%s: Duplicate entry for axis scan code '%s'.", mTokenizer->getLocation().c_str(),
              scanCodeToken.c_str());
=======
    std::optional<int> scanCode = parseInt(scanCodeToken.string());
    if (!scanCode) {
        ALOGE("%s: Expected axis scan code number, got '%s'.", mTokenizer->getLocation().string(),
                scanCodeToken.string());
        return BAD_VALUE;
    }
    if (mMap->mAxes.find(*scanCode) != mMap->mAxes.end()) {
        ALOGE("%s: Duplicate entry for axis scan code '%s'.", mTokenizer->getLocation().string(),
                scanCodeToken.string());
>>>>>>> b7bc7af7
        return BAD_VALUE;
    }

    AxisInfo axisInfo;

    mTokenizer->skipDelimiters(WHITESPACE);
    String8 token = mTokenizer->nextToken(WHITESPACE);
    if (token == "invert") {
        axisInfo.mode = AxisInfo::MODE_INVERT;

        mTokenizer->skipDelimiters(WHITESPACE);
        String8 axisToken = mTokenizer->nextToken(WHITESPACE);
<<<<<<< HEAD
        axisInfo.axis = InputEventLookup::getAxisByLabel(axisToken.c_str());
        if (axisInfo.axis < 0) {
            ALOGE("%s: Expected inverted axis label, got '%s'.", mTokenizer->getLocation().c_str(),
                  axisToken.c_str());
=======
        std::optional<int> axis = InputEventLookup::getAxisByLabel(axisToken.string());
        if (!axis) {
            ALOGE("%s: Expected inverted axis label, got '%s'.",
                    mTokenizer->getLocation().string(), axisToken.string());
>>>>>>> b7bc7af7
            return BAD_VALUE;
        }
        axisInfo.axis = *axis;
    } else if (token == "split") {
        axisInfo.mode = AxisInfo::MODE_SPLIT;

        mTokenizer->skipDelimiters(WHITESPACE);
        String8 splitToken = mTokenizer->nextToken(WHITESPACE);
<<<<<<< HEAD
        axisInfo.splitValue = int32_t(strtol(splitToken.c_str(), &end, 0));
        if (*end) {
            ALOGE("%s: Expected split value, got '%s'.", mTokenizer->getLocation().c_str(),
                  splitToken.c_str());
=======
        std::optional<int> splitValue = parseInt(splitToken.string());
        if (!splitValue) {
            ALOGE("%s: Expected split value, got '%s'.",
                    mTokenizer->getLocation().string(), splitToken.string());
>>>>>>> b7bc7af7
            return BAD_VALUE;
        }
        axisInfo.splitValue = *splitValue;

        mTokenizer->skipDelimiters(WHITESPACE);
        String8 lowAxisToken = mTokenizer->nextToken(WHITESPACE);
<<<<<<< HEAD
        axisInfo.axis = InputEventLookup::getAxisByLabel(lowAxisToken.c_str());
        if (axisInfo.axis < 0) {
            ALOGE("%s: Expected low axis label, got '%s'.", mTokenizer->getLocation().c_str(),
                  lowAxisToken.c_str());
=======
        std::optional<int> axis = InputEventLookup::getAxisByLabel(lowAxisToken.string());
        if (!axis) {
            ALOGE("%s: Expected low axis label, got '%s'.",
                    mTokenizer->getLocation().string(), lowAxisToken.string());
>>>>>>> b7bc7af7
            return BAD_VALUE;
        }
        axisInfo.axis = *axis;

        mTokenizer->skipDelimiters(WHITESPACE);
        String8 highAxisToken = mTokenizer->nextToken(WHITESPACE);
<<<<<<< HEAD
        axisInfo.highAxis = InputEventLookup::getAxisByLabel(highAxisToken.c_str());
        if (axisInfo.highAxis < 0) {
            ALOGE("%s: Expected high axis label, got '%s'.", mTokenizer->getLocation().c_str(),
                  highAxisToken.c_str());
=======
        std::optional<int> highAxis = InputEventLookup::getAxisByLabel(highAxisToken.string());
        if (!highAxis) {
            ALOGE("%s: Expected high axis label, got '%s'.",
                    mTokenizer->getLocation().string(), highAxisToken.string());
>>>>>>> b7bc7af7
            return BAD_VALUE;
        }
        axisInfo.highAxis = *highAxis;
    } else {
<<<<<<< HEAD
        axisInfo.axis = InputEventLookup::getAxisByLabel(token.c_str());
        if (axisInfo.axis < 0) {
=======
        std::optional<int> axis = InputEventLookup::getAxisByLabel(token.string());
        if (!axis) {
>>>>>>> b7bc7af7
            ALOGE("%s: Expected axis label, 'split' or 'invert', got '%s'.",
                  mTokenizer->getLocation().c_str(), token.c_str());
            return BAD_VALUE;
        }
        axisInfo.axis = *axis;
    }

    for (;;) {
        mTokenizer->skipDelimiters(WHITESPACE);
        if (mTokenizer->isEol() || mTokenizer->peekChar() == '#') {
            break;
        }
        String8 keywordToken = mTokenizer->nextToken(WHITESPACE);
        if (keywordToken == "flat") {
            mTokenizer->skipDelimiters(WHITESPACE);
            String8 flatToken = mTokenizer->nextToken(WHITESPACE);
<<<<<<< HEAD
            axisInfo.flatOverride = int32_t(strtol(flatToken.c_str(), &end, 0));
            if (*end) {
                ALOGE("%s: Expected flat value, got '%s'.", mTokenizer->getLocation().c_str(),
                      flatToken.c_str());
=======
            std::optional<int> flatOverride = parseInt(flatToken.string());
            if (!flatOverride) {
                ALOGE("%s: Expected flat value, got '%s'.",
                        mTokenizer->getLocation().string(), flatToken.string());
>>>>>>> b7bc7af7
                return BAD_VALUE;
            }
            axisInfo.flatOverride = *flatOverride;
        } else {
            ALOGE("%s: Expected keyword 'flat', got '%s'.", mTokenizer->getLocation().c_str(),
                  keywordToken.c_str());
            return BAD_VALUE;
        }
    }

    ALOGD_IF(DEBUG_PARSER,
             "Parsed axis: scanCode=%d, mode=%d, axis=%d, highAxis=%d, "
             "splitValue=%d, flatOverride=%d.",
             *scanCode, axisInfo.mode, axisInfo.axis, axisInfo.highAxis, axisInfo.splitValue,
             axisInfo.flatOverride);
    mMap->mAxes.insert({*scanCode, axisInfo});
    return NO_ERROR;
}

status_t KeyLayoutMap::Parser::parseLed() {
    String8 codeToken = mTokenizer->nextToken(WHITESPACE);
    bool mapUsage = false;
    if (codeToken == "usage") {
        mapUsage = true;
        mTokenizer->skipDelimiters(WHITESPACE);
        codeToken = mTokenizer->nextToken(WHITESPACE);
    }
<<<<<<< HEAD
    char* end;
    int32_t code = int32_t(strtol(codeToken.c_str(), &end, 0));
    if (*end) {
        ALOGE("%s: Expected led %s number, got '%s'.", mTokenizer->getLocation().c_str(),
              mapUsage ? "usage" : "scan code", codeToken.c_str());
=======
    std::optional<int> code = parseInt(codeToken.string());
    if (!code) {
        ALOGE("%s: Expected led %s number, got '%s'.", mTokenizer->getLocation().string(),
                mapUsage ? "usage" : "scan code", codeToken.string());
>>>>>>> b7bc7af7
        return BAD_VALUE;
    }

    std::unordered_map<int32_t, Led>& map =
            mapUsage ? mMap->mLedsByUsageCode : mMap->mLedsByScanCode;
<<<<<<< HEAD
    if (map.find(code) != map.end()) {
        ALOGE("%s: Duplicate entry for led %s '%s'.", mTokenizer->getLocation().c_str(),
              mapUsage ? "usage" : "scan code", codeToken.c_str());
=======
    if (map.find(*code) != map.end()) {
        ALOGE("%s: Duplicate entry for led %s '%s'.", mTokenizer->getLocation().string(),
                mapUsage ? "usage" : "scan code", codeToken.string());
>>>>>>> b7bc7af7
        return BAD_VALUE;
    }

    mTokenizer->skipDelimiters(WHITESPACE);
    String8 ledCodeToken = mTokenizer->nextToken(WHITESPACE);
<<<<<<< HEAD
    int32_t ledCode = InputEventLookup::getLedByLabel(ledCodeToken.c_str());
    if (ledCode < 0) {
        ALOGE("%s: Expected LED code label, got '%s'.", mTokenizer->getLocation().c_str(),
              ledCodeToken.c_str());
=======
    std::optional<int> ledCode = InputEventLookup::getLedByLabel(ledCodeToken.string());
    if (!ledCode) {
        ALOGE("%s: Expected LED code label, got '%s'.", mTokenizer->getLocation().string(),
                ledCodeToken.string());
>>>>>>> b7bc7af7
        return BAD_VALUE;
    }

    ALOGD_IF(DEBUG_PARSER, "Parsed led %s: code=%d, ledCode=%d.", mapUsage ? "usage" : "scan code",
             *code, *ledCode);

    Led led;
    led.ledCode = *ledCode;
    map.insert({*code, led});
    return NO_ERROR;
}

static std::optional<InputDeviceSensorType> getSensorType(const char* token) {
    auto it = SENSOR_LIST.find(token);
    if (it == SENSOR_LIST.end()) {
        return std::nullopt;
    }
    return it->second;
}

static std::optional<int32_t> getSensorDataIndex(String8 token) {
    std::string tokenStr(token.c_str());
    if (tokenStr == "X") {
        return 0;
    } else if (tokenStr == "Y") {
        return 1;
    } else if (tokenStr == "Z") {
        return 2;
    }
    return std::nullopt;
}

// Parse sensor type and data index mapping, as below format
// sensor <raw abs> <sensor type> <sensor data index>
// raw abs : the linux abs code of the axis
// sensor type : string name of InputDeviceSensorType
// sensor data index : the data index of sensor, out of [X, Y, Z]
// Examples:
// sensor 0x00 ACCELEROMETER X
// sensor 0x01 ACCELEROMETER Y
// sensor 0x02 ACCELEROMETER Z
// sensor 0x03 GYROSCOPE X
// sensor 0x04 GYROSCOPE Y
// sensor 0x05 GYROSCOPE Z
status_t KeyLayoutMap::Parser::parseSensor() {
    String8 codeToken = mTokenizer->nextToken(WHITESPACE);
<<<<<<< HEAD
    char* end;
    int32_t code = int32_t(strtol(codeToken.c_str(), &end, 0));
    if (*end) {
        ALOGE("%s: Expected sensor %s number, got '%s'.", mTokenizer->getLocation().c_str(),
              "abs code", codeToken.c_str());
=======
    std::optional<int> code = parseInt(codeToken.string());
    if (!code) {
        ALOGE("%s: Expected sensor %s number, got '%s'.", mTokenizer->getLocation().string(),
              "abs code", codeToken.string());
>>>>>>> b7bc7af7
        return BAD_VALUE;
    }

    std::unordered_map<int32_t, Sensor>& map = mMap->mSensorsByAbsCode;
<<<<<<< HEAD
    if (map.find(code) != map.end()) {
        ALOGE("%s: Duplicate entry for sensor %s '%s'.", mTokenizer->getLocation().c_str(),
              "abs code", codeToken.c_str());
=======
    if (map.find(*code) != map.end()) {
        ALOGE("%s: Duplicate entry for sensor %s '%s'.", mTokenizer->getLocation().string(),
              "abs code", codeToken.string());
>>>>>>> b7bc7af7
        return BAD_VALUE;
    }

    mTokenizer->skipDelimiters(WHITESPACE);
    String8 sensorTypeToken = mTokenizer->nextToken(WHITESPACE);
    std::optional<InputDeviceSensorType> typeOpt = getSensorType(sensorTypeToken.c_str());
    if (!typeOpt) {
        ALOGE("%s: Expected sensor code label, got '%s'.", mTokenizer->getLocation().c_str(),
              sensorTypeToken.c_str());
        return BAD_VALUE;
    }
    InputDeviceSensorType sensorType = typeOpt.value();
    mTokenizer->skipDelimiters(WHITESPACE);
    String8 sensorDataIndexToken = mTokenizer->nextToken(WHITESPACE);
    std::optional<int32_t> indexOpt = getSensorDataIndex(sensorDataIndexToken);
    if (!indexOpt) {
        ALOGE("%s: Expected sensor data index label, got '%s'.", mTokenizer->getLocation().c_str(),
              sensorDataIndexToken.c_str());
        return BAD_VALUE;
    }
    int32_t sensorDataIndex = indexOpt.value();

    ALOGD_IF(DEBUG_PARSER, "Parsed sensor: abs code=%d, sensorType=%s, sensorDataIndex=%d.", *code,
             ftl::enum_string(sensorType).c_str(), sensorDataIndex);

    Sensor sensor;
    sensor.sensorType = sensorType;
    sensor.sensorDataIndex = sensorDataIndex;
    map.emplace(*code, sensor);
    return NO_ERROR;
}

// Parse the name of a required kernel config.
// The layout won't be used if the specified kernel config is not present
// Examples:
// requires_kernel_config CONFIG_HID_PLAYSTATION
status_t KeyLayoutMap::Parser::parseRequiredKernelConfig() {
    String8 codeToken = mTokenizer->nextToken(WHITESPACE);
    std::string configName = codeToken.c_str();

    const auto result = mMap->mRequiredKernelConfigs.emplace(configName);
    if (!result.second) {
        ALOGE("%s: Duplicate entry for required kernel config %s.",
              mTokenizer->getLocation().c_str(), configName.c_str());
        return BAD_VALUE;
    }

    ALOGD_IF(DEBUG_PARSER, "Parsed required kernel config: name=%s", configName.c_str());
    return NO_ERROR;
}

} // namespace android<|MERGE_RESOLUTION|>--- conflicted
+++ resolved
@@ -361,41 +361,23 @@
         codeToken = mTokenizer->nextToken(WHITESPACE);
     }
 
-<<<<<<< HEAD
-    char* end;
-    int32_t code = int32_t(strtol(codeToken.c_str(), &end, 0));
-    if (*end) {
+    std::optional<int> code = parseInt(codeToken.c_str());
+    if (!code) {
         ALOGE("%s: Expected key %s number, got '%s'.", mTokenizer->getLocation().c_str(),
-              mapUsage ? "usage" : "scan code", codeToken.c_str());
-=======
-    std::optional<int> code = parseInt(codeToken.string());
-    if (!code) {
-        ALOGE("%s: Expected key %s number, got '%s'.", mTokenizer->getLocation().string(),
-                mapUsage ? "usage" : "scan code", codeToken.string());
->>>>>>> b7bc7af7
+                mapUsage ? "usage" : "scan code", codeToken.c_str());
         return BAD_VALUE;
     }
     std::unordered_map<int32_t, Key>& map =
             mapUsage ? mMap->mKeysByUsageCode : mMap->mKeysByScanCode;
-<<<<<<< HEAD
-    if (map.find(code) != map.end()) {
+    if (map.find(*code) != map.end()) {
         ALOGE("%s: Duplicate entry for key %s '%s'.", mTokenizer->getLocation().c_str(),
-              mapUsage ? "usage" : "scan code", codeToken.c_str());
-=======
-    if (map.find(*code) != map.end()) {
-        ALOGE("%s: Duplicate entry for key %s '%s'.", mTokenizer->getLocation().string(),
-                mapUsage ? "usage" : "scan code", codeToken.string());
->>>>>>> b7bc7af7
+                mapUsage ? "usage" : "scan code", codeToken.c_str());
         return BAD_VALUE;
     }
 
     mTokenizer->skipDelimiters(WHITESPACE);
     String8 keyCodeToken = mTokenizer->nextToken(WHITESPACE);
-<<<<<<< HEAD
-    int32_t keyCode = InputEventLookup::getKeyCodeByLabel(keyCodeToken.c_str());
-=======
-    std::optional<int> keyCode = InputEventLookup::getKeyCodeByLabel(keyCodeToken.string());
->>>>>>> b7bc7af7
+    std::optional<int> keyCode = InputEventLookup::getKeyCodeByLabel(keyCodeToken.c_str());
     if (!keyCode) {
         ALOGE("%s: Expected key code label, got '%s'.", mTokenizer->getLocation().c_str(),
               keyCodeToken.c_str());
@@ -408,25 +390,15 @@
         if (mTokenizer->isEol() || mTokenizer->peekChar() == '#') break;
 
         String8 flagToken = mTokenizer->nextToken(WHITESPACE);
-<<<<<<< HEAD
-        uint32_t flag = InputEventLookup::getKeyFlagByLabel(flagToken.c_str());
-=======
-        std::optional<int> flag = InputEventLookup::getKeyFlagByLabel(flagToken.string());
->>>>>>> b7bc7af7
+        std::optional<int> flag = InputEventLookup::getKeyFlagByLabel(flagToken.c_str());
         if (!flag) {
             ALOGE("%s: Expected key flag label, got '%s'.", mTokenizer->getLocation().c_str(),
                   flagToken.c_str());
             return BAD_VALUE;
         }
-<<<<<<< HEAD
-        if (flags & flag) {
+        if (flags & *flag) {
             ALOGE("%s: Duplicate key flag '%s'.", mTokenizer->getLocation().c_str(),
-                  flagToken.c_str());
-=======
-        if (flags & *flag) {
-            ALOGE("%s: Duplicate key flag '%s'.", mTokenizer->getLocation().string(),
-                    flagToken.string());
->>>>>>> b7bc7af7
+                    flagToken.c_str());
             return BAD_VALUE;
         }
         flags |= *flag;
@@ -444,28 +416,15 @@
 
 status_t KeyLayoutMap::Parser::parseAxis() {
     String8 scanCodeToken = mTokenizer->nextToken(WHITESPACE);
-<<<<<<< HEAD
-    char* end;
-    int32_t scanCode = int32_t(strtol(scanCodeToken.c_str(), &end, 0));
-    if (*end) {
+    std::optional<int> scanCode = parseInt(scanCodeToken.c_str());
+    if (!scanCode) {
         ALOGE("%s: Expected axis scan code number, got '%s'.", mTokenizer->getLocation().c_str(),
-              scanCodeToken.c_str());
-        return BAD_VALUE;
-    }
-    if (mMap->mAxes.find(scanCode) != mMap->mAxes.end()) {
+                scanCodeToken.c_str());
+        return BAD_VALUE;
+    }
+    if (mMap->mAxes.find(*scanCode) != mMap->mAxes.end()) {
         ALOGE("%s: Duplicate entry for axis scan code '%s'.", mTokenizer->getLocation().c_str(),
-              scanCodeToken.c_str());
-=======
-    std::optional<int> scanCode = parseInt(scanCodeToken.string());
-    if (!scanCode) {
-        ALOGE("%s: Expected axis scan code number, got '%s'.", mTokenizer->getLocation().string(),
-                scanCodeToken.string());
-        return BAD_VALUE;
-    }
-    if (mMap->mAxes.find(*scanCode) != mMap->mAxes.end()) {
-        ALOGE("%s: Duplicate entry for axis scan code '%s'.", mTokenizer->getLocation().string(),
-                scanCodeToken.string());
->>>>>>> b7bc7af7
+                scanCodeToken.c_str());
         return BAD_VALUE;
     }
 
@@ -478,17 +437,10 @@
 
         mTokenizer->skipDelimiters(WHITESPACE);
         String8 axisToken = mTokenizer->nextToken(WHITESPACE);
-<<<<<<< HEAD
-        axisInfo.axis = InputEventLookup::getAxisByLabel(axisToken.c_str());
-        if (axisInfo.axis < 0) {
-            ALOGE("%s: Expected inverted axis label, got '%s'.", mTokenizer->getLocation().c_str(),
-                  axisToken.c_str());
-=======
-        std::optional<int> axis = InputEventLookup::getAxisByLabel(axisToken.string());
+        std::optional<int> axis = InputEventLookup::getAxisByLabel(axisToken.c_str());
         if (!axis) {
             ALOGE("%s: Expected inverted axis label, got '%s'.",
-                    mTokenizer->getLocation().string(), axisToken.string());
->>>>>>> b7bc7af7
+                    mTokenizer->getLocation().c_str(), axisToken.c_str());
             return BAD_VALUE;
         }
         axisInfo.axis = *axis;
@@ -497,62 +449,36 @@
 
         mTokenizer->skipDelimiters(WHITESPACE);
         String8 splitToken = mTokenizer->nextToken(WHITESPACE);
-<<<<<<< HEAD
-        axisInfo.splitValue = int32_t(strtol(splitToken.c_str(), &end, 0));
-        if (*end) {
-            ALOGE("%s: Expected split value, got '%s'.", mTokenizer->getLocation().c_str(),
-                  splitToken.c_str());
-=======
-        std::optional<int> splitValue = parseInt(splitToken.string());
+        std::optional<int> splitValue = parseInt(splitToken.c_str());
         if (!splitValue) {
             ALOGE("%s: Expected split value, got '%s'.",
-                    mTokenizer->getLocation().string(), splitToken.string());
->>>>>>> b7bc7af7
+                    mTokenizer->getLocation().c_str(), splitToken.c_str());
             return BAD_VALUE;
         }
         axisInfo.splitValue = *splitValue;
 
         mTokenizer->skipDelimiters(WHITESPACE);
         String8 lowAxisToken = mTokenizer->nextToken(WHITESPACE);
-<<<<<<< HEAD
-        axisInfo.axis = InputEventLookup::getAxisByLabel(lowAxisToken.c_str());
-        if (axisInfo.axis < 0) {
-            ALOGE("%s: Expected low axis label, got '%s'.", mTokenizer->getLocation().c_str(),
-                  lowAxisToken.c_str());
-=======
-        std::optional<int> axis = InputEventLookup::getAxisByLabel(lowAxisToken.string());
+        std::optional<int> axis = InputEventLookup::getAxisByLabel(lowAxisToken.c_str());
         if (!axis) {
             ALOGE("%s: Expected low axis label, got '%s'.",
-                    mTokenizer->getLocation().string(), lowAxisToken.string());
->>>>>>> b7bc7af7
+                    mTokenizer->getLocation().c_str(), lowAxisToken.c_str());
             return BAD_VALUE;
         }
         axisInfo.axis = *axis;
 
         mTokenizer->skipDelimiters(WHITESPACE);
         String8 highAxisToken = mTokenizer->nextToken(WHITESPACE);
-<<<<<<< HEAD
-        axisInfo.highAxis = InputEventLookup::getAxisByLabel(highAxisToken.c_str());
-        if (axisInfo.highAxis < 0) {
-            ALOGE("%s: Expected high axis label, got '%s'.", mTokenizer->getLocation().c_str(),
-                  highAxisToken.c_str());
-=======
-        std::optional<int> highAxis = InputEventLookup::getAxisByLabel(highAxisToken.string());
+        std::optional<int> highAxis = InputEventLookup::getAxisByLabel(highAxisToken.c_str());
         if (!highAxis) {
             ALOGE("%s: Expected high axis label, got '%s'.",
-                    mTokenizer->getLocation().string(), highAxisToken.string());
->>>>>>> b7bc7af7
+                    mTokenizer->getLocation().c_str(), highAxisToken.c_str());
             return BAD_VALUE;
         }
         axisInfo.highAxis = *highAxis;
     } else {
-<<<<<<< HEAD
-        axisInfo.axis = InputEventLookup::getAxisByLabel(token.c_str());
-        if (axisInfo.axis < 0) {
-=======
-        std::optional<int> axis = InputEventLookup::getAxisByLabel(token.string());
+        std::optional<int> axis = InputEventLookup::getAxisByLabel(token.c_str());
         if (!axis) {
->>>>>>> b7bc7af7
             ALOGE("%s: Expected axis label, 'split' or 'invert', got '%s'.",
                   mTokenizer->getLocation().c_str(), token.c_str());
             return BAD_VALUE;
@@ -569,17 +495,10 @@
         if (keywordToken == "flat") {
             mTokenizer->skipDelimiters(WHITESPACE);
             String8 flatToken = mTokenizer->nextToken(WHITESPACE);
-<<<<<<< HEAD
-            axisInfo.flatOverride = int32_t(strtol(flatToken.c_str(), &end, 0));
-            if (*end) {
-                ALOGE("%s: Expected flat value, got '%s'.", mTokenizer->getLocation().c_str(),
-                      flatToken.c_str());
-=======
-            std::optional<int> flatOverride = parseInt(flatToken.string());
+            std::optional<int> flatOverride = parseInt(flatToken.c_str());
             if (!flatOverride) {
                 ALOGE("%s: Expected flat value, got '%s'.",
-                        mTokenizer->getLocation().string(), flatToken.string());
->>>>>>> b7bc7af7
+                        mTokenizer->getLocation().c_str(), flatToken.c_str());
                 return BAD_VALUE;
             }
             axisInfo.flatOverride = *flatOverride;
@@ -607,48 +526,27 @@
         mTokenizer->skipDelimiters(WHITESPACE);
         codeToken = mTokenizer->nextToken(WHITESPACE);
     }
-<<<<<<< HEAD
-    char* end;
-    int32_t code = int32_t(strtol(codeToken.c_str(), &end, 0));
-    if (*end) {
+    std::optional<int> code = parseInt(codeToken.c_str());
+    if (!code) {
         ALOGE("%s: Expected led %s number, got '%s'.", mTokenizer->getLocation().c_str(),
-              mapUsage ? "usage" : "scan code", codeToken.c_str());
-=======
-    std::optional<int> code = parseInt(codeToken.string());
-    if (!code) {
-        ALOGE("%s: Expected led %s number, got '%s'.", mTokenizer->getLocation().string(),
-                mapUsage ? "usage" : "scan code", codeToken.string());
->>>>>>> b7bc7af7
+                mapUsage ? "usage" : "scan code", codeToken.c_str());
         return BAD_VALUE;
     }
 
     std::unordered_map<int32_t, Led>& map =
             mapUsage ? mMap->mLedsByUsageCode : mMap->mLedsByScanCode;
-<<<<<<< HEAD
-    if (map.find(code) != map.end()) {
+    if (map.find(*code) != map.end()) {
         ALOGE("%s: Duplicate entry for led %s '%s'.", mTokenizer->getLocation().c_str(),
-              mapUsage ? "usage" : "scan code", codeToken.c_str());
-=======
-    if (map.find(*code) != map.end()) {
-        ALOGE("%s: Duplicate entry for led %s '%s'.", mTokenizer->getLocation().string(),
-                mapUsage ? "usage" : "scan code", codeToken.string());
->>>>>>> b7bc7af7
+                mapUsage ? "usage" : "scan code", codeToken.c_str());
         return BAD_VALUE;
     }
 
     mTokenizer->skipDelimiters(WHITESPACE);
     String8 ledCodeToken = mTokenizer->nextToken(WHITESPACE);
-<<<<<<< HEAD
-    int32_t ledCode = InputEventLookup::getLedByLabel(ledCodeToken.c_str());
-    if (ledCode < 0) {
+    std::optional<int> ledCode = InputEventLookup::getLedByLabel(ledCodeToken.c_str());
+    if (!ledCode) {
         ALOGE("%s: Expected LED code label, got '%s'.", mTokenizer->getLocation().c_str(),
-              ledCodeToken.c_str());
-=======
-    std::optional<int> ledCode = InputEventLookup::getLedByLabel(ledCodeToken.string());
-    if (!ledCode) {
-        ALOGE("%s: Expected LED code label, got '%s'.", mTokenizer->getLocation().string(),
-                ledCodeToken.string());
->>>>>>> b7bc7af7
+                ledCodeToken.c_str());
         return BAD_VALUE;
     }
 
@@ -695,31 +593,17 @@
 // sensor 0x05 GYROSCOPE Z
 status_t KeyLayoutMap::Parser::parseSensor() {
     String8 codeToken = mTokenizer->nextToken(WHITESPACE);
-<<<<<<< HEAD
-    char* end;
-    int32_t code = int32_t(strtol(codeToken.c_str(), &end, 0));
-    if (*end) {
+    std::optional<int> code = parseInt(codeToken.c_str());
+    if (!code) {
         ALOGE("%s: Expected sensor %s number, got '%s'.", mTokenizer->getLocation().c_str(),
               "abs code", codeToken.c_str());
-=======
-    std::optional<int> code = parseInt(codeToken.string());
-    if (!code) {
-        ALOGE("%s: Expected sensor %s number, got '%s'.", mTokenizer->getLocation().string(),
-              "abs code", codeToken.string());
->>>>>>> b7bc7af7
         return BAD_VALUE;
     }
 
     std::unordered_map<int32_t, Sensor>& map = mMap->mSensorsByAbsCode;
-<<<<<<< HEAD
-    if (map.find(code) != map.end()) {
+    if (map.find(*code) != map.end()) {
         ALOGE("%s: Duplicate entry for sensor %s '%s'.", mTokenizer->getLocation().c_str(),
               "abs code", codeToken.c_str());
-=======
-    if (map.find(*code) != map.end()) {
-        ALOGE("%s: Duplicate entry for sensor %s '%s'.", mTokenizer->getLocation().string(),
-              "abs code", codeToken.string());
->>>>>>> b7bc7af7
         return BAD_VALUE;
     }
 
