--- conflicted
+++ resolved
@@ -144,7 +144,7 @@
     virtual sp<IBinder> getService(const String16& name) const
     {
         sp<IBinder> svc = checkService(name);
-        if (svc != NULL) return svc;
+        if (svc != nullptr) return svc;
 
         const bool isVendorService =
             strcmp(ProcessState::self()->getDriverName().c_str(), "/dev/vndbinder") == 0;
@@ -171,12 +171,8 @@
             sp<IBinder> svc = checkService(name);
             if (svc != nullptr) return svc;
         }
-<<<<<<< HEAD
+        ALOGW("Service %s didn't start. Returning NULL", String8(name).string());
         return nullptr;
-=======
-        ALOGW("Service %s didn't start. Returning NULL", String8(name).string());
-        return NULL;
->>>>>>> 5c947cdf
     }
 
     virtual sp<IBinder> checkService( const String16& name) const
