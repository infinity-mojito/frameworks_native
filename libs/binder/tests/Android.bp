//
// Copyright (C) 2014 The Android Open Source Project
//
// Licensed under the Apache License, Version 2.0 (the "License");
// you may not use this file except in compliance with the License.
// You may obtain a copy of the License at
//
//      http://www.apache.org/licenses/LICENSE-2.0
//
// Unless required by applicable law or agreed to in writing, software
// distributed under the License is distributed on an "AS IS" BASIS,
// WITHOUT WARRANTIES OR CONDITIONS OF ANY KIND, either express or implied.
// See the License for the specific language governing permissions and
// limitations under the License.
//

package {
    // See: http://go/android-license-faq
    // A large-scale-change added 'default_applicable_licenses' to import
    // all of the 'license_kinds' from "frameworks_native_license"
    // to get the below license kinds:
    //   SPDX-license-identifier-Apache-2.0
    default_applicable_licenses: ["frameworks_native_license"],
}

cc_defaults {
    name: "binder_test_defaults",
    cflags: [
        "-Wall",
        "-Werror",
    ],
}

cc_test {
    name: "binderDriverInterfaceTest_IPC_32",
    defaults: ["binder_test_defaults"],
    srcs: ["binderDriverInterfaceTest.cpp"],
    header_libs: ["libbinder_headers"],
    compile_multilib: "32",
    multilib: {
        lib32: {
            suffix: "",
        },
    },
    cflags: ["-DBINDER_IPC_32BIT=1"],
    test_suites: ["vts"],
}

cc_test {
    name: "binderDriverInterfaceTest",
    defaults: ["binder_test_defaults"],
    product_variables: {
        binder32bit: {
            cflags: ["-DBINDER_IPC_32BIT=1"],
        },
    },
    header_libs: ["libbinder_headers"],
    srcs: ["binderDriverInterfaceTest.cpp"],
    test_suites: [
        "device-tests",
        "vts",
    ],
}

cc_test {
    name: "binderLibTest_IPC_32",
    defaults: ["binder_test_defaults"],
    srcs: ["binderLibTest.cpp"],
    shared_libs: [
        "libbase",
        "libbinder",
        "liblog",
        "libutils",
    ],
    static_libs: [
        "libgmock",
    ],
    compile_multilib: "32",
    multilib: {
        lib32: {
            suffix: "",
        },
    },
    cflags: ["-DBINDER_IPC_32BIT=1"],
    test_suites: ["vts"],
    require_root: true,
}

// unit test only, which can run on host and doesn't use /dev/binder
cc_test {
    name: "binderUnitTest",
    host_supported: true,
    target: {
        darwin: {
            enabled: false,
        },
    },
    srcs: [
        "binderParcelUnitTest.cpp",
        "binderBinderUnitTest.cpp",
<<<<<<< HEAD
=======
        "binderStatusUnitTest.cpp",
>>>>>>> 14bd9064
    ],
    shared_libs: [
        "libbinder",
        "libcutils",
        "libutils",
    ],
    test_suites: ["general-tests"],
}

cc_test {
    name: "binderLibTest",
    defaults: ["binder_test_defaults"],
    product_variables: {
        binder32bit: {
            cflags: ["-DBINDER_IPC_32BIT=1"],
        },
    },

    srcs: ["binderLibTest.cpp"],
    shared_libs: [
        "libbase",
        "libbinder",
        "liblog",
        "libutils",
    ],
    static_libs: [
        "libgmock",
    ],
    test_suites: [
        "device-tests",
        "vts",
    ],
    require_root: true,
}

aidl_interface {
    name: "binderRpcTestIface",
    host_supported: true,
    unstable: true,
    srcs: [
        "BinderRpcTestClientInfo.aidl",
        "BinderRpcTestServerInfo.aidl",
        "IBinderRpcCallback.aidl",
        "IBinderRpcSession.aidl",
        "IBinderRpcTest.aidl",
        "ParcelableCertificateData.aidl",
    ],
    backend: {
        java: {
            enabled: false,
        },
    },
}

cc_library_static {
    name: "libbinder_tls_test_utils",
    host_supported: true,
    target: {
        darwin: {
            enabled: false,
        },
    },
    defaults: [
        "binder_test_defaults",
        "libbinder_tls_shared_deps",
    ],
    shared_libs: [
        "libbinder",
        "libbase",
        "liblog",
    ],
    static_libs: [
        "libbinder_tls_static",
    ],
    srcs: [
        "RpcTlsTestUtils.cpp",
    ],
    export_include_dirs: [
        "include_tls_test_utils",
    ],
    visibility: [
        ":__subpackages__",
    ],
}

cc_test {
    name: "binderRpcTest",
    host_supported: true,
    target: {
        darwin: {
            enabled: false,
        },
        android: {
            test_suites: ["vts"],
        },
    },
    defaults: [
        "binder_test_defaults",
        "libbinder_ndk_host_user",
        "libbinder_tls_shared_deps",
    ],

    srcs: [
        "binderRpcTest.cpp",
    ],
    shared_libs: [
        "libbinder",
        "libbinder_ndk",
        "libbase",
        "libutils",
        "libcutils",
        "liblog",
    ],
    static_libs: [
        "libbinder_tls_static",
        "libbinder_tls_test_utils",
        "binderRpcTestIface-cpp",
        "binderRpcTestIface-ndk",
    ],
    test_suites: ["general-tests"],
    require_root: true,
}

cc_test {
    name: "RpcTlsUtilsTest",
    host_supported: true,
    target: {
        darwin: {
            enabled: false,
        },
        android: {
            test_suites: ["vts"],
        },
    },
    defaults: [
        "binder_test_defaults",
        "libbinder_tls_shared_deps",
    ],
    srcs: [
        "RpcTlsUtilsTest.cpp",
    ],
    shared_libs: [
        "libbinder",
        "libbase",
        "libutils",
        "liblog",
    ],
    static_libs: [
        "libbinder_tls_test_utils",
        "libbinder_tls_static",
    ],
    test_suites: [
        "general-tests",
        "device-tests",
    ],
}

cc_benchmark {
    name: "binderRpcBenchmark",
    defaults: [
        "binder_test_defaults",
        "libbinder_tls_shared_deps",
    ],
    host_supported: true,
    target: {
        darwin: {
            enabled: false,
        },
    },
    srcs: [
        "binderRpcBenchmark.cpp",
        "IBinderRpcBenchmark.aidl",
    ],
    shared_libs: [
        "libbase",
        "libbinder",
        "liblog",
        "libutils",
    ],
    static_libs: [
        "libbinder_tls_test_utils",
        "libbinder_tls_static",
    ],
}

cc_test {
    name: "binderRpcWireProtocolTest",
    host_supported: true,
    target: {
        darwin: {
            enabled: false,
        },
        android: {
            test_suites: ["vts"],
        },
    },
    defaults: [
        "binder_test_defaults",
    ],
    srcs: [
        "binderRpcWireProtocolTest.cpp",
    ],
    shared_libs: [
        "libbinder",
        "libbase",
        "libutils",
        "libcutils",
        "liblog",
    ],
    test_suites: ["general-tests"],
}

cc_test {
    name: "binderThroughputTest",
    defaults: ["binder_test_defaults"],
    srcs: ["binderThroughputTest.cpp"],
    shared_libs: [
        "libbinder",
        "libutils",
    ],
    clang: true,
    cflags: [
        "-g",
        "-Wno-missing-field-initializers",
        "-Wno-sign-compare",
        "-O3",
    ],
}

cc_test {
    name: "binderTextOutputTest",
    defaults: ["binder_test_defaults"],
    srcs: ["binderTextOutputTest.cpp"],
    shared_libs: [
        "libbinder",
        "libutils",
        "libbase",
    ],
    test_suites: ["device-tests"],
}

cc_test {
    name: "schd-dbg",
    defaults: ["binder_test_defaults"],
    srcs: ["schd-dbg.cpp"],
    shared_libs: [
        "libbinder",
        "libutils",
        "libbase",
    ],
}

cc_test {
    name: "binderSafeInterfaceTest",
    defaults: ["binder_test_defaults"],
    srcs: ["binderSafeInterfaceTest.cpp"],

    cppflags: [
        "-Wextra",
    ],

    cpp_std: "experimental",
    gnu_extensions: false,

    shared_libs: [
        "libbinder",
        "libcutils",
        "liblog",
        "libutils",
    ],
    test_suites: [
        "device-tests",
        "vts",
    ],
    require_root: true,
}

cc_test {
    name: "binderClearBufTest",
    defaults: ["binder_test_defaults"],
    srcs: [
        "binderClearBufTest.cpp",
    ],

    shared_libs: [
        "libbase",
        "libbinder",
        "liblog",
        "libutils",
    ],

    test_suites: ["general-tests"],
    require_root: true,
}

aidl_interface {
    name: "binderStabilityTestIface",
    unstable: true,
    srcs: [
        "IBinderStabilityTest.aidl",
    ],
    backend: {
        java: {
            enabled: false,
        },
    },
}

cc_test {
    name: "binderStabilityTest",
    defaults: ["binder_test_defaults"],
    srcs: [
        "binderStabilityTest.cpp",
    ],

    // critical that libbinder/libbinder_ndk are shared for VTS
    shared_libs: [
        "libbinder_ndk",
        "libbinder",
        "liblog",
        "libutils",
    ],
    static_libs: [
        "binderStabilityTestIface-cpp",
        "binderStabilityTestIface-ndk",
    ],

    test_suites: [
        "device-tests",
        "vts",
    ],
    require_root: true,
}

cc_test {
    name: "binderAllocationLimits",
    defaults: ["binder_test_defaults"],
    srcs: ["binderAllocationLimits.cpp"],
    shared_libs: [
        "libbinder",
        "liblog",
        "libutils",
        "libutilscallstack",
        "libbase",
    ],
    test_suites: ["device-tests"],
    require_root: true,
}

cc_benchmark {
    name: "binderParcelBenchmark",
    defaults: ["binder_test_defaults"],
    srcs: ["binderParcelBenchmark.cpp"],
    shared_libs: [
        "libbase",
        "libbinder",
        "liblog",
        "libutils",
    ],
}

cc_test_host {
    name: "binderUtilsHostTest",
    defaults: ["binder_test_defaults"],
    srcs: ["binderUtilsHostTest.cpp"],
    shared_libs: [
        "libbase",
        "libbinder",
    ],
    static_libs: [
        "libgmock",
    ],
    test_suites: ["general-tests"],
    target: {
        darwin: {
            enabled: false,
        },
    },
}

cc_test_host {
    name: "binderHostDeviceTest",
    defaults: ["binder_test_defaults"],
    srcs: ["binderHostDeviceTest.cpp"],
    test_config: "binderHostDeviceTest.xml",
    shared_libs: [
        "libbase",
        "libbinder",
        "liblog",
        "libutils",
    ],
    static_libs: [
        "libgmock",
    ],
    target_required: [
        "binderHostDeviceTestService",
    ],
    test_suites: ["general-tests"],
    target: {
        darwin: {
            enabled: false,
        },
    },
    test_options: {
        unit_test: false,
    },
}

cc_test {
    name: "binderHostDeviceTestService",
    // The binary is named differently from the module so that PushFilePreparer pushes the binary
    // directly, not the test module directory.
    stem: "binderHostDeviceTest-service",
    defaults: ["binder_test_defaults"],
    gtest: false,
    auto_gen_config: false,
    srcs: ["binderHostDeviceTestService.cpp"],
    shared_libs: [
        "libbase",
        "libbinder",
        "liblog",
        "libutils",
    ],
    test_suites: ["general-tests"],
}<|MERGE_RESOLUTION|>--- conflicted
+++ resolved
@@ -98,10 +98,7 @@
     srcs: [
         "binderParcelUnitTest.cpp",
         "binderBinderUnitTest.cpp",
-<<<<<<< HEAD
-=======
         "binderStatusUnitTest.cpp",
->>>>>>> 14bd9064
     ],
     shared_libs: [
         "libbinder",
