/*
 * Copyright (C) 2008 The Android Open Source Project
 *
 * Licensed under the Apache License, Version 2.0 (the "License");
 * you may not use this file except in compliance with the License.
 * You may obtain a copy of the License at
 *
 *      http://www.apache.org/licenses/LICENSE-2.0
 *
 * Unless required by applicable law or agreed to in writing, software
 * distributed under the License is distributed on an "AS IS" BASIS,
 * WITHOUT WARRANTIES OR CONDITIONS OF ANY KIND, either express or implied.
 * See the License for the specific language governing permissions and
 * limitations under the License.
 */

#include <dirent.h>
#include <errno.h>
#include <fcntl.h>
#include <limits.h>
#include <poll.h>
#include <signal.h>
#include <stdarg.h>
#include <stdio.h>
#include <stdlib.h>
#include <string>
#include <string.h>
#include <sys/capability.h>
#include <sys/inotify.h>
#include <sys/stat.h>
#include <sys/time.h>
#include <sys/wait.h>
#include <sys/klog.h>
#include <time.h>
#include <unistd.h>
#include <vector>
#include <sys/prctl.h>

#define LOG_TAG "dumpstate"

#include <android-base/file.h>
#include <cutils/debugger.h>
#include <cutils/log.h>
#include <cutils/properties.h>
#include <cutils/sockets.h>
#include <private/android_filesystem_config.h>

#include <selinux/android.h>

#include "dumpstate.h"

static const int64_t NANOS_PER_SEC = 1000000000;

/* list of native processes to include in the native dumps */
// This matches the /proc/pid/exe link instead of /proc/pid/cmdline.
static const char* native_processes_to_dump[] = {
        "/system/bin/audioserver",
        "/system/bin/cameraserver",
        "/system/bin/drmserver",
        "/system/bin/mediacodec",     // media.codec
        "/system/bin/mediadrmserver",
        "/system/bin/mediaextractor", // media.extractor
        "/system/bin/mediaserver",
        "/system/bin/sdcard",
        "/system/bin/surfaceflinger",
        "/system/bin/vehicle_network_service",
        NULL,
};

DurationReporter::DurationReporter(const char *title) : DurationReporter(title, stdout) {}

DurationReporter::DurationReporter(const char *title, FILE *out) {
    title_ = title;
    if (title) {
        started_ = DurationReporter::nanotime();
    }
    out_ = out;
}

DurationReporter::~DurationReporter() {
    if (title_) {
        uint64_t elapsed = DurationReporter::nanotime() - started_;
        // Use "Yoda grammar" to make it easier to grep|sort sections.
        if (out_) {
            fprintf(out_, "------ %.3fs was the duration of '%s' ------\n",
                   (float) elapsed / NANOS_PER_SEC, title_);
        } else {
            MYLOGD("Duration of '%s': %.3fs\n", title_, (float) elapsed / NANOS_PER_SEC);
        }
    }
}

uint64_t DurationReporter::DurationReporter::nanotime() {
    struct timespec ts;
    clock_gettime(CLOCK_MONOTONIC, &ts);
    return (uint64_t) ts.tv_sec * NANOS_PER_SEC + ts.tv_nsec;
}

void for_each_userid(void (*func)(int), const char *header) {
    ON_DRY_RUN_RETURN();
    DIR *d;
    struct dirent *de;

    if (header) printf("\n------ %s ------\n", header);
    func(0);

    if (!(d = opendir("/data/system/users"))) {
        printf("Failed to open /data/system/users (%s)\n", strerror(errno));
        return;
    }

    while ((de = readdir(d))) {
        int userid;
        if (de->d_type != DT_DIR || !(userid = atoi(de->d_name))) {
            continue;
        }
        func(userid);
    }

    closedir(d);
}

static void __for_each_pid(void (*helper)(int, const char *, void *), const char *header, void *arg) {
    DIR *d;
    struct dirent *de;

    if (!(d = opendir("/proc"))) {
        printf("Failed to open /proc (%s)\n", strerror(errno));
        return;
    }

    if (header) printf("\n------ %s ------\n", header);
    while ((de = readdir(d))) {
        int pid;
        int fd;
        char cmdpath[255];
        char cmdline[255];

        if (!(pid = atoi(de->d_name))) {
            continue;
        }

        memset(cmdline, 0, sizeof(cmdline));

        snprintf(cmdpath, sizeof(cmdpath), "/proc/%d/cmdline", pid);
        if ((fd = TEMP_FAILURE_RETRY(open(cmdpath, O_RDONLY | O_CLOEXEC))) >= 0) {
            TEMP_FAILURE_RETRY(read(fd, cmdline, sizeof(cmdline) - 2));
            close(fd);
            if (cmdline[0]) {
                helper(pid, cmdline, arg);
                continue;
            }
        }

        // if no cmdline, a kernel thread has comm
        snprintf(cmdpath, sizeof(cmdpath), "/proc/%d/comm", pid);
        if ((fd = TEMP_FAILURE_RETRY(open(cmdpath, O_RDONLY | O_CLOEXEC))) >= 0) {
            TEMP_FAILURE_RETRY(read(fd, cmdline + 1, sizeof(cmdline) - 4));
            close(fd);
            if (cmdline[1]) {
                cmdline[0] = '[';
                size_t len = strcspn(cmdline, "\f\b\r\n");
                cmdline[len] = ']';
                cmdline[len+1] = '\0';
            }
        }
        if (!cmdline[0]) {
            strcpy(cmdline, "N/A");
        }
        helper(pid, cmdline, arg);
    }

    closedir(d);
}

static void for_each_pid_helper(int pid, const char *cmdline, void *arg) {
    for_each_pid_func *func = (for_each_pid_func*) arg;
    func(pid, cmdline);
}

void for_each_pid(for_each_pid_func func, const char *header) {
    ON_DRY_RUN_RETURN();
    __for_each_pid(for_each_pid_helper, header, (void *) func);
}

static void for_each_tid_helper(int pid, const char *cmdline, void *arg) {
    DIR *d;
    struct dirent *de;
    char taskpath[255];
    for_each_tid_func *func = (for_each_tid_func *) arg;

    snprintf(taskpath, sizeof(taskpath), "/proc/%d/task", pid);

    if (!(d = opendir(taskpath))) {
        printf("Failed to open %s (%s)\n", taskpath, strerror(errno));
        return;
    }

    func(pid, pid, cmdline);

    while ((de = readdir(d))) {
        int tid;
        int fd;
        char commpath[255];
        char comm[255];

        if (!(tid = atoi(de->d_name))) {
            continue;
        }

        if (tid == pid)
            continue;

        snprintf(commpath, sizeof(commpath), "/proc/%d/comm", tid);
        memset(comm, 0, sizeof(comm));
        if ((fd = TEMP_FAILURE_RETRY(open(commpath, O_RDONLY | O_CLOEXEC))) < 0) {
            strcpy(comm, "N/A");
        } else {
            char *c;
            TEMP_FAILURE_RETRY(read(fd, comm, sizeof(comm) - 2));
            close(fd);

            c = strrchr(comm, '\n');
            if (c) {
                *c = '\0';
            }
        }
        func(pid, tid, comm);
    }

    closedir(d);
}

void for_each_tid(for_each_tid_func func, const char *header) {
    ON_DRY_RUN_RETURN();
    __for_each_pid(for_each_tid_helper, header, (void *) func);
}

void show_wchan(int pid, int tid, const char *name) {
    ON_DRY_RUN_RETURN();
    char path[255];
    char buffer[255];
    int fd, ret, save_errno;
    char name_buffer[255];

    memset(buffer, 0, sizeof(buffer));

    snprintf(path, sizeof(path), "/proc/%d/wchan", tid);
    if ((fd = TEMP_FAILURE_RETRY(open(path, O_RDONLY | O_CLOEXEC))) < 0) {
        printf("Failed to open '%s' (%s)\n", path, strerror(errno));
        return;
    }

    ret = TEMP_FAILURE_RETRY(read(fd, buffer, sizeof(buffer)));
    save_errno = errno;
    close(fd);

    if (ret < 0) {
        printf("Failed to read '%s' (%s)\n", path, strerror(save_errno));
        return;
    }

    snprintf(name_buffer, sizeof(name_buffer), "%*s%s",
             pid == tid ? 0 : 3, "", name);

    printf("%-7d %-32s %s\n", tid, name_buffer, buffer);

    return;
}

// print time in centiseconds
static void snprcent(char *buffer, size_t len, size_t spc,
                     unsigned long long time) {
    static long hz; // cache discovered hz

    if (hz <= 0) {
        hz = sysconf(_SC_CLK_TCK);
        if (hz <= 0) {
            hz = 1000;
        }
    }

    // convert to centiseconds
    time = (time * 100 + (hz / 2)) / hz;

    char str[16];

    snprintf(str, sizeof(str), " %llu.%02u",
             time / 100, (unsigned)(time % 100));
    size_t offset = strlen(buffer);
    snprintf(buffer + offset, (len > offset) ? len - offset : 0,
             "%*s", (spc > offset) ? (int)(spc - offset) : 0, str);
}

// print permille as a percent
static void snprdec(char *buffer, size_t len, size_t spc, unsigned permille) {
    char str[16];

    snprintf(str, sizeof(str), " %u.%u%%", permille / 10, permille % 10);
    size_t offset = strlen(buffer);
    snprintf(buffer + offset, (len > offset) ? len - offset : 0,
             "%*s", (spc > offset) ? (int)(spc - offset) : 0, str);
}

void show_showtime(int pid, const char *name) {
    ON_DRY_RUN_RETURN();
    char path[255];
    char buffer[1023];
    int fd, ret, save_errno;

    memset(buffer, 0, sizeof(buffer));

    snprintf(path, sizeof(path), "/proc/%d/stat", pid);
    if ((fd = TEMP_FAILURE_RETRY(open(path, O_RDONLY | O_CLOEXEC))) < 0) {
        printf("Failed to open '%s' (%s)\n", path, strerror(errno));
        return;
    }

    ret = TEMP_FAILURE_RETRY(read(fd, buffer, sizeof(buffer)));
    save_errno = errno;
    close(fd);

    if (ret < 0) {
        printf("Failed to read '%s' (%s)\n", path, strerror(save_errno));
        return;
    }

    // field 14 is utime
    // field 15 is stime
    // field 42 is iotime
    unsigned long long utime = 0, stime = 0, iotime = 0;
    if (sscanf(buffer,
               "%*u %*s %*s %*d %*d %*d %*d %*d %*d %*d %*d "
               "%*d %*d %llu %llu %*d %*d %*d %*d %*d %*d "
               "%*d %*d %*d %*d %*d %*d %*d %*d %*d %*d "
               "%*d %*d %*d %*d %*d %*d %*d %*d %*d %llu ",
               &utime, &stime, &iotime) != 3) {
        return;
    }

    unsigned long long total = utime + stime;
    if (!total) {
        return;
    }

    unsigned permille = (iotime * 1000 + (total / 2)) / total;
    if (permille > 1000) {
        permille = 1000;
    }

    // try to beautify and stabilize columns at <80 characters
    snprintf(buffer, sizeof(buffer), "%-6d%s", pid, name);
    if ((name[0] != '[') || utime) {
        snprcent(buffer, sizeof(buffer), 57, utime);
    }
    snprcent(buffer, sizeof(buffer), 65, stime);
    if ((name[0] != '[') || iotime) {
        snprcent(buffer, sizeof(buffer), 73, iotime);
    }
    if (iotime) {
        snprdec(buffer, sizeof(buffer), 79, permille);
    }
    puts(buffer); // adds a trailing newline

    return;
}

void do_dmesg() {
    const char *title = "KERNEL LOG (dmesg)";
    DurationReporter duration_reporter(title);
    printf("------ %s ------\n", title);

    ON_DRY_RUN_RETURN();
    /* Get size of kernel buffer */
    int size = klogctl(KLOG_SIZE_BUFFER, NULL, 0);
    if (size <= 0) {
        printf("Unexpected klogctl return value: %d\n\n", size);
        return;
    }
    char *buf = (char *) malloc(size + 1);
    if (buf == NULL) {
        printf("memory allocation failed\n\n");
        return;
    }
    int retval = klogctl(KLOG_READ_ALL, buf, size);
    if (retval < 0) {
        printf("klogctl failure\n\n");
        free(buf);
        return;
    }
    buf[retval] = '\0';
    printf("%s\n\n", buf);
    free(buf);
    return;
}

void do_showmap(int pid, const char *name) {
    char title[255];
    char arg[255];

    snprintf(title, sizeof(title), "SHOW MAP %d (%s)", pid, name);
    snprintf(arg, sizeof(arg), "%d", pid);
    run_command(title, 10, SU_PATH, "root", "showmap", "-q", arg, NULL);
}

static int _dump_file_from_fd(const char *title, const char *path, int fd) {
    if (title) {
        printf("------ %s (%s", title, path);

        struct stat st;
        // Only show the modification time of non-device files.
        size_t path_len = strlen(path);
        if ((path_len < 6 || memcmp(path, "/proc/", 6)) &&
                (path_len < 5 || memcmp(path, "/sys/", 5)) &&
                (path_len < 3 || memcmp(path, "/d/", 3)) &&
                !fstat(fd, &st)) {
            char stamp[80];
            time_t mtime = st.st_mtime;
            strftime(stamp, sizeof(stamp), "%Y-%m-%d %H:%M:%S", localtime(&mtime));
            printf(": %s", stamp);
        }
        printf(") ------\n");
    }
    ON_DRY_RUN({ update_progress(WEIGHT_FILE); close(fd); return 0; });

    bool newline = false;
    fd_set read_set;
    struct timeval tm;
    while (1) {
        FD_ZERO(&read_set);
        FD_SET(fd, &read_set);
        /* Timeout if no data is read for 30 seconds. */
        tm.tv_sec = 30;
        tm.tv_usec = 0;
        uint64_t elapsed = DurationReporter::nanotime();
        int ret = TEMP_FAILURE_RETRY(select(fd + 1, &read_set, NULL, NULL, &tm));
        if (ret == -1) {
            printf("*** %s: select failed: %s\n", path, strerror(errno));
            newline = true;
            break;
        } else if (ret == 0) {
            elapsed = DurationReporter::nanotime() - elapsed;
            printf("*** %s: Timed out after %.3fs\n", path,
                   (float) elapsed / NANOS_PER_SEC);
            newline = true;
            break;
        } else {
            char buffer[65536];
            ssize_t bytes_read = TEMP_FAILURE_RETRY(read(fd, buffer, sizeof(buffer)));
            if (bytes_read > 0) {
                fwrite(buffer, bytes_read, 1, stdout);
                newline = (buffer[bytes_read-1] == '\n');
            } else {
                if (bytes_read == -1) {
                    printf("*** %s: Failed to read from fd: %s", path, strerror(errno));
                    newline = true;
                }
                break;
            }
        }
    }
    update_progress(WEIGHT_FILE);
    close(fd);

    if (!newline) printf("\n");
    if (title) printf("\n");
    return 0;
}

/* prints the contents of a file */
int dump_file(const char *title, const char *path) {
    DurationReporter duration_reporter(title);
    int fd = TEMP_FAILURE_RETRY(open(path, O_RDONLY | O_NONBLOCK | O_CLOEXEC));
    if (fd < 0) {
        int err = errno;
        printf("*** %s: %s\n", path, strerror(err));
        if (title) printf("\n");
        return -1;
    }
    return _dump_file_from_fd(title, path, fd);
}

int read_file_as_long(const char *path, long int *output) {
    int fd = TEMP_FAILURE_RETRY(open(path, O_RDONLY | O_NONBLOCK | O_CLOEXEC));
    if (fd < 0) {
        int err = errno;
        MYLOGE("Error opening file descriptor for %s: %s\n", path, strerror(err));
        return -1;
    }
    char buffer[50];
    ssize_t bytes_read = TEMP_FAILURE_RETRY(read(fd, buffer, sizeof(buffer)));
    if (bytes_read == -1) {
        MYLOGE("Error reading file %s: %s\n", path, strerror(errno));
        return -2;
    }
    if (bytes_read == 0) {
        MYLOGE("File %s is empty\n", path);
        return -3;
    }
    *output = atoi(buffer);
    return 0;
}

/* calls skip to gate calling dump_from_fd recursively
 * in the specified directory. dump_from_fd defaults to
 * dump_file_from_fd above when set to NULL. skip defaults
 * to false when set to NULL. dump_from_fd will always be
 * called with title NULL.
 */
int dump_files(const char *title, const char *dir,
        bool (*skip)(const char *path),
        int (*dump_from_fd)(const char *title, const char *path, int fd)) {
    DurationReporter duration_reporter(title);
    DIR *dirp;
    struct dirent *d;
    char *newpath = NULL;
    const char *slash = "/";
    int fd, retval = 0;

    if (title) {
        printf("------ %s (%s) ------\n", title, dir);
    }
    ON_DRY_RUN_RETURN(0);

    if (dir[strlen(dir) - 1] == '/') {
        ++slash;
    }
    dirp = opendir(dir);
    if (dirp == NULL) {
        retval = -errno;
        MYLOGE("%s: %s\n", dir, strerror(errno));
        return retval;
    }

    if (!dump_from_fd) {
        dump_from_fd = dump_file_from_fd;
    }
    for (; ((d = readdir(dirp))); free(newpath), newpath = NULL) {
        if ((d->d_name[0] == '.')
         && (((d->d_name[1] == '.') && (d->d_name[2] == '\0'))
          || (d->d_name[1] == '\0'))) {
            continue;
        }
        asprintf(&newpath, "%s%s%s%s", dir, slash, d->d_name,
                 (d->d_type == DT_DIR) ? "/" : "");
        if (!newpath) {
            retval = -errno;
            continue;
        }
        if (skip && (*skip)(newpath)) {
            continue;
        }
        if (d->d_type == DT_DIR) {
            int ret = dump_files(NULL, newpath, skip, dump_from_fd);
            if (ret < 0) {
                retval = ret;
            }
            continue;
        }
        fd = TEMP_FAILURE_RETRY(open(newpath, O_RDONLY | O_NONBLOCK | O_CLOEXEC));
        if (fd < 0) {
            retval = fd;
            printf("*** %s: %s\n", newpath, strerror(errno));
            continue;
        }
        (*dump_from_fd)(NULL, newpath, fd);
    }
    closedir(dirp);
    if (title) {
        printf("\n");
    }
    return retval;
}

/* fd must have been opened with the flag O_NONBLOCK. With this flag set,
 * it's possible to avoid issues where opening the file itself can get
 * stuck.
 */
int dump_file_from_fd(const char *title, const char *path, int fd) {
    ON_DRY_RUN_RETURN(0);
    int flags = fcntl(fd, F_GETFL);
    if (flags == -1) {
        printf("*** %s: failed to get flags on fd %d: %s\n", path, fd, strerror(errno));
        close(fd);
        return -1;
    } else if (!(flags & O_NONBLOCK)) {
        printf("*** %s: fd must have O_NONBLOCK set.\n", path);
        close(fd);
        return -1;
    }
    return _dump_file_from_fd(title, path, fd);
}

bool waitpid_with_timeout(pid_t pid, int timeout_seconds, int* status) {
    sigset_t child_mask, old_mask;
    sigemptyset(&child_mask);
    sigaddset(&child_mask, SIGCHLD);

    if (sigprocmask(SIG_BLOCK, &child_mask, &old_mask) == -1) {
        printf("*** sigprocmask failed: %s\n", strerror(errno));
        return false;
    }

    struct timespec ts;
    ts.tv_sec = timeout_seconds;
    ts.tv_nsec = 0;
    int ret = TEMP_FAILURE_RETRY(sigtimedwait(&child_mask, NULL, &ts));
    int saved_errno = errno;
    // Set the signals back the way they were.
    if (sigprocmask(SIG_SETMASK, &old_mask, NULL) == -1) {
        printf("*** sigprocmask failed: %s\n", strerror(errno));
        if (ret == 0) {
            return false;
        }
    }
    if (ret == -1) {
        errno = saved_errno;
        if (errno == EAGAIN) {
            errno = ETIMEDOUT;
        } else {
            printf("*** sigtimedwait failed: %s\n", strerror(errno));
        }
        return false;
    }

    pid_t child_pid = waitpid(pid, status, WNOHANG);
    if (child_pid != pid) {
        if (child_pid != -1) {
            printf("*** Waiting for pid %d, got pid %d instead\n", pid, child_pid);
        } else {
            printf("*** waitpid failed: %s\n", strerror(errno));
        }
        return false;
    }
    return true;
}

// TODO: refactor all those commands that convert args
void format_args(const char* command, const char *args[], std::string *string);

int run_command(const char *title, int timeout_seconds, const char *command, ...) {
    DurationReporter duration_reporter(title);
    fflush(stdout);

    const char *args[1024] = {command};
    size_t arg;
    va_list ap;
    va_start(ap, command);
    if (title) printf("------ %s (%s", title, command);
    bool null_terminated = false;
    for (arg = 1; arg < sizeof(args) / sizeof(args[0]); ++arg) {
        args[arg] = va_arg(ap, const char *);
        if (args[arg] == nullptr) {
            null_terminated = true;
            break;
        }
        // TODO: null_terminated check is not really working; line below would crash dumpstate if
        // nullptr is missing
        if (title) printf(" %s", args[arg]);
    }
    if (title) printf(") ------\n");
    fflush(stdout);
    if (!null_terminated) {
        // Fail now, otherwise execvp() call on run_command_always() might hang.
        std::string cmd;
        format_args(command, args, &cmd);
        MYLOGE("skipping command %s because its args were not NULL-terminated", cmd.c_str());
        return -1;
    }

    ON_DRY_RUN({ update_progress(timeout_seconds); va_end(ap); return 0; });

    int status = run_command_always(title, DONT_DROP_ROOT, NORMAL_STDOUT, timeout_seconds, args);
    va_end(ap);
    return status;
}

int run_command_as_shell(const char *title, int timeout_seconds, const char *command, ...) {
    DurationReporter duration_reporter(title);
    fflush(stdout);

    const char *args[1024] = {command};
    size_t arg;
    va_list ap;
    va_start(ap, command);
    if (title) printf("------ %s (%s", title, command);
    bool null_terminated = false;
    for (arg = 1; arg < sizeof(args) / sizeof(args[0]); ++arg) {
        args[arg] = va_arg(ap, const char *);
        if (args[arg] == nullptr) {
            null_terminated = true;
            break;
        }
        // TODO: null_terminated check is not really working; line below would crash dumpstate if
        // nullptr is missing
        if (title) printf(" %s", args[arg]);
    }
    if (title) printf(") ------\n");
    fflush(stdout);
    if (!null_terminated) {
        // Fail now, otherwise execvp() call on run_command_always() might hang.
        std::string cmd;
        format_args(command, args, &cmd);
        MYLOGE("skipping command %s because its args were not NULL-terminated", cmd.c_str());
        return -1;
    }

    ON_DRY_RUN({ update_progress(timeout_seconds); va_end(ap); return 0; });

    int status = run_command_always(title, DROP_ROOT, NORMAL_STDOUT, timeout_seconds, args);
    va_end(ap);
    return status;
}

/* forks a command and waits for it to finish */
int run_command_always(const char *title, RootMode root_mode, StdoutMode stdout_mode,
        int timeout_seconds, const char *args[]) {
    bool silent = (stdout_mode == REDIRECT_TO_STDERR);
    // TODO: need to check if args is null-terminated, otherwise execvp will crash dumpstate

    /* TODO: for now we're simplifying the progress calculation by using the timeout as the weight.
     * It's a good approximation for most cases, except when calling dumpsys, where its weight
     * should be much higher proportionally to its timeout. */
    int weight = timeout_seconds;

    const char *command = args[0];
    uint64_t start = DurationReporter::nanotime();
    pid_t pid = fork();

    /* handle error case */
    if (pid < 0) {
        if (!silent) printf("*** fork: %s\n", strerror(errno));
        MYLOGE("*** fork: %s\n", strerror(errno));
        return pid;
    }

    /* handle child case */
    if (pid == 0) {
        if (root_mode == DROP_ROOT && !drop_root_user()) {
        if (!silent) printf("*** fail todrop root before running %s: %s\n", command,
                strerror(errno));
            MYLOGE("*** could not drop root before running %s: %s\n", command, strerror(errno));
            return -1;
        }

        if (silent) {
            // Redirect stderr to stdout
            dup2(STDERR_FILENO, STDOUT_FILENO);
        }

        /* make sure the child dies when dumpstate dies */
        prctl(PR_SET_PDEATHSIG, SIGKILL);

        /* just ignore SIGPIPE, will go down with parent's */
        struct sigaction sigact;
        memset(&sigact, 0, sizeof(sigact));
        sigact.sa_handler = SIG_IGN;
        sigaction(SIGPIPE, &sigact, NULL);

        execvp(command, (char**) args);
        // execvp's result will be handled after waitpid_with_timeout() below, but if it failed,
        // it's safer to exit dumpstate.
        MYLOGD("execvp on command '%s' failed (error: %s)", command, strerror(errno));
        fflush(stdout);
        // Must call _exit (instead of exit), otherwise it will corrupt the zip file.
        _exit(EXIT_FAILURE);
    }

    /* handle parent case */
    int status;
    bool ret = waitpid_with_timeout(pid, timeout_seconds, &status);
    uint64_t elapsed = DurationReporter::nanotime() - start;
    std::string cmd; // used to log command and its args
    if (!ret) {
        if (errno == ETIMEDOUT) {
            format_args(command, args, &cmd);
            if (!silent) printf("*** command '%s' timed out after %.3fs (killing pid %d)\n",
            cmd.c_str(), (float) elapsed / NANOS_PER_SEC, pid);
            MYLOGE("command '%s' timed out after %.3fs (killing pid %d)\n", cmd.c_str(),
                   (float) elapsed / NANOS_PER_SEC, pid);
        } else {
            format_args(command, args, &cmd);
            if (!silent) printf("*** command '%s': Error after %.4fs (killing pid %d)\n",
            cmd.c_str(), (float) elapsed / NANOS_PER_SEC, pid);
            MYLOGE("command '%s': Error after %.4fs (killing pid %d)\n", cmd.c_str(),
                   (float) elapsed / NANOS_PER_SEC, pid);
        }
        kill(pid, SIGTERM);
        if (!waitpid_with_timeout(pid, 5, NULL)) {
            kill(pid, SIGKILL);
            if (!waitpid_with_timeout(pid, 5, NULL)) {
                if (!silent) printf("could not kill command '%s' (pid %d) even with SIGKILL.\n",
                        command, pid);
                MYLOGE("could not kill command '%s' (pid %d) even with SIGKILL.\n", command, pid);
            }
        }
        return -1;
    } else if (status) {
        format_args(command, args, &cmd);
        if (!silent) printf("*** command '%s' failed: %s\n", cmd.c_str(), strerror(errno));
        MYLOGE("command '%s' failed: %s\n", cmd.c_str(), strerror(errno));
        return -2;
    }

    if (WIFSIGNALED(status)) {
        if (!silent) printf("*** %s: Killed by signal %d\n", command, WTERMSIG(status));
        MYLOGE("*** %s: Killed by signal %d\n", command, WTERMSIG(status));
    } else if (WIFEXITED(status) && WEXITSTATUS(status) > 0) {
        if (!silent) printf("*** %s: Exit code %d\n", command, WEXITSTATUS(status));
        MYLOGE("*** %s: Exit code %d\n", command, WEXITSTATUS(status));
    }

    if (weight > 0) {
        update_progress(weight);
    }
    return status;
}

bool drop_root_user() {
    if (getgid() == AID_SHELL && getuid() == AID_SHELL) {
        MYLOGD("drop_root_user(): already running as Shell");
        return true;
    }
    /* ensure we will keep capabilities when we drop root */
    if (prctl(PR_SET_KEEPCAPS, 1) < 0) {
        MYLOGE("prctl(PR_SET_KEEPCAPS) failed: %s\n", strerror(errno));
        return false;
    }

    gid_t groups[] = { AID_LOG, AID_SDCARD_R, AID_SDCARD_RW,
<<<<<<< HEAD
            AID_MOUNT, AID_INET, AID_NET_BW_STATS, AID_READPROC, AID_WAKELOCK,
            AID_BLUETOOTH };
=======
            AID_MOUNT, AID_INET, AID_NET_BW_STATS, AID_READPROC };
>>>>>>> dfc9df46
    if (setgroups(sizeof(groups)/sizeof(groups[0]), groups) != 0) {
        MYLOGE("Unable to setgroups, aborting: %s\n", strerror(errno));
        return false;
    }
    if (setgid(AID_SHELL) != 0) {
        MYLOGE("Unable to setgid, aborting: %s\n", strerror(errno));
        return false;
    }
    if (setuid(AID_SHELL) != 0) {
        MYLOGE("Unable to setuid, aborting: %s\n", strerror(errno));
        return false;
    }

    struct __user_cap_header_struct capheader;
    struct __user_cap_data_struct capdata[2];
    memset(&capheader, 0, sizeof(capheader));
    memset(&capdata, 0, sizeof(capdata));
    capheader.version = _LINUX_CAPABILITY_VERSION_3;
    capheader.pid = 0;

    capdata[CAP_TO_INDEX(CAP_SYSLOG)].permitted = CAP_TO_MASK(CAP_SYSLOG);
    capdata[CAP_TO_INDEX(CAP_SYSLOG)].effective = CAP_TO_MASK(CAP_SYSLOG);
    capdata[0].inheritable = 0;
    capdata[1].inheritable = 0;

    if (capset(&capheader, &capdata[0]) < 0) {
        MYLOGE("capset failed: %s\n", strerror(errno));
        return false;
    }

    return true;
}

void send_broadcast(const std::string& action, const std::vector<std::string>& args) {
    if (args.size() > 1000) {
        MYLOGE("send_broadcast: too many arguments (%d)\n", (int) args.size());
        return;
    }
    const char *am_args[1024] = { "/system/bin/am", "broadcast", "--user", "0", "-a",
                                  action.c_str() };
    size_t am_index = 5; // Starts at the index of last initial value above.
    for (const std::string& arg : args) {
        am_args[++am_index] = arg.c_str();
    }
    // Always terminate with NULL.
    am_args[am_index + 1] = NULL;
    std::string args_string;
    format_args(am_index + 1, am_args, &args_string);
    MYLOGD("send_broadcast command: %s\n", args_string.c_str());
    run_command_always(NULL, DROP_ROOT, REDIRECT_TO_STDERR, 20, am_args);
}

size_t num_props = 0;
static char* props[2000];

static void print_prop(const char *key, const char *name, void *user) {
    (void) user;
    if (num_props < sizeof(props) / sizeof(props[0])) {
        char buf[PROPERTY_KEY_MAX + PROPERTY_VALUE_MAX + 10];
        snprintf(buf, sizeof(buf), "[%s]: [%s]\n", key, name);
        props[num_props++] = strdup(buf);
    }
}

static int compare_prop(const void *a, const void *b) {
    return strcmp(*(char * const *) a, *(char * const *) b);
}

/* prints all the system properties */
void print_properties() {
    const char* title = "SYSTEM PROPERTIES";
    DurationReporter duration_reporter(title);
    printf("------ %s ------\n", title);
    ON_DRY_RUN_RETURN();
    size_t i;
    num_props = 0;
    property_list(print_prop, NULL);
    qsort(&props, num_props, sizeof(props[0]), compare_prop);

    for (i = 0; i < num_props; ++i) {
        fputs(props[i], stdout);
        free(props[i]);
    }
    printf("\n");
}

int open_socket(const char *service) {
    int s = android_get_control_socket(service);
    if (s < 0) {
        MYLOGE("android_get_control_socket(%s): %s\n", service, strerror(errno));
        exit(1);
    }
    fcntl(s, F_SETFD, FD_CLOEXEC);
    if (listen(s, 4) < 0) {
        MYLOGE("listen(control socket): %s\n", strerror(errno));
        exit(1);
    }

    struct sockaddr addr;
    socklen_t alen = sizeof(addr);
    int fd = accept(s, &addr, &alen);
    if (fd < 0) {
        MYLOGE("accept(control socket): %s\n", strerror(errno));
        exit(1);
    }

    return fd;
}

/* redirect output to a service control socket */
void redirect_to_socket(FILE *redirect, const char *service) {
    int fd = open_socket(service);
    fflush(redirect);
    dup2(fd, fileno(redirect));
    close(fd);
}

// TODO: should call is_valid_output_file and/or be merged into it.
void create_parent_dirs(const char *path) {
    char *chp = const_cast<char *> (path);

    /* skip initial slash */
    if (chp[0] == '/')
        chp++;

    /* create leading directories, if necessary */
    struct stat dir_stat;
    while (chp && chp[0]) {
        chp = strchr(chp, '/');
        if (chp) {
            *chp = 0;
            if (stat(path, &dir_stat) == -1 || !S_ISDIR(dir_stat.st_mode)) {
                MYLOGI("Creating directory %s\n", path);
                if (mkdir(path, 0770)) { /* drwxrwx--- */
                    MYLOGE("Unable to create directory %s: %s\n", path, strerror(errno));
                } else if (chown(path, AID_SHELL, AID_SHELL)) {
                    MYLOGE("Unable to change ownership of dir %s: %s\n", path, strerror(errno));
                }
            }
            *chp++ = '/';
        }
    }
}

/* redirect output to a file */
void redirect_to_file(FILE *redirect, char *path) {
    create_parent_dirs(path);

    int fd = TEMP_FAILURE_RETRY(open(path, O_WRONLY | O_CREAT | O_TRUNC | O_CLOEXEC | O_NOFOLLOW,
                                     S_IRUSR | S_IWUSR | S_IRGRP | S_IROTH));
    if (fd < 0) {
        MYLOGE("%s: %s\n", path, strerror(errno));
        exit(1);
    }

    TEMP_FAILURE_RETRY(dup2(fd, fileno(redirect)));
    close(fd);
}

static bool should_dump_native_traces(const char* path) {
    for (const char** p = native_processes_to_dump; *p; p++) {
        if (!strcmp(*p, path)) {
            return true;
        }
    }
    return false;
}

/* dump Dalvik and native stack traces, return the trace file location (NULL if none) */
const char *dump_traces() {
    DurationReporter duration_reporter("DUMP TRACES", NULL);
    ON_DRY_RUN_RETURN(NULL);
    const char* result = NULL;

    char traces_path[PROPERTY_VALUE_MAX] = "";
    property_get("dalvik.vm.stack-trace-file", traces_path, "");
    if (!traces_path[0]) return NULL;

    /* move the old traces.txt (if any) out of the way temporarily */
    char anr_traces_path[PATH_MAX];
    strlcpy(anr_traces_path, traces_path, sizeof(anr_traces_path));
    strlcat(anr_traces_path, ".anr", sizeof(anr_traces_path));
    if (rename(traces_path, anr_traces_path) && errno != ENOENT) {
        MYLOGE("rename(%s, %s): %s\n", traces_path, anr_traces_path, strerror(errno));
        return NULL;  // Can't rename old traces.txt -- no permission? -- leave it alone instead
    }

    /* create a new, empty traces.txt file to receive stack dumps */
    int fd = TEMP_FAILURE_RETRY(open(traces_path, O_CREAT | O_WRONLY | O_TRUNC | O_NOFOLLOW | O_CLOEXEC,
                                     0666));  /* -rw-rw-rw- */
    if (fd < 0) {
        MYLOGE("%s: %s\n", traces_path, strerror(errno));
        return NULL;
    }
    int chmod_ret = fchmod(fd, 0666);
    if (chmod_ret < 0) {
        MYLOGE("fchmod on %s failed: %s\n", traces_path, strerror(errno));
        close(fd);
        return NULL;
    }

    /* Variables below must be initialized before 'goto' statements */
    int dalvik_found = 0;
    int ifd, wfd = -1;

    /* walk /proc and kill -QUIT all Dalvik processes */
    DIR *proc = opendir("/proc");
    if (proc == NULL) {
        MYLOGE("/proc: %s\n", strerror(errno));
        goto error_close_fd;
    }

    /* use inotify to find when processes are done dumping */
    ifd = inotify_init();
    if (ifd < 0) {
        MYLOGE("inotify_init: %s\n", strerror(errno));
        goto error_close_fd;
    }

    wfd = inotify_add_watch(ifd, traces_path, IN_CLOSE_WRITE);
    if (wfd < 0) {
        MYLOGE("inotify_add_watch(%s): %s\n", traces_path, strerror(errno));
        goto error_close_ifd;
    }

    struct dirent *d;
    while ((d = readdir(proc))) {
        int pid = atoi(d->d_name);
        if (pid <= 0) continue;

        char path[PATH_MAX];
        char data[PATH_MAX];
        snprintf(path, sizeof(path), "/proc/%d/exe", pid);
        ssize_t len = readlink(path, data, sizeof(data) - 1);
        if (len <= 0) {
            continue;
        }
        data[len] = '\0';

        if (!strncmp(data, "/system/bin/app_process", strlen("/system/bin/app_process"))) {
            /* skip zygote -- it won't dump its stack anyway */
            snprintf(path, sizeof(path), "/proc/%d/cmdline", pid);
            int cfd = TEMP_FAILURE_RETRY(open(path, O_RDONLY | O_CLOEXEC));
            len = read(cfd, data, sizeof(data) - 1);
            close(cfd);
            if (len <= 0) {
                continue;
            }
            data[len] = '\0';
            if (!strncmp(data, "zygote", strlen("zygote"))) {
                continue;
            }

            ++dalvik_found;
            uint64_t start = DurationReporter::nanotime();
            if (kill(pid, SIGQUIT)) {
                MYLOGE("kill(%d, SIGQUIT): %s\n", pid, strerror(errno));
                continue;
            }

            /* wait for the writable-close notification from inotify */
            struct pollfd pfd = { ifd, POLLIN, 0 };
            int ret = poll(&pfd, 1, 5000);  /* 5 sec timeout */
            if (ret < 0) {
                MYLOGE("poll: %s\n", strerror(errno));
            } else if (ret == 0) {
                MYLOGE("warning: timed out dumping pid %d\n", pid);
            } else {
                struct inotify_event ie;
                read(ifd, &ie, sizeof(ie));
            }

            if (lseek(fd, 0, SEEK_END) < 0) {
                MYLOGE("lseek: %s\n", strerror(errno));
            } else {
                dprintf(fd, "[dump dalvik stack %d: %.3fs elapsed]\n",
                        pid, (float)(DurationReporter::nanotime() - start) / NANOS_PER_SEC);
            }
        } else if (should_dump_native_traces(data)) {
            /* dump native process if appropriate */
            if (lseek(fd, 0, SEEK_END) < 0) {
                MYLOGE("lseek: %s\n", strerror(errno));
            } else {
                static uint16_t timeout_failures = 0;
                uint64_t start = DurationReporter::nanotime();

                /* If 3 backtrace dumps fail in a row, consider debuggerd dead. */
                if (timeout_failures == 3) {
                    dprintf(fd, "too many stack dump failures, skipping...\n");
                } else if (dump_backtrace_to_file_timeout(pid, fd, 20) == -1) {
                    dprintf(fd, "dumping failed, likely due to a timeout\n");
                    timeout_failures++;
                } else {
                    timeout_failures = 0;
                }
                dprintf(fd, "[dump native stack %d: %.3fs elapsed]\n",
                        pid, (float)(DurationReporter::nanotime() - start) / NANOS_PER_SEC);
            }
        }
    }

    if (dalvik_found == 0) {
        MYLOGE("Warning: no Dalvik processes found to dump stacks\n");
    }

    static char dump_traces_path[PATH_MAX];
    strlcpy(dump_traces_path, traces_path, sizeof(dump_traces_path));
    strlcat(dump_traces_path, ".bugreport", sizeof(dump_traces_path));
    if (rename(traces_path, dump_traces_path)) {
        MYLOGE("rename(%s, %s): %s\n", traces_path, dump_traces_path, strerror(errno));
        goto error_close_ifd;
    }
    result = dump_traces_path;

    /* replace the saved [ANR] traces.txt file */
    rename(anr_traces_path, traces_path);

error_close_ifd:
    close(ifd);
error_close_fd:
    close(fd);
    return result;
}

void dump_route_tables() {
    DurationReporter duration_reporter("DUMP ROUTE TABLES");
    ON_DRY_RUN_RETURN();
    const char* const RT_TABLES_PATH = "/data/misc/net/rt_tables";
    dump_file("RT_TABLES", RT_TABLES_PATH);
    FILE* fp = fopen(RT_TABLES_PATH, "re");
    if (!fp) {
        printf("*** %s: %s\n", RT_TABLES_PATH, strerror(errno));
        return;
    }
    char table[16];
    // Each line has an integer (the table number), a space, and a string (the table name). We only
    // need the table number. It's a 32-bit unsigned number, so max 10 chars. Skip the table name.
    // Add a fixed max limit so this doesn't go awry.
    for (int i = 0; i < 64 && fscanf(fp, " %10s %*s", table) == 1; ++i) {
        run_command("ROUTE TABLE IPv4", 10, "ip", "-4", "route", "show", "table", table, NULL);
        run_command("ROUTE TABLE IPv6", 10, "ip", "-6", "route", "show", "table", table, NULL);
    }
    fclose(fp);
}

/* overall progress */
int progress = 0;
int do_update_progress = 0; // Set by dumpstate.cpp
int weight_total = WEIGHT_TOTAL;

// TODO: make this function thread safe if sections are generated in parallel.
void update_progress(int delta) {
    if (!do_update_progress) return;

    progress += delta;

    char key[PROPERTY_KEY_MAX];
    char value[PROPERTY_VALUE_MAX];

    // adjusts max on the fly
    if (progress > weight_total) {
        int new_total = weight_total * 1.2;
        MYLOGD("Adjusting total weight from %d to %d\n", weight_total, new_total);
        weight_total = new_total;
        snprintf(key, sizeof(key), "dumpstate.%d.max", getpid());
        snprintf(value, sizeof(value), "%d", weight_total);
        int status = property_set(key, value);
        if (status) {
            MYLOGE("Could not update max weight by setting system property %s to %s: %d\n",
                    key, value, status);
        }
    }

    snprintf(key, sizeof(key), "dumpstate.%d.progress", getpid());
    snprintf(value, sizeof(value), "%d", progress);

    if (progress % 100 == 0) {
        // We don't want to spam logcat, so only log multiples of 100.
        MYLOGD("Setting progress (%s): %s/%d\n", key, value, weight_total);
    } else {
        // stderr is ignored on normal invocations, but useful when calling /system/bin/dumpstate
        // directly for debuggging.
        fprintf(stderr, "Setting progress (%s): %s/%d\n", key, value, weight_total);
    }

    if (control_socket_fd >= 0) {
        dprintf(control_socket_fd, "PROGRESS:%d/%d\n", progress, weight_total);
        fsync(control_socket_fd);
    }

    int status = property_set(key, value);
    if (status) {
        MYLOGE("Could not update progress by setting system property %s to %s: %d\n",
                key, value, status);
    }
}

void take_screenshot(const std::string& path) {
    const char *args[] = { "/system/bin/screencap", "-p", path.c_str(), NULL };
    run_command_always(NULL, DONT_DROP_ROOT, REDIRECT_TO_STDERR, 10, args);
}

void vibrate(FILE* vibrator, int ms) {
    fprintf(vibrator, "%d\n", ms);
    fflush(vibrator);
}

bool is_dir(const char* pathname) {
    struct stat info;
    if (stat(pathname, &info) == -1) {
        return false;
    }
    return S_ISDIR(info.st_mode);
}

time_t get_mtime(int fd, time_t default_mtime) {
    struct stat info;
    if (fstat(fd, &info) == -1) {
        return default_mtime;
    }
    return info.st_mtime;
}

void dump_emmc_ecsd(const char *ext_csd_path) {
    // List of interesting offsets
    struct hex {
        char str[2];
    };
    static const size_t EXT_CSD_REV = 192 * sizeof(hex);
    static const size_t EXT_PRE_EOL_INFO = 267 * sizeof(hex);
    static const size_t EXT_DEVICE_LIFE_TIME_EST_TYP_A = 268 * sizeof(hex);
    static const size_t EXT_DEVICE_LIFE_TIME_EST_TYP_B = 269 * sizeof(hex);

    std::string buffer;
    if (!android::base::ReadFileToString(ext_csd_path, &buffer)) {
        return;
    }

    printf("------ %s Extended CSD ------\n", ext_csd_path);

    if (buffer.length() < (EXT_CSD_REV + sizeof(hex))) {
        printf("*** %s: truncated content %zu\n\n", ext_csd_path, buffer.length());
        return;
    }

    int ext_csd_rev = 0;
    std::string sub = buffer.substr(EXT_CSD_REV, sizeof(hex));
    if (sscanf(sub.c_str(), "%2x", &ext_csd_rev) != 1) {
        printf("*** %s: EXT_CSD_REV parse error \"%s\"\n\n",
               ext_csd_path, sub.c_str());
        return;
    }

    static const char *ver_str[] = {
        "4.0", "4.1", "4.2", "4.3", "Obsolete", "4.41", "4.5", "5.0"
    };
    printf("rev 1.%d (MMC %s)\n",
           ext_csd_rev,
           (ext_csd_rev < (int)(sizeof(ver_str) / sizeof(ver_str[0]))) ?
               ver_str[ext_csd_rev] :
               "Unknown");
    if (ext_csd_rev < 7) {
        printf("\n");
        return;
    }

    if (buffer.length() < (EXT_PRE_EOL_INFO + sizeof(hex))) {
        printf("*** %s: truncated content %zu\n\n", ext_csd_path, buffer.length());
        return;
    }

    int ext_pre_eol_info = 0;
    sub = buffer.substr(EXT_PRE_EOL_INFO, sizeof(hex));
    if (sscanf(sub.c_str(), "%2x", &ext_pre_eol_info) != 1) {
        printf("*** %s: PRE_EOL_INFO parse error \"%s\"\n\n",
               ext_csd_path, sub.c_str());
        return;
    }

    static const char *eol_str[] = {
        "Undefined",
        "Normal",
        "Warning (consumed 80% of reserve)",
        "Urgent (consumed 90% of reserve)"
    };
    printf("PRE_EOL_INFO %d (MMC %s)\n",
           ext_pre_eol_info,
           eol_str[(ext_pre_eol_info < (int)
                       (sizeof(eol_str) / sizeof(eol_str[0]))) ?
                           ext_pre_eol_info : 0]);

    for (size_t lifetime = EXT_DEVICE_LIFE_TIME_EST_TYP_A;
            lifetime <= EXT_DEVICE_LIFE_TIME_EST_TYP_B;
            lifetime += sizeof(hex)) {
        int ext_device_life_time_est;
        static const char *est_str[] = {
            "Undefined",
            "0-10% of device lifetime used",
            "10-20% of device lifetime used",
            "20-30% of device lifetime used",
            "30-40% of device lifetime used",
            "40-50% of device lifetime used",
            "50-60% of device lifetime used",
            "60-70% of device lifetime used",
            "70-80% of device lifetime used",
            "80-90% of device lifetime used",
            "90-100% of device lifetime used",
            "Exceeded the maximum estimated device lifetime",
        };

        if (buffer.length() < (lifetime + sizeof(hex))) {
            printf("*** %s: truncated content %zu\n", ext_csd_path, buffer.length());
            break;
        }

        ext_device_life_time_est = 0;
        sub = buffer.substr(lifetime, sizeof(hex));
        if (sscanf(sub.c_str(), "%2x", &ext_device_life_time_est) != 1) {
            printf("*** %s: DEVICE_LIFE_TIME_EST_TYP_%c parse error \"%s\"\n",
                   ext_csd_path,
                   (unsigned)((lifetime - EXT_DEVICE_LIFE_TIME_EST_TYP_A) /
                              sizeof(hex)) + 'A',
                   sub.c_str());
            continue;
        }
        printf("DEVICE_LIFE_TIME_EST_TYP_%c %d (MMC %s)\n",
               (unsigned)((lifetime - EXT_DEVICE_LIFE_TIME_EST_TYP_A) /
                          sizeof(hex)) + 'A',
               ext_device_life_time_est,
               est_str[(ext_device_life_time_est < (int)
                           (sizeof(est_str) / sizeof(est_str[0]))) ?
                               ext_device_life_time_est : 0]);
    }

    printf("\n");
}

// TODO: refactor all those commands that convert args
void format_args(int argc, const char *argv[], std::string *args) {
    LOG_ALWAYS_FATAL_IF(args == nullptr);
    for (int i = 0; i < argc; i++) {
        args->append(argv[i]);
        if (i < argc -1) {
          args->append(" ");
        }
    }
}
void format_args(const char* command, const char *args[], std::string *string) {
    LOG_ALWAYS_FATAL_IF(args == nullptr || command == nullptr);
    string->append(command);
    if (args[0] == nullptr) return;
    string->append(" ");

    for (int arg = 1; arg <= 1000; ++arg) {
        if (args[arg] == nullptr) return;
        string->append(args[arg]);
        if (args[arg+1] != nullptr) {
            string->append(" ");
        }
    }
    // TODO: not really working: if NULL is missing, it will crash dumpstate.
    MYLOGE("internal error: missing NULL entry on %s", string->c_str());
}<|MERGE_RESOLUTION|>--- conflicted
+++ resolved
@@ -828,12 +828,8 @@
     }
 
     gid_t groups[] = { AID_LOG, AID_SDCARD_R, AID_SDCARD_RW,
-<<<<<<< HEAD
-            AID_MOUNT, AID_INET, AID_NET_BW_STATS, AID_READPROC, AID_WAKELOCK,
-            AID_BLUETOOTH };
-=======
-            AID_MOUNT, AID_INET, AID_NET_BW_STATS, AID_READPROC };
->>>>>>> dfc9df46
+                       AID_MOUNT, AID_INET, AID_NET_BW_STATS, AID_READPROC,
+                       AID_BLUETOOTH };
     if (setgroups(sizeof(groups)/sizeof(groups[0]), groups) != 0) {
         MYLOGE("Unable to setgroups, aborting: %s\n", strerror(errno));
         return false;
