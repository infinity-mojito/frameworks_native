--- conflicted
+++ resolved
@@ -658,40 +658,6 @@
     ASSERT_NE(0, create_dir_if_needed("/data/local/tmp/user/0/bar/baz", 0700));
 }
 
-<<<<<<< HEAD
-TEST_F(UtilsTest, TestSupplementalDataPaths) {
-    // Ce data paths
-    EXPECT_EQ("/data/misc_ce/0/supplemental",
-              create_data_misc_supplemental_path(nullptr, /*isCeData=*/true, 0));
-    EXPECT_EQ("/data/misc_ce/10/supplemental",
-              create_data_misc_supplemental_path(nullptr, true, 10));
-
-    EXPECT_EQ("/data/misc_ce/0/supplemental/com.foo",
-              create_data_misc_supplemental_package_path(nullptr, true, 0, "com.foo"));
-    EXPECT_EQ("/data/misc_ce/10/supplemental/com.foo",
-              create_data_misc_supplemental_package_path(nullptr, true, 10, "com.foo"));
-
-    EXPECT_EQ("/data/misc_ce/0/supplemental/com.foo/shared",
-              create_data_misc_supplemental_shared_path(nullptr, true, 0, "com.foo"));
-    EXPECT_EQ("/data/misc_ce/10/supplemental/com.foo/shared",
-              create_data_misc_supplemental_shared_path(nullptr, true, 10, "com.foo"));
-
-    // De data paths
-    EXPECT_EQ("/data/misc_de/0/supplemental",
-              create_data_misc_supplemental_path(nullptr, /*isCeData=*/false, 0));
-    EXPECT_EQ("/data/misc_de/10/supplemental",
-              create_data_misc_supplemental_path(nullptr, false, 10));
-
-    EXPECT_EQ("/data/misc_de/0/supplemental/com.foo",
-              create_data_misc_supplemental_package_path(nullptr, false, 0, "com.foo"));
-    EXPECT_EQ("/data/misc_de/10/supplemental/com.foo",
-              create_data_misc_supplemental_package_path(nullptr, false, 10, "com.foo"));
-
-    EXPECT_EQ("/data/misc_de/0/supplemental/com.foo/shared",
-              create_data_misc_supplemental_shared_path(nullptr, false, 0, "com.foo"));
-    EXPECT_EQ("/data/misc_de/10/supplemental/com.foo/shared",
-              create_data_misc_supplemental_shared_path(nullptr, false, 10, "com.foo"));
-=======
 TEST_F(UtilsTest, TestSdkSandboxDataPaths) {
     // Ce data paths
     EXPECT_EQ("/data/misc_ce/0/sdksandbox",
@@ -722,7 +688,6 @@
               create_data_misc_sdk_sandbox_shared_path(nullptr, false, 0, "com.foo"));
     EXPECT_EQ("/data/misc_de/10/sdksandbox/com.foo/shared",
               create_data_misc_sdk_sandbox_shared_path(nullptr, false, 10, "com.foo"));
->>>>>>> 8fe60c9a
 }
 
 TEST_F(UtilsTest, WaitChild) {
