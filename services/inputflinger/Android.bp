--- conflicted
+++ resolved
@@ -86,10 +86,6 @@
         "libutils",
         "libui",
         "server_configurable_flags",
-<<<<<<< HEAD
-        "libInputFlingerProperties",
-=======
->>>>>>> 5936223d
     ],
     static_libs: [
         "libattestation",
