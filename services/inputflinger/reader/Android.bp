// Copyright (C) 2019 The Android Open Source Project
//
// Licensed under the Apache License, Version 2.0 (the "License");
// you may not use this file except in compliance with the License.
// You may obtain a copy of the License at
//
//      http://www.apache.org/licenses/LICENSE-2.0
//
// Unless required by applicable law or agreed to in writing, software
// distributed under the License is distributed on an "AS IS" BASIS,
// WITHOUT WARRANTIES OR CONDITIONS OF ANY KIND, either express or implied.
// See the License for the specific language governing permissions and
// limitations under the License.

package {
    // See: http://go/android-license-faq
    // A large-scale-change added 'default_applicable_licenses' to import
    // all of the 'license_kinds' from "frameworks_native_license"
    // to get the below license kinds:
    //   SPDX-license-identifier-Apache-2.0
    default_applicable_licenses: ["frameworks_native_license"],
}

cc_library_headers {
    name: "libinputreader_headers",
    export_include_dirs: [
        "controller",
        "include",
        "mapper",
        "mapper/accumulator",
    ],
}

filegroup {
    name: "libinputreader_sources",
    srcs: [
        "EventHub.cpp",
        "InputDevice.cpp",
        "controller/PeripheralController.cpp",
        "mapper/accumulator/CursorButtonAccumulator.cpp",
        "mapper/accumulator/CursorScrollAccumulator.cpp",
        "mapper/accumulator/SingleTouchMotionAccumulator.cpp",
        "mapper/accumulator/TouchButtonAccumulator.cpp",
        "mapper/CursorInputMapper.cpp",
        "mapper/ExternalStylusInputMapper.cpp",
        "mapper/InputMapper.cpp",
        "mapper/JoystickInputMapper.cpp",
        "mapper/KeyboardInputMapper.cpp",
        "mapper/MultiTouchInputMapper.cpp",
        "mapper/RotaryEncoderInputMapper.cpp",
        "mapper/SensorInputMapper.cpp",
        "mapper/SingleTouchInputMapper.cpp",
        "mapper/SwitchInputMapper.cpp",
        "mapper/TouchInputMapper.cpp",
        "mapper/VibratorInputMapper.cpp",
        "InputReader.cpp",
        "TouchVideoDevice.cpp",
    ],
}

cc_defaults {
    name: "libinputreader_defaults",
    srcs: [":libinputreader_sources"],
    shared_libs: [
        "libbase",
        "libcap",
        "libcrypto",
        "libcutils",
        "libinput",
        "liblog",
        "libstatslog",
        "libui",
        "libutils",
<<<<<<< HEAD
        "libInputFlingerProperties",
=======
        "libPlatformProperties",
>>>>>>> 5936223d
    ],
    static_libs: [
        "libc++fs",
    ],
    header_libs: [
        "libbatteryservice_headers",
        "libinputreader_headers",
    ],
}

cc_library_shared {
    name: "libinputreader",
    defaults: [
        "inputflinger_defaults",
        "libinputreader_defaults",
    ],
    srcs: [
        "InputReaderFactory.cpp",
    ],
    shared_libs: [
        // This should consist only of dependencies from inputflinger. Other dependencies should be
        // in cc_defaults so that they are included in the tests.
        "libinputflinger_base",
    ],
    export_header_lib_headers: [
        "libinputreader_headers",
    ],
    static_libs: [
        "libc++fs",
    ],
}<|MERGE_RESOLUTION|>--- conflicted
+++ resolved
@@ -71,11 +71,7 @@
         "libstatslog",
         "libui",
         "libutils",
-<<<<<<< HEAD
-        "libInputFlingerProperties",
-=======
         "libPlatformProperties",
->>>>>>> 5936223d
     ],
     static_libs: [
         "libc++fs",
