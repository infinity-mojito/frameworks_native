// Copyright (C) 2019 The Android Open Source Project
//
// Licensed under the Apache License, Version 2.0 (the "License");
// you may not use this file except in compliance with the License.
// You may obtain a copy of the License at
//
//      http://www.apache.org/licenses/LICENSE-2.0
//
// Unless required by applicable law or agreed to in writing, software
// distributed under the License is distributed on an "AS IS" BASIS,
// WITHOUT WARRANTIES OR CONDITIONS OF ANY KIND, either express or implied.
// See the License for the specific language governing permissions and
// limitations under the License.

package {
    // See: http://go/android-license-faq
    // A large-scale-change added 'default_applicable_licenses' to import
    // all of the 'license_kinds' from "frameworks_native_license"
    // to get the below license kinds:
    //   SPDX-license-identifier-Apache-2.0
    default_applicable_licenses: ["frameworks_native_license"],
}

cc_library_headers {
    name: "libinputreader_headers",
    host_supported: true,
    export_include_dirs: [
        "controller",
        "include",
        "mapper",
        "mapper/accumulator",
        "mapper/gestures",
    ],
}

filegroup {
    name: "libinputreader_sources",
    srcs: [
        "EventHub.cpp",
        "InputDevice.cpp",
        "InputReader.cpp",
        "Macros.cpp",
        "TouchVideoDevice.cpp",
        "controller/PeripheralController.cpp",
        "mapper/CapturedTouchpadEventConverter.cpp",
        "mapper/CursorInputMapper.cpp",
        "mapper/ExternalStylusInputMapper.cpp",
        "mapper/InputMapper.cpp",
        "mapper/JoystickInputMapper.cpp",
        "mapper/KeyboardInputMapper.cpp",
        "mapper/MultiTouchInputMapper.cpp",
        "mapper/RotaryEncoderInputMapper.cpp",
        "mapper/SensorInputMapper.cpp",
        "mapper/SingleTouchInputMapper.cpp",
        "mapper/SlopController.cpp",
        "mapper/SwitchInputMapper.cpp",
        "mapper/TouchCursorInputMapperCommon.cpp",
        "mapper/TouchInputMapper.cpp",
        "mapper/TouchpadInputMapper.cpp",
        "mapper/VibratorInputMapper.cpp",
        "mapper/accumulator/CursorButtonAccumulator.cpp",
        "mapper/accumulator/CursorScrollAccumulator.cpp",
        "mapper/accumulator/HidUsageAccumulator.cpp",
        "mapper/accumulator/MultiTouchMotionAccumulator.cpp",
        "mapper/accumulator/SingleTouchMotionAccumulator.cpp",
        "mapper/accumulator/TouchButtonAccumulator.cpp",
        "mapper/gestures/GestureConverter.cpp",
        "mapper/gestures/GesturesLogging.cpp",
        "mapper/gestures/HardwareProperties.cpp",
        "mapper/gestures/HardwareStateConverter.cpp",
        "mapper/gestures/PropertyProvider.cpp",
        "mapper/gestures/TimerProvider.cpp",
    ],
}

cc_defaults {
    name: "libinputreader_defaults",
    srcs: [":libinputreader_sources"],
    shared_libs: [
        "libbase",
        "libcap",
        "libcrypto",
        "libcutils",
        "libjsoncpp",
        "libinput",
        "liblog",
        "libPlatformProperties",
        "libstatslog",
        "libstatspull",
        "libutils",
    ],
    static_libs: [
        "libc++fs",
        "libchrome-gestures",
        "libui-types",
    ],
    header_libs: [
        "libbatteryservice_headers",
        "libchrome-gestures_headers",
        "libinputreader_headers",
    ],
    target: {
        android: {
            shared_libs: [
<<<<<<< HEAD
                "libinput",
=======
                "libstatspull",
>>>>>>> 9b69a2e4
            ],
        },
        host: {
            static_libs: [
                "libbinder",
            ],
        },
    },
}

cc_library_static {
    name: "libinputreader_static",
    defaults: [
        "inputflinger_defaults",
        "libinputreader_defaults",
    ],
    shared_libs: [
        "libinputflinger_base",
    ],
    export_header_lib_headers: [
        "libbatteryservice_headers",
        "libchrome-gestures_headers",
        "libinputreader_headers",
    ],
    whole_static_libs: [
        "libchrome-gestures",
    ],
}

cc_library_shared {
    name: "libinputreader",
    host_supported: true,
    defaults: [
        "inputflinger_defaults",
        "libinputreader_defaults",
    ],
    srcs: [
        "InputReaderFactory.cpp",
    ],
    shared_libs: [
        // This should consist only of dependencies from inputflinger. Other dependencies should be
        // in cc_defaults so that they are included in the tests.
        "libinputflinger_base",
        "libjsoncpp",
    ],
    export_header_lib_headers: [
        "libinputreader_headers",
    ],
    target: {
        host: {
            include_dirs: [
                "bionic/libc/kernel/android/uapi/",
                "bionic/libc/kernel/uapi",
            ],
        },
    },
    static_libs: [
        "libc++fs",
        "libchrome-gestures",
    ],
}<|MERGE_RESOLUTION|>--- conflicted
+++ resolved
@@ -100,15 +100,6 @@
         "libinputreader_headers",
     ],
     target: {
-        android: {
-            shared_libs: [
-<<<<<<< HEAD
-                "libinput",
-=======
-                "libstatspull",
->>>>>>> 9b69a2e4
-            ],
-        },
         host: {
             static_libs: [
                 "libbinder",
