// Copyright (C) 2019 The Android Open Source Project
//
// Licensed under the Apache License, Version 2.0 (the "License");
// you may not use this file except in compliance with the License.
// You may obtain a copy of the License at
//
//      http://www.apache.org/licenses/LICENSE-2.0
//
// Unless required by applicable law or agreed to in writing, software
// distributed under the License is distributed on an "AS IS" BASIS,
// WITHOUT WARRANTIES OR CONDITIONS OF ANY KIND, either express or implied.
// See the License for the specific language governing permissions and
// limitations under the License.

package {
    // See: http://go/android-license-faq
    // A large-scale-change added 'default_applicable_licenses' to import
    // all of the 'license_kinds' from "frameworks_native_license"
    // to get the below license kinds:
    //   SPDX-license-identifier-Apache-2.0
    default_applicable_licenses: ["frameworks_native_license"],
}

cc_library_headers {
    name: "libinputdispatcher_headers",
    export_include_dirs: [
        "include",
    ],
}

filegroup {
    name: "libinputdispatcher_sources",
    srcs: [
        "AnrTracker.cpp",
        "Connection.cpp",
        "Entry.cpp",
        "FocusResolver.cpp",
        "InjectionState.cpp",
        "InputDispatcher.cpp",
        "InputDispatcherFactory.cpp",
        "InputEventTimeline.cpp",
        "InputState.cpp",
        "InputTarget.cpp",
        "LatencyAggregator.cpp",
        "LatencyTracker.cpp",
        "Monitor.cpp",
        "TouchState.cpp",
        "DragState.cpp",
    ],
}

cc_defaults {
    name: "libinputdispatcher_defaults",
    srcs: [":libinputdispatcher_sources"],
    shared_libs: [
        "libbase",
        "libcrypto",
        "libcutils",
        "libinput",
        "libkll",
        "liblog",
        "libprotobuf-cpp-lite",
        "libstatslog",
        "libstatspull",
        "libstatssocket",
        "libui",
        "libgui",
        "libutils",
        "server_configurable_flags",
<<<<<<< HEAD
        "libInputFlingerProperties",
=======
>>>>>>> 5936223d
    ],
    static_libs: [
        "libattestation",
    ],
    header_libs: [
        "libinputdispatcher_headers",
    ],
}

cc_library_static {
    name: "libinputdispatcher",
    defaults: [
        "inputflinger_defaults",
        "libinputdispatcher_defaults",
    ],
    shared_libs: [
        // This should consist only of dependencies from inputflinger. Other dependencies should be
        // in cc_defaults so that they are included in the tests.
        "libinputreporter",
        "libinputflinger_base",
    ],
    export_header_lib_headers: [
        "libinputdispatcher_headers",
    ],
    logtags: ["EventLogTags.logtags"],
}<|MERGE_RESOLUTION|>--- conflicted
+++ resolved
@@ -67,10 +67,6 @@
         "libgui",
         "libutils",
         "server_configurable_flags",
-<<<<<<< HEAD
-        "libInputFlingerProperties",
-=======
->>>>>>> 5936223d
     ],
     static_libs: [
         "libattestation",
