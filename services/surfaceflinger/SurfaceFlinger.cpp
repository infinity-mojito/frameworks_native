--- conflicted
+++ resolved
@@ -3070,26 +3070,6 @@
                         // guaranteed the FB is already cleared
                         layer->clearWithOpenGL(renderArea);
                     }
-<<<<<<< HEAD
-                    case HWC2::Composition::Client: {
-                        // Only apply saturation matrix layer that is legacy SRGB dataspace
-                        // when auto color mode is on.
-                        bool restore = false;
-                        mat4 savedMatrix;
-                        if (mDisplayColorSetting == DisplayColorSetting::ENHANCED &&
-                            layer->isLegacyDataSpace()) {
-                            // TODO(b/78891890) Legacy sRGB saturation matrix should be set
-                            // separately.
-                            savedMatrix =
-                                getRenderEngine().setupColorTransform(legacySrgbSaturationMatrix);
-                            restore = true;
-                        }
-                        layer->draw(renderArea, clip);
-                        if (restore) {
-                            getRenderEngine().setupColorTransform(savedMatrix);
-                        }
-                        break;
-=======
                     break;
                 }
                 case HWC2::Composition::Client: {
@@ -3099,10 +3079,11 @@
                     mat4 savedMatrix;
                     if (mDisplayColorSetting == DisplayColorSetting::ENHANCED &&
                         layer->isLegacyDataSpace()) {
+                        // TODO(b/78891890) Legacy sRGB saturation matrix should be set
+                        // separately.
                         savedMatrix =
                             getRenderEngine().setupColorTransform(legacySrgbSaturationMatrix);
                         restore = true;
->>>>>>> 5e9a43e0
                     }
                     layer->draw(renderArea, clip);
                     if (restore) {
