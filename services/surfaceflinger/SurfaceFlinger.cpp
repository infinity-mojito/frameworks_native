/*
 * Copyright (C) 2007 The Android Open Source Project
 *
 * Licensed under the Apache License, Version 2.0 (the "License");
 * you may not use this file except in compliance with the License.
 * You may obtain a copy of the License at
 *
 *      http://www.apache.org/licenses/LICENSE-2.0
 *
 * Unless required by applicable law or agreed to in writing, software
 * distributed under the License is distributed on an "AS IS" BASIS,
 * WITHOUT WARRANTIES OR CONDITIONS OF ANY KIND, either express or implied.
 * See the License for the specific language governing permissions and
 * limitations under the License.
 */

// TODO(b/129481165): remove the #pragma below and fix conversion issues
#pragma clang diagnostic push
#pragma clang diagnostic ignored "-Wconversion"
#pragma clang diagnostic ignored "-Wextra"

//#define LOG_NDEBUG 0
#define ATRACE_TAG ATRACE_TAG_GRAPHICS

#include "SurfaceFlinger.h"

#include <aidl/android/hardware/power/Boost.h>
#include <android-base/parseint.h>
#include <android-base/properties.h>
#include <android-base/stringprintf.h>
#include <android-base/strings.h>
#include <android/configuration.h>
#include <android/gui/IDisplayEventConnection.h>
#include <android/gui/StaticDisplayInfo.h>
#include <android/hardware/configstore/1.0/ISurfaceFlingerConfigs.h>
#include <android/hardware/configstore/1.1/ISurfaceFlingerConfigs.h>
#include <android/hardware/configstore/1.1/types.h>
#include <android/native_window.h>
#include <android/os/IInputFlinger.h>
#include <binder/IPCThreadState.h>
#include <binder/IServiceManager.h>
#include <binder/PermissionCache.h>
#include <com_android_graphics_surfaceflinger_flags.h>
#include <common/FlagManager.h>
#include <compositionengine/CompositionEngine.h>
#include <compositionengine/CompositionRefreshArgs.h>
#include <compositionengine/Display.h>
#include <compositionengine/DisplayColorProfile.h>
#include <compositionengine/DisplayColorProfileCreationArgs.h>
#include <compositionengine/DisplayCreationArgs.h>
#include <compositionengine/LayerFECompositionState.h>
#include <compositionengine/OutputLayer.h>
#include <compositionengine/RenderSurface.h>
#include <compositionengine/impl/DisplayColorProfile.h>
#include <compositionengine/impl/OutputCompositionState.h>
#include <compositionengine/impl/OutputLayerCompositionState.h>
#include <configstore/Utils.h>
#include <cutils/compiler.h>
#include <cutils/properties.h>
#include <fmt/format.h>
#include <ftl/algorithm.h>
#include <ftl/concat.h>
#include <ftl/fake_guard.h>
#include <ftl/future.h>
#include <ftl/unit.h>
#include <gui/AidlStatusUtil.h>
#include <gui/BufferQueue.h>
#include <gui/DebugEGLImageTracker.h>
#include <gui/IProducerListener.h>
#include <gui/LayerMetadata.h>
#include <gui/LayerState.h>
#include <gui/Surface.h>
#include <gui/SurfaceComposerClient.h>
#include <gui/TraceUtils.h>
#include <hidl/ServiceManagement.h>
#include <layerproto/LayerProtoParser.h>
#include <linux/sched/types.h>
#include <log/log.h>
#include <private/android_filesystem_config.h>
#include <private/gui/SyncFeatures.h>
#include <processgroup/processgroup.h>
#include <renderengine/RenderEngine.h>
#include <renderengine/impl/ExternalTexture.h>
#include <scheduler/FrameTargeter.h>
#include <sys/types.h>
#include <ui/ColorSpace.h>
#include <ui/DebugUtils.h>
#include <ui/DisplayId.h>
#include <ui/DisplayMode.h>
#include <ui/DisplayStatInfo.h>
#include <ui/DisplayState.h>
#include <ui/DynamicDisplayInfo.h>
#include <ui/GraphicBufferAllocator.h>
#include <ui/HdrRenderTypeUtils.h>
#include <ui/LayerStack.h>
#include <ui/PixelFormat.h>
#include <ui/StaticDisplayInfo.h>
#include <unistd.h>
#include <utils/StopWatch.h>
#include <utils/String16.h>
#include <utils/String8.h>
#include <utils/Timers.h>
#include <utils/misc.h>
#include <algorithm>
#include <cerrno>
#include <cinttypes>
#include <cmath>
#include <cstdint>
#include <filesystem>
#include <functional>
#include <memory>
#include <mutex>
#include <optional>
#include <string>
#include <type_traits>
#include <unordered_map>
#include <vector>

#include <common/FlagManager.h>
#include <gui/LayerStatePermissions.h>
#include <gui/SchedulingPolicy.h>
#include <gui/SyncScreenCaptureListener.h>
#include <ui/DisplayIdentification.h>
#include "BackgroundExecutor.h"
#include "Client.h"
#include "ClientCache.h"
#include "Colorizer.h"
#include "DisplayDevice.h"
#include "DisplayHardware/ComposerHal.h"
#include "DisplayHardware/FramebufferSurface.h"
#include "DisplayHardware/HWComposer.h"
#include "DisplayHardware/Hal.h"
#include "DisplayHardware/PowerAdvisor.h"
#include "DisplayHardware/VirtualDisplaySurface.h"
#include "DisplayRenderArea.h"
#include "Effects/Daltonizer.h"
#include "FpsReporter.h"
#include "FrameTimeline/FrameTimeline.h"
#include "FrameTracer/FrameTracer.h"
#include "FrontEnd/LayerCreationArgs.h"
#include "FrontEnd/LayerHandle.h"
#include "FrontEnd/LayerLifecycleManager.h"
#include "FrontEnd/LayerLog.h"
#include "FrontEnd/LayerSnapshot.h"
#include "HdrLayerInfoReporter.h"
#include "Layer.h"
#include "LayerProtoHelper.h"
#include "LayerRenderArea.h"
#include "LayerVector.h"
#include "MutexUtils.h"
#include "NativeWindowSurface.h"
#include "RegionSamplingThread.h"
#include "RenderAreaBuilder.h"
#include "Scheduler/EventThread.h"
#include "Scheduler/LayerHistory.h"
#include "Scheduler/Scheduler.h"
#include "Scheduler/VsyncConfiguration.h"
#include "Scheduler/VsyncModulator.h"
#include "ScreenCaptureOutput.h"
#include "SurfaceFlingerProperties.h"
#include "TimeStats/TimeStats.h"
#include "TunnelModeEnabledReporter.h"
#include "Utils/Dumper.h"
#include "WindowInfosListenerInvoker.h"

<<<<<<< HEAD
#ifdef QCOM_UM_FAMILY
#if __has_include("QtiGralloc.h")
#include "QtiGralloc.h"
#else
#include "gralloc_priv.h"
#endif
#endif

=======
>>>>>>> 9224694e
#include <aidl/android/hardware/graphics/common/DisplayDecorationSupport.h>
#include <aidl/android/hardware/graphics/composer3/DisplayCapability.h>
#include <aidl/android/hardware/graphics/composer3/RenderIntent.h>

#undef NO_THREAD_SAFETY_ANALYSIS
#define NO_THREAD_SAFETY_ANALYSIS \
    _Pragma("GCC error \"Prefer <ftl/fake_guard.h> or MutexUtils.h helpers.\"")

namespace android {
using namespace std::chrono_literals;
using namespace std::string_literals;
using namespace std::string_view_literals;
<<<<<<< HEAD

using namespace hardware::configstore;
using namespace hardware::configstore::V1_0;
using namespace sysprop;
using ftl::Flags;
using namespace ftl::flag_operators;

=======

using namespace hardware::configstore;
using namespace hardware::configstore::V1_0;
using namespace sysprop;
using ftl::Flags;
using namespace ftl::flag_operators;

>>>>>>> 9224694e
using aidl::android::hardware::graphics::common::DisplayDecorationSupport;
using aidl::android::hardware::graphics::composer3::Capability;
using aidl::android::hardware::graphics::composer3::DisplayCapability;
using CompositionStrategyPredictionState = android::compositionengine::impl::
        OutputCompositionState::CompositionStrategyPredictionState;

using base::StringAppendF;
using display::PhysicalDisplay;
using display::PhysicalDisplays;
using frontend::TransactionHandler;
using gui::DisplayInfo;
using gui::GameMode;
using gui::IDisplayEventConnection;
using gui::IWindowInfosListener;
using gui::LayerMetadata;
using gui::WindowInfo;
using gui::aidl_utils::binderStatusFromStatusT;
using scheduler::VsyncModulator;
using ui::Dataspace;
using ui::DisplayPrimaries;
using ui::RenderIntent;

using KernelIdleTimerController = scheduler::RefreshRateSelector::KernelIdleTimerController;

namespace hal = android::hardware::graphics::composer::hal;

namespace {

static constexpr int FOUR_K_WIDTH = 3840;
static constexpr int FOUR_K_HEIGHT = 2160;

// TODO(b/141333600): Consolidate with DisplayMode::Builder::getDefaultDensity.
constexpr float FALLBACK_DENSITY = ACONFIGURATION_DENSITY_TV;

float getDensityFromProperty(const char* property, bool required) {
    char value[PROPERTY_VALUE_MAX];
    const float density = property_get(property, value, nullptr) > 0 ? std::atof(value) : 0.f;
    if (!density && required) {
        ALOGE("%s must be defined as a build property", property);
        return FALLBACK_DENSITY;
    }
    return density;
}

// Currently we only support V0_SRGB and DISPLAY_P3 as composition preference.
bool validateCompositionDataspace(Dataspace dataspace) {
    return dataspace == Dataspace::V0_SRGB || dataspace == Dataspace::DISPLAY_P3;
}

std::chrono::milliseconds getIdleTimerTimeout(PhysicalDisplayId displayId) {
    if (const int32_t displayIdleTimerMs =
                base::GetIntProperty("debug.sf.set_idle_timer_ms_"s +
                                             std::to_string(displayId.value),
                                     0);
        displayIdleTimerMs > 0) {
        return std::chrono::milliseconds(displayIdleTimerMs);
    }

    const int32_t setIdleTimerMs = base::GetIntProperty("debug.sf.set_idle_timer_ms"s, 0);
    const int32_t millis = setIdleTimerMs ? setIdleTimerMs : sysprop::set_idle_timer_ms(0);
    return std::chrono::milliseconds(millis);
}

bool getKernelIdleTimerSyspropConfig(PhysicalDisplayId displayId) {
    const bool displaySupportKernelIdleTimer =
            base::GetBoolProperty("debug.sf.support_kernel_idle_timer_"s +
                                          std::to_string(displayId.value),
                                  false);

    return displaySupportKernelIdleTimer || sysprop::support_kernel_idle_timer(false);
}

bool isAbove4k30(const ui::DisplayMode& outMode) {
    using fps_approx_ops::operator>;
    Fps refreshRate = Fps::fromValue(outMode.peakRefreshRate);
    return outMode.resolution.getWidth() >= FOUR_K_WIDTH &&
            outMode.resolution.getHeight() >= FOUR_K_HEIGHT && refreshRate > 30_Hz;
}

void excludeDolbyVisionIf4k30Present(const std::vector<ui::Hdr>& displayHdrTypes,
                                     ui::DisplayMode& outMode) {
    if (isAbove4k30(outMode) &&
        std::any_of(displayHdrTypes.begin(), displayHdrTypes.end(),
                    [](ui::Hdr type) { return type == ui::Hdr::DOLBY_VISION_4K30; })) {
        for (ui::Hdr type : displayHdrTypes) {
            if (type != ui::Hdr::DOLBY_VISION_4K30 && type != ui::Hdr::DOLBY_VISION) {
                outMode.supportedHdrTypes.push_back(type);
            }
        }
    } else {
        for (ui::Hdr type : displayHdrTypes) {
            if (type != ui::Hdr::DOLBY_VISION_4K30) {
                outMode.supportedHdrTypes.push_back(type);
            }
        }
    }
}

HdrCapabilities filterOut4k30(const HdrCapabilities& displayHdrCapabilities) {
    std::vector<ui::Hdr> hdrTypes;
    for (ui::Hdr type : displayHdrCapabilities.getSupportedHdrTypes()) {
        if (type != ui::Hdr::DOLBY_VISION_4K30) {
            hdrTypes.push_back(type);
        }
    }
    return {hdrTypes, displayHdrCapabilities.getDesiredMaxLuminance(),
            displayHdrCapabilities.getDesiredMaxAverageLuminance(),
            displayHdrCapabilities.getDesiredMinLuminance()};
}
<<<<<<< HEAD

uint32_t getLayerIdFromSurfaceControl(sp<SurfaceControl> surfaceControl) {
    if (!surfaceControl) {
        return UNASSIGNED_LAYER_ID;
    }
    return LayerHandle::getLayerId(surfaceControl->getHandle());
}

/**
 * Returns true if the file at path exists and is newer than duration.
 */
bool fileNewerThan(const std::string& path, std::chrono::minutes duration) {
    using Clock = std::filesystem::file_time_type::clock;
    std::error_code error;
    std::filesystem::file_time_type updateTime = std::filesystem::last_write_time(path, error);
    if (error) {
=======

uint32_t getLayerIdFromSurfaceControl(sp<SurfaceControl> surfaceControl) {
    if (!surfaceControl) {
        return UNASSIGNED_LAYER_ID;
    }
    return LayerHandle::getLayerId(surfaceControl->getHandle());
}

/**
 * Returns true if the file at path exists and is newer than duration.
 */
bool fileNewerThan(const std::string& path, std::chrono::minutes duration) {
    using Clock = std::filesystem::file_time_type::clock;
    std::error_code error;
    std::filesystem::file_time_type updateTime = std::filesystem::last_write_time(path, error);
    if (error) {
        return false;
    }
    return duration > (Clock::now() - updateTime);
}

bool isFrameIntervalOnCadence(TimePoint expectedPresentTime, TimePoint lastExpectedPresentTimestamp,
                              Fps lastFrameInterval, Period timeout, Duration threshold) {
    if (lastFrameInterval.getPeriodNsecs() == 0) {
>>>>>>> 9224694e
        return false;
    }
    return duration > (Clock::now() - updateTime);
}

<<<<<<< HEAD
bool isFrameIntervalOnCadence(TimePoint expectedPresentTime, TimePoint lastExpectedPresentTimestamp,
                              Fps lastFrameInterval, Period timeout, Duration threshold) {
    if (lastFrameInterval.getPeriodNsecs() == 0) {
        return false;
    }

    const auto expectedPresentTimeDeltaNs =
            expectedPresentTime.ns() - lastExpectedPresentTimestamp.ns();

    if (expectedPresentTimeDeltaNs > timeout.ns()) {
        return false;
    }

=======
    const auto expectedPresentTimeDeltaNs =
            expectedPresentTime.ns() - lastExpectedPresentTimestamp.ns();

    if (expectedPresentTimeDeltaNs > timeout.ns()) {
        return false;
    }

>>>>>>> 9224694e
    const auto expectedPresentPeriods = static_cast<nsecs_t>(
            std::round(static_cast<float>(expectedPresentTimeDeltaNs) /
                       static_cast<float>(lastFrameInterval.getPeriodNsecs())));
    const auto calculatedPeriodsOutNs = lastFrameInterval.getPeriodNsecs() * expectedPresentPeriods;
    const auto calculatedExpectedPresentTimeNs =
            lastExpectedPresentTimestamp.ns() + calculatedPeriodsOutNs;
    const auto presentTimeDelta =
            std::abs(expectedPresentTime.ns() - calculatedExpectedPresentTimeNs);
    return presentTimeDelta < threshold.ns();
}

bool isExpectedPresentWithinTimeout(TimePoint expectedPresentTime,
                                    TimePoint lastExpectedPresentTimestamp,
                                    std::optional<Period> timeoutOpt, Duration threshold) {
    if (!timeoutOpt) {
        // Always within timeout if timeoutOpt is absent and don't send hint
        // for the timeout
        return true;
    }

    if (timeoutOpt->ns() == 0) {
        // Always outside timeout if timeoutOpt is 0 and always send
        // the hint for the timeout.
        return false;
    }

    if (expectedPresentTime.ns() < lastExpectedPresentTimestamp.ns() + timeoutOpt->ns()) {
        return true;
    }

    // Check if within the threshold as it can be just outside the timeout
    return std::abs(expectedPresentTime.ns() -
                    (lastExpectedPresentTimestamp.ns() + timeoutOpt->ns())) < threshold.ns();
}
}  // namespace anonymous

// ---------------------------------------------------------------------------

const String16 sHardwareTest("android.permission.HARDWARE_TEST");
const String16 sAccessSurfaceFlinger("android.permission.ACCESS_SURFACE_FLINGER");
const String16 sRotateSurfaceFlinger("android.permission.ROTATE_SURFACE_FLINGER");
const String16 sReadFramebuffer("android.permission.READ_FRAME_BUFFER");
const String16 sControlDisplayBrightness("android.permission.CONTROL_DISPLAY_BRIGHTNESS");
const String16 sDump("android.permission.DUMP");
const String16 sCaptureBlackoutContent("android.permission.CAPTURE_BLACKOUT_CONTENT");
const String16 sInternalSystemWindow("android.permission.INTERNAL_SYSTEM_WINDOW");
const String16 sWakeupSurfaceFlinger("android.permission.WAKEUP_SURFACE_FLINGER");

const char* KERNEL_IDLE_TIMER_PROP = "graphics.display.kernel_idle_timer.enabled";

// ---------------------------------------------------------------------------
int64_t SurfaceFlinger::dispSyncPresentTimeOffset;
bool SurfaceFlinger::useHwcForRgbToYuv;
bool SurfaceFlinger::hasSyncFramework;
int64_t SurfaceFlinger::maxFrameBufferAcquiredBuffers;
int64_t SurfaceFlinger::minAcquiredBuffers = 1;
uint32_t SurfaceFlinger::maxGraphicsWidth;
uint32_t SurfaceFlinger::maxGraphicsHeight;
bool SurfaceFlinger::useContextPriority;
Dataspace SurfaceFlinger::defaultCompositionDataspace = Dataspace::V0_SRGB;
ui::PixelFormat SurfaceFlinger::defaultCompositionPixelFormat = ui::PixelFormat::RGBA_8888;
Dataspace SurfaceFlinger::wideColorGamutCompositionDataspace = Dataspace::V0_SRGB;
ui::PixelFormat SurfaceFlinger::wideColorGamutCompositionPixelFormat = ui::PixelFormat::RGBA_8888;
LatchUnsignaledConfig SurfaceFlinger::enableLatchUnsignaledConfig;

std::string decodeDisplayColorSetting(DisplayColorSetting displayColorSetting) {
    switch(displayColorSetting) {
        case DisplayColorSetting::kManaged:
            return std::string("Managed");
        case DisplayColorSetting::kUnmanaged:
            return std::string("Unmanaged");
        case DisplayColorSetting::kEnhanced:
            return std::string("Enhanced");
        default:
            return std::string("Unknown ") +
                std::to_string(static_cast<int>(displayColorSetting));
    }
}

bool callingThreadHasPermission(const String16& permission) {
    IPCThreadState* ipc = IPCThreadState::self();
    const int pid = ipc->getCallingPid();
    const int uid = ipc->getCallingUid();
    return uid == AID_GRAPHICS || uid == AID_SYSTEM ||
            PermissionCache::checkPermission(permission, pid, uid);
}

ui::Transform::RotationFlags SurfaceFlinger::sActiveDisplayRotationFlags = ui::Transform::ROT_0;

SurfaceFlinger::SurfaceFlinger(Factory& factory, SkipInitializationTag)
      : mFactory(factory),
        mPid(getpid()),
        mTimeStats(std::make_shared<impl::TimeStats>()),
        mFrameTracer(mFactory.createFrameTracer()),
        mFrameTimeline(mFactory.createFrameTimeline(mTimeStats, mPid)),
        mCompositionEngine(mFactory.createCompositionEngine()),
        mHwcServiceName(base::GetProperty("debug.sf.hwc_service_name"s, "default"s)),
        mTunnelModeEnabledReporter(sp<TunnelModeEnabledReporter>::make()),
        mEmulatedDisplayDensity(getDensityFromProperty("qemu.sf.lcd_density", false)),
        mInternalDisplayDensity(
                getDensityFromProperty("ro.sf.lcd_density", !mEmulatedDisplayDensity)),
        mPowerAdvisor(std::make_unique<Hwc2::impl::PowerAdvisor>(*this)),
        mWindowInfosListenerInvoker(sp<WindowInfosListenerInvoker>::make()),
        mSkipPowerOnForQuiescent(base::GetBoolProperty("ro.boot.quiescent"s, false)) {
    ALOGI("Using HWComposer service: %s", mHwcServiceName.c_str());
}

SurfaceFlinger::SurfaceFlinger(Factory& factory) : SurfaceFlinger(factory, SkipInitialization) {
    ATRACE_CALL();
    ALOGI("SurfaceFlinger is starting");

    hasSyncFramework = running_without_sync_framework(true);

    dispSyncPresentTimeOffset = present_time_offset_from_vsync_ns(0);

    useHwcForRgbToYuv = force_hwc_copy_for_virtual_displays(false);

    maxFrameBufferAcquiredBuffers = max_frame_buffer_acquired_buffers(2);
    minAcquiredBuffers =
            SurfaceFlingerProperties::min_acquired_buffers().value_or(minAcquiredBuffers);

    maxGraphicsWidth = std::max(max_graphics_width(0), 0);
    maxGraphicsHeight = std::max(max_graphics_height(0), 0);

    mSupportsWideColor = has_wide_color_display(false);
    mDefaultCompositionDataspace =
            static_cast<ui::Dataspace>(default_composition_dataspace(Dataspace::V0_SRGB));
    mWideColorGamutCompositionDataspace = static_cast<ui::Dataspace>(wcg_composition_dataspace(
            mSupportsWideColor ? Dataspace::DISPLAY_P3 : Dataspace::V0_SRGB));
    defaultCompositionDataspace = mDefaultCompositionDataspace;
    wideColorGamutCompositionDataspace = mWideColorGamutCompositionDataspace;
    defaultCompositionPixelFormat = static_cast<ui::PixelFormat>(
            default_composition_pixel_format(ui::PixelFormat::RGBA_8888));
    wideColorGamutCompositionPixelFormat =
            static_cast<ui::PixelFormat>(wcg_composition_pixel_format(ui::PixelFormat::RGBA_8888));

    mLayerCachingEnabled =
            base::GetBoolProperty("debug.sf.enable_layer_caching"s,
                                  sysprop::SurfaceFlingerProperties::enable_layer_caching()
                                          .value_or(false));

    useContextPriority = use_context_priority(true);

    mInternalDisplayPrimaries = sysprop::getDisplayNativePrimaries();

    // debugging stuff...
    char value[PROPERTY_VALUE_MAX];

    property_get("ro.build.type", value, "user");
    mIsUserBuild = strcmp(value, "user") == 0;

    mDebugFlashDelay = base::GetUintProperty("debug.sf.showupdates"s, 0u);
<<<<<<< HEAD

    property_get("debug.sf.disable_backpressure", value, "0");
    mPropagateBackpressure = !atoi(value);
    ALOGI_IF(!mPropagateBackpressure, "Disabling backpressure propagation");
=======
>>>>>>> 9224694e

    mBackpressureGpuComposition = base::GetBoolProperty("debug.sf.enable_gl_backpressure"s, true);
    ALOGI_IF(mBackpressureGpuComposition, "Enabling backpressure for GPU composition");

    property_get("ro.surface_flinger.supports_background_blur", value, "0");
    bool supportsBlurs = atoi(value);
    mSupportsBlur = supportsBlurs;
    ALOGI_IF(!mSupportsBlur, "Disabling blur effects, they are not supported.");

    property_get("debug.sf.luma_sampling", value, "1");
    mLumaSampling = atoi(value);

    property_get("debug.sf.disable_client_composition_cache", value, "0");
    mDisableClientCompositionCache = atoi(value);

    property_get("debug.sf.predict_hwc_composition_strategy", value, "1");
    mPredictCompositionStrategy = atoi(value);

    property_get("debug.sf.treat_170m_as_sRGB", value, "0");
    mTreat170mAsSrgb = atoi(value);

    property_get("debug.sf.dim_in_gamma_in_enhanced_screenshots", value, 0);
    mDimInGammaSpaceForEnhancedScreenshots = atoi(value);

    mIgnoreHwcPhysicalDisplayOrientation =
            base::GetBoolProperty("debug.sf.ignore_hwc_physical_display_orientation"s, false);

    // We should be reading 'persist.sys.sf.color_saturation' here
    // but since /data may be encrypted, we need to wait until after vold
    // comes online to attempt to read the property. The property is
    // instead read after the boot animation

    if (base::GetBoolProperty("debug.sf.treble_testing_override"s, false)) {
        // Without the override SurfaceFlinger cannot connect to HIDL
        // services that are not listed in the manifests.  Considered
        // deriving the setting from the set service name, but it
        // would be brittle if the name that's not 'default' is used
        // for production purposes later on.
        ALOGI("Enabling Treble testing override");
        android::hardware::details::setTrebleTestingOverride(true);
    }

    // TODO (b/270966065) Update the HWC based refresh rate overlay to support spinner
    mRefreshRateOverlaySpinner = property_get_bool("debug.sf.show_refresh_rate_overlay_spinner", 0);
    mRefreshRateOverlayRenderRate =
            property_get_bool("debug.sf.show_refresh_rate_overlay_render_rate", 0);
    mRefreshRateOverlayShowInMiddle =
            property_get_bool("debug.sf.show_refresh_rate_overlay_in_middle", 0);

    if (!mIsUserBuild && base::GetBoolProperty("debug.sf.enable_transaction_tracing"s, true)) {
        mTransactionTracing.emplace();
        mLayerTracing.setTransactionTracing(*mTransactionTracing);
    }

    mIgnoreHdrCameraLayers = ignore_hdr_camera_layers(false);

    mLayerLifecycleManagerEnabled =
            base::GetBoolProperty("persist.debug.sf.enable_layer_lifecycle_manager"s, true);

    // These are set by the HWC implementation to indicate that they will use the workarounds.
    mIsHotplugErrViaNegVsync =
            base::GetBoolProperty("debug.sf.hwc_hotplug_error_via_neg_vsync"s, false);

    mIsHdcpViaNegVsync = base::GetBoolProperty("debug.sf.hwc_hdcp_via_neg_vsync"s, false);
}

LatchUnsignaledConfig SurfaceFlinger::getLatchUnsignaledConfig() {
    if (base::GetBoolProperty("debug.sf.auto_latch_unsignaled"s, true)) {
        return LatchUnsignaledConfig::AutoSingleLayer;
    }

    return LatchUnsignaledConfig::Disabled;
}

SurfaceFlinger::~SurfaceFlinger() = default;

void SurfaceFlinger::binderDied(const wp<IBinder>&) {
    // the window manager died on us. prepare its eulogy.
    mBootFinished = false;

    static_cast<void>(mScheduler->schedule([this]() FTL_FAKE_GUARD(kMainThreadContext) {
        // Sever the link to inputflinger since it's gone as well.
        mInputFlinger.clear();

        initializeDisplays();
    }));

    mInitBootPropsFuture.callOnce([this] {
        return std::async(std::launch::async, &SurfaceFlinger::initBootProperties, this);
    });

    mInitBootPropsFuture.wait();
}

void SurfaceFlinger::run() {
    mScheduler->run();
}

sp<IBinder> SurfaceFlinger::createVirtualDisplay(const std::string& displayName, bool isSecure,
                                                 const std::string& uniqueId,
                                                 float requestedRefreshRate) {
    // SurfaceComposerAIDL checks for some permissions, but adding an additional check here.
    // This is to ensure that only root, system, and graphics can request to create a secure
    // display. Secure displays can show secure content so we add an additional restriction on it.
    const uid_t uid = IPCThreadState::self()->getCallingUid();
    if (isSecure && uid != AID_ROOT && uid != AID_GRAPHICS && uid != AID_SYSTEM) {
        ALOGE("Only privileged processes can create a secure display");
        return nullptr;
    }

    class DisplayToken : public BBinder {
        sp<SurfaceFlinger> flinger;
        virtual ~DisplayToken() {
             // no more references, this display must be terminated
             Mutex::Autolock _l(flinger->mStateLock);
             flinger->mCurrentState.displays.removeItem(wp<IBinder>::fromExisting(this));
             flinger->setTransactionFlags(eDisplayTransactionNeeded);
         }
     public:
        explicit DisplayToken(const sp<SurfaceFlinger>& flinger)
            : flinger(flinger) {
        }
    };

    sp<BBinder> token = sp<DisplayToken>::make(sp<SurfaceFlinger>::fromExisting(this));

    Mutex::Autolock _l(mStateLock);
    // Display ID is assigned when virtual display is allocated by HWC.
    DisplayDeviceState state;
    state.isSecure = isSecure;
    // Set display as protected when marked as secure to ensure no behavior change
    // TODO (b/314820005): separate as a different arg when creating the display.
    state.isProtected = isSecure;
    state.displayName = displayName;
    state.uniqueId = uniqueId;
    state.requestedRefreshRate = Fps::fromValue(requestedRefreshRate);
    mCurrentState.displays.add(token, state);
    return token;
}

status_t SurfaceFlinger::destroyVirtualDisplay(const sp<IBinder>& displayToken) {
    Mutex::Autolock lock(mStateLock);

    const ssize_t index = mCurrentState.displays.indexOfKey(displayToken);
    if (index < 0) {
        ALOGE("%s: Invalid display token %p", __func__, displayToken.get());
        return NAME_NOT_FOUND;
    }

    const DisplayDeviceState& state = mCurrentState.displays.valueAt(index);
    if (state.physical) {
        ALOGE("%s: Invalid operation on physical display", __func__);
        return INVALID_OPERATION;
    }
    mCurrentState.displays.removeItemsAt(index);
    setTransactionFlags(eDisplayTransactionNeeded);
    return NO_ERROR;
}

void SurfaceFlinger::enableHalVirtualDisplays(bool enable) {
    auto& generator = mVirtualDisplayIdGenerators.hal;
    if (!generator && enable) {
        ALOGI("Enabling HAL virtual displays");
        generator.emplace(getHwComposer().getMaxVirtualDisplayCount());
    } else if (generator && !enable) {
        ALOGW_IF(generator->inUse(), "Disabling HAL virtual displays while in use");
        generator.reset();
    }
}

VirtualDisplayId SurfaceFlinger::acquireVirtualDisplay(ui::Size resolution,
                                                       ui::PixelFormat format,
                                                       bool canAllocateHwcForVDS) {
    auto& generator = mVirtualDisplayIdGenerators.hal;
    if (canAllocateHwcForVDS && generator) {
        if (const auto id = generator->generateId()) {
            if (getHwComposer().allocateVirtualDisplay(*id, resolution, &format)) {
                return *id;
            }

            generator->releaseId(*id);
        } else {
            ALOGW("%s: Exhausted HAL virtual displays", __func__);
        }

        ALOGW("%s: Falling back to GPU virtual display", __func__);
    }

    const auto id = mVirtualDisplayIdGenerators.gpu.generateId();
    LOG_ALWAYS_FATAL_IF(!id, "Failed to generate ID for GPU virtual display");
    return *id;
}

void SurfaceFlinger::releaseVirtualDisplay(VirtualDisplayId displayId) {
    if (const auto id = HalVirtualDisplayId::tryCast(displayId)) {
        if (auto& generator = mVirtualDisplayIdGenerators.hal) {
            generator->releaseId(*id);
        }
        return;
    }

    const auto id = GpuVirtualDisplayId::tryCast(displayId);
    LOG_ALWAYS_FATAL_IF(!id);
    mVirtualDisplayIdGenerators.gpu.releaseId(*id);
}

std::vector<PhysicalDisplayId> SurfaceFlinger::getPhysicalDisplayIdsLocked() const {
    std::vector<PhysicalDisplayId> displayIds;
    displayIds.reserve(mPhysicalDisplays.size());
<<<<<<< HEAD

    const auto defaultDisplayId = getDefaultDisplayDeviceLocked()->getPhysicalId();
    displayIds.push_back(defaultDisplayId);

=======

    const auto defaultDisplayId = getDefaultDisplayDeviceLocked()->getPhysicalId();
    displayIds.push_back(defaultDisplayId);

>>>>>>> 9224694e
    for (const auto& [id, display] : mPhysicalDisplays) {
        if (id != defaultDisplayId) {
            displayIds.push_back(id);
        }
    }

    return displayIds;
}

std::optional<PhysicalDisplayId> SurfaceFlinger::getPhysicalDisplayIdLocked(
        const sp<display::DisplayToken>& displayToken) const {
    return ftl::find_if(mPhysicalDisplays, PhysicalDisplay::hasToken(displayToken))
            .transform(&ftl::to_key<PhysicalDisplays>);
}

sp<IBinder> SurfaceFlinger::getPhysicalDisplayToken(PhysicalDisplayId displayId) const {
    Mutex::Autolock lock(mStateLock);
    return getPhysicalDisplayTokenLocked(displayId);
}

HWComposer& SurfaceFlinger::getHwComposer() const {
    return mCompositionEngine->getHwComposer();
}

renderengine::RenderEngine& SurfaceFlinger::getRenderEngine() const {
    return *mRenderEngine;
}

compositionengine::CompositionEngine& SurfaceFlinger::getCompositionEngine() const {
    return *mCompositionEngine.get();
}

void SurfaceFlinger::bootFinished() {
    if (mBootFinished == true) {
        ALOGE("Extra call to bootFinished");
        return;
    }
    mBootFinished = true;
    FlagManager::getMutableInstance().markBootCompleted();

    mInitBootPropsFuture.wait();
    mRenderEnginePrimeCacheFuture.wait();

    const nsecs_t now = systemTime();
    const nsecs_t duration = now - mBootTime;
    ALOGI("Boot is finished (%ld ms)", long(ns2ms(duration)) );

    mFrameTracer->initialize();
    mFrameTimeline->onBootFinished();
    getRenderEngine().setEnableTracing(FlagManager::getInstance().use_skia_tracing());

    // wait patiently for the window manager death
    const String16 name("window");
    mWindowManager = defaultServiceManager()->waitForService(name);
    if (mWindowManager != 0) {
        mWindowManager->linkToDeath(sp<IBinder::DeathRecipient>::fromExisting(this));
    }

    // stop boot animation
    // formerly we would just kill the process, but we now ask it to exit so it
    // can choose where to stop the animation.
    property_set("service.bootanim.exit", "1");

    const int LOGTAG_SF_STOP_BOOTANIM = 60110;
    LOG_EVENT_LONG(LOGTAG_SF_STOP_BOOTANIM,
                   ns2ms(systemTime(SYSTEM_TIME_MONOTONIC)));

    sp<IBinder> input(defaultServiceManager()->waitForService(String16("inputflinger")));

    static_cast<void>(mScheduler->schedule([=, this]() FTL_FAKE_GUARD(kMainThreadContext) {
        if (input == nullptr) {
            ALOGE("Failed to link to input service");
        } else {
            mInputFlinger = interface_cast<os::IInputFlinger>(input);
        }

        readPersistentProperties();
        const bool hintSessionEnabled = FlagManager::getInstance().use_adpf_cpu_hint();
        mPowerAdvisor->enablePowerHintSession(hintSessionEnabled);
        const bool hintSessionUsed = mPowerAdvisor->usePowerHintSession();
        // Ordering is important here, as onBootFinished signals to PowerAdvisor that concurrency
        // is safe because its variables are initialized.
        mPowerAdvisor->onBootFinished();
        ALOGD("Power hint is %s",
              hintSessionUsed ? "supported" : (hintSessionEnabled ? "unsupported" : "disabled"));
        if (hintSessionUsed) {
            std::optional<pid_t> renderEngineTid = getRenderEngine().getRenderEngineTid();
            std::vector<int32_t> tidList;
            tidList.emplace_back(gettid());
            if (renderEngineTid.has_value()) {
                tidList.emplace_back(*renderEngineTid);
            }
            if (!mPowerAdvisor->startPowerHintSession(std::move(tidList))) {
                ALOGW("Cannot start power hint session");
            }
        }

        mBootStage = BootStage::FINISHED;

        if (base::GetBoolProperty("sf.debug.show_refresh_rate_overlay"s, false)) {
            ftl::FakeGuard guard(mStateLock);
            enableRefreshRateOverlay(true);
        }
    }));
}

void chooseRenderEngineType(renderengine::RenderEngineCreationArgs::Builder& builder) {
    char prop[PROPERTY_VALUE_MAX];
    property_get(PROPERTY_DEBUG_RENDERENGINE_BACKEND, prop, "");

    // TODO: b/293371537 - Once GraphiteVk is deemed relatively stable, log a warning that
    // PROPERTY_DEBUG_RENDERENGINE_BACKEND is deprecated
    if (strcmp(prop, "skiagl") == 0) {
        builder.setThreaded(renderengine::RenderEngine::Threaded::NO)
                .setGraphicsApi(renderengine::RenderEngine::GraphicsApi::GL);
    } else if (strcmp(prop, "skiaglthreaded") == 0) {
        builder.setThreaded(renderengine::RenderEngine::Threaded::YES)
                .setGraphicsApi(renderengine::RenderEngine::GraphicsApi::GL);
    } else if (strcmp(prop, "skiavk") == 0) {
        builder.setThreaded(renderengine::RenderEngine::Threaded::NO)
                .setGraphicsApi(renderengine::RenderEngine::GraphicsApi::VK);
    } else if (strcmp(prop, "skiavkthreaded") == 0) {
        builder.setThreaded(renderengine::RenderEngine::Threaded::YES)
                .setGraphicsApi(renderengine::RenderEngine::GraphicsApi::VK);
    } else {
        const auto kVulkan = renderengine::RenderEngine::GraphicsApi::VK;
// TODO: b/341728634 - Clean up conditional compilation.
// Note: this guard in particular must check e.g.
// COM_ANDROID_GRAPHICS_SURFACEFLINGER_FLAGS_GRAPHITE_RENDERENGINE directly (instead of calling e.g.
// COM_ANDROID_GRAPHICS_SURFACEFLINGER_FLAGS(GRAPHITE_RENDERENGINE)) because that macro is undefined
// in the libsurfaceflingerflags_test variant of com_android_graphics_surfaceflinger_flags.h, which
// is used by layertracegenerator (which also needs SurfaceFlinger.cpp). :)
#if COM_ANDROID_GRAPHICS_SURFACEFLINGER_FLAGS_GRAPHITE_RENDERENGINE || \
        COM_ANDROID_GRAPHICS_SURFACEFLINGER_FLAGS_FORCE_COMPILE_GRAPHITE_RENDERENGINE
        const bool useGraphite = FlagManager::getInstance().graphite_renderengine() &&
                renderengine::RenderEngine::canSupport(kVulkan);
#else
        const bool useGraphite = false;
        if (FlagManager::getInstance().graphite_renderengine()) {
            ALOGE("RenderEngine's Graphite Skia backend was requested with the "
                  "debug.renderengine.graphite system property, but it is not compiled in this "
                  "build! Falling back to Ganesh backend selection logic.");
        }
#endif
        const bool useVulkan = useGraphite ||
                (FlagManager::getInstance().vulkan_renderengine() &&
                 renderengine::RenderEngine::canSupport(kVulkan));

        builder.setSkiaBackend(useGraphite ? renderengine::RenderEngine::SkiaBackend::GRAPHITE
                                           : renderengine::RenderEngine::SkiaBackend::GANESH);
        builder.setGraphicsApi(useVulkan ? kVulkan : renderengine::RenderEngine::GraphicsApi::GL);
    }
}

/**
 * Choose a suggested blurring algorithm if supportsBlur is true. By default Kawase will be
 * suggested as it's faster than a full Gaussian blur and looks close enough.
 */
renderengine::RenderEngine::BlurAlgorithm chooseBlurAlgorithm(bool supportsBlur) {
    if (!supportsBlur) {
        return renderengine::RenderEngine::BlurAlgorithm::NONE;
    }

    auto const algorithm = base::GetProperty(PROPERTY_DEBUG_RENDERENGINE_BLUR_ALGORITHM, "");
    if (algorithm == "gaussian") {
        return renderengine::RenderEngine::BlurAlgorithm::GAUSSIAN;
    } else {
        return renderengine::RenderEngine::BlurAlgorithm::KAWASE;
    }
}

void SurfaceFlinger::init() FTL_FAKE_GUARD(kMainThreadContext) {
    ATRACE_CALL();
    ALOGI(  "SurfaceFlinger's main thread ready to run. "
            "Initializing graphics H/W...");
    addTransactionReadyFilters();
    Mutex::Autolock lock(mStateLock);

    // Get a RenderEngine for the given display / config (can't fail)
    // TODO(b/77156734): We need to stop casting and use HAL types when possible.
    // Sending maxFrameBufferAcquiredBuffers as the cache size is tightly tuned to single-display.
    auto builder = renderengine::RenderEngineCreationArgs::Builder()
                           .setPixelFormat(static_cast<int32_t>(defaultCompositionPixelFormat))
                           .setImageCacheSize(maxFrameBufferAcquiredBuffers)
                           .setEnableProtectedContext(enable_protected_contents(false))
                           .setPrecacheToneMapperShaderOnly(false)
                           .setBlurAlgorithm(chooseBlurAlgorithm(mSupportsBlur))
                           .setContextPriority(
                                   useContextPriority
                                           ? renderengine::RenderEngine::ContextPriority::REALTIME
                                           : renderengine::RenderEngine::ContextPriority::MEDIUM);
    chooseRenderEngineType(builder);
    mRenderEngine = renderengine::RenderEngine::create(builder.build());
    mCompositionEngine->setRenderEngine(mRenderEngine.get());
    mMaxRenderTargetSize =
            std::min(getRenderEngine().getMaxTextureSize(), getRenderEngine().getMaxViewportDims());

    // Set SF main policy after initializing RenderEngine which has its own policy.
    if (!SetTaskProfiles(0, {"SFMainPolicy"})) {
        ALOGW("Failed to set main task profile");
    }

    mCompositionEngine->setTimeStats(mTimeStats);

    mCompositionEngine->setHwComposer(getFactory().createHWComposer(mHwcServiceName));
    auto& composer = mCompositionEngine->getHwComposer();
    composer.setCallback(*this);
    mDisplayModeController.setHwComposer(&composer);

    ClientCache::getInstance().setRenderEngine(&getRenderEngine());

    mHasReliablePresentFences =
            !getHwComposer().hasCapability(Capability::PRESENT_FENCE_IS_NOT_RELIABLE);

    enableLatchUnsignaledConfig = getLatchUnsignaledConfig();

<<<<<<< HEAD
    mAllowHwcForWFD = base::GetBoolProperty("vendor.display.vds_allow_hwc"s, false);
    mAllowHwcForVDS = mAllowHwcForWFD && base::GetBoolProperty("debug.sf.enable_hwc_vds"s, false);
    mFirstApiLevel = android::base::GetIntProperty("ro.product.first_api_level", 0);

    // Process hotplug for displays connected at boot.
    LOG_ALWAYS_FATAL_IF(!configureLocked(),
                        "Initial display configuration failed: HWC did not hotplug");

    // Commit primary display.
    sp<const DisplayDevice> display;
    if (const auto indexOpt = mCurrentState.getDisplayIndex(getPrimaryDisplayIdLocked())) {
        const auto& displays = mCurrentState.displays;

        const auto& token = displays.keyAt(*indexOpt);
        const auto& state = displays.valueAt(*indexOpt);

        processDisplayAdded(token, state);
        mDrawingState.displays.add(token, state);

        display = getDefaultDisplayDeviceLocked();
    }

=======
    if (base::GetBoolProperty("debug.sf.enable_hwc_vds"s, false)) {
        enableHalVirtualDisplays(true);
    }

    // Process hotplug for displays connected at boot.
    LOG_ALWAYS_FATAL_IF(!configureLocked(),
                        "Initial display configuration failed: HWC did not hotplug");

    // Commit primary display.
    sp<const DisplayDevice> display;
    if (const auto indexOpt = mCurrentState.getDisplayIndex(getPrimaryDisplayIdLocked())) {
        const auto& displays = mCurrentState.displays;

        const auto& token = displays.keyAt(*indexOpt);
        const auto& state = displays.valueAt(*indexOpt);

        processDisplayAdded(token, state);
        mDrawingState.displays.add(token, state);

        display = getDefaultDisplayDeviceLocked();
    }

>>>>>>> 9224694e
    LOG_ALWAYS_FATAL_IF(!display, "Failed to configure the primary display");
    LOG_ALWAYS_FATAL_IF(!getHwComposer().isConnected(display->getPhysicalId()),
                        "Primary display is disconnected");

    // TODO(b/241285876): The Scheduler needlessly depends on creating the CompositionEngine part of
    // the DisplayDevice, hence the above commit of the primary display. Remove that special case by
    // initializing the Scheduler after configureLocked, once decoupled from DisplayDevice.
    initScheduler(display);

    // Start listening after creating the Scheduler, since the listener calls into it.
    mDisplayModeController.setActiveModeListener(
            display::DisplayModeController::ActiveModeListener::make(
                    [this](PhysicalDisplayId displayId, Fps vsyncRate, Fps renderRate) {
                        // This callback cannot lock mStateLock, as some callers already lock it.
                        // Instead, switch context to the main thread.
                        static_cast<void>(mScheduler->schedule([=,
                                                                this]() FTL_FAKE_GUARD(mStateLock) {
                            if (const auto display = getDisplayDeviceLocked(displayId)) {
                                display->updateRefreshRateOverlayRate(vsyncRate, renderRate);
                            }
                        }));
                    }));

    mLayerTracing.setTakeLayersSnapshotProtoFunction([&](uint32_t traceFlags) {
        auto snapshot = perfetto::protos::LayersSnapshotProto{};
        mScheduler
                ->schedule([&]() FTL_FAKE_GUARD(mStateLock) FTL_FAKE_GUARD(kMainThreadContext) {
                    snapshot = takeLayersSnapshotProto(traceFlags, TimePoint::now(),
                                                       mLastCommittedVsyncId, true);
                })
                .wait();
        return snapshot;
    });

    // Commit secondary display(s).
    processDisplayChangesLocked();

    // initialize our drawing state
    mDrawingState = mCurrentState;

    onActiveDisplayChangedLocked(nullptr, *display);
<<<<<<< HEAD

    static_cast<void>(mScheduler->schedule(
            [this]() FTL_FAKE_GUARD(kMainThreadContext) { initializeDisplays(); }));

    mPowerAdvisor->init();

=======

    static_cast<void>(mScheduler->schedule(
            [this]() FTL_FAKE_GUARD(kMainThreadContext) { initializeDisplays(); }));

    mPowerAdvisor->init();

>>>>>>> 9224694e
    if (base::GetBoolProperty("service.sf.prime_shader_cache"s, true)) {
        if (setSchedFifo(false) != NO_ERROR) {
            ALOGW("Can't set SCHED_OTHER for primeCache");
        }

        mRenderEnginePrimeCacheFuture.callOnce([this] {
            renderengine::PrimeCacheConfig config;
            config.cacheHolePunchLayer =
                    base::GetBoolProperty("debug.sf.prime_shader_cache.hole_punch"s, true);
            config.cacheSolidLayers =
                    base::GetBoolProperty("debug.sf.prime_shader_cache.solid_layers"s, true);
            config.cacheSolidDimmedLayers =
                    base::GetBoolProperty("debug.sf.prime_shader_cache.solid_dimmed_layers"s, true);
            config.cacheImageLayers =
                    base::GetBoolProperty("debug.sf.prime_shader_cache.image_layers"s, true);
            config.cacheImageDimmedLayers =
                    base::GetBoolProperty("debug.sf.prime_shader_cache.image_dimmed_layers"s, true);
            config.cacheClippedLayers =
                    base::GetBoolProperty("debug.sf.prime_shader_cache.clipped_layers"s, true);
            config.cacheShadowLayers =
                    base::GetBoolProperty("debug.sf.prime_shader_cache.shadow_layers"s, true);
            config.cachePIPImageLayers =
                    base::GetBoolProperty("debug.sf.prime_shader_cache.pip_image_layers"s, true);
            config.cacheTransparentImageDimmedLayers = base::
                    GetBoolProperty("debug.sf.prime_shader_cache.transparent_image_dimmed_layers"s,
                                    true);
            config.cacheClippedDimmedImageLayers = base::
                    GetBoolProperty("debug.sf.prime_shader_cache.clipped_dimmed_image_layers"s,
                                    true);
            // ro.surface_flinger.prime_chader_cache.ultrahdr exists as a previous ro property
            // which we maintain for backwards compatibility.
            config.cacheUltraHDR =
                    base::GetBoolProperty("ro.surface_flinger.prime_shader_cache.ultrahdr"s, false);
            return getRenderEngine().primeCache(config);
        });

        if (setSchedFifo(true) != NO_ERROR) {
            ALOGW("Can't set SCHED_FIFO after primeCache");
        }
    }

    // Avoid blocking the main thread on `init` to set properties.
    mInitBootPropsFuture.callOnce([this] {
        return std::async(std::launch::async, &SurfaceFlinger::initBootProperties, this);
    });

    initTransactionTraceWriter();
    ALOGV("Done initializing");
}

// During boot, offload `initBootProperties` to another thread. `property_set` depends on
// `property_service`, which may be delayed by slow operations like `mount_all --late` in
// the `init` process. See b/34499826 and b/63844978.
void SurfaceFlinger::initBootProperties() {
    property_set("service.sf.present_timestamp", mHasReliablePresentFences ? "1" : "0");

    if (base::GetBoolProperty("debug.sf.boot_animation"s, true)) {
        // Reset and (if needed) start BootAnimation.
        property_set("service.bootanim.exit", "0");
        property_set("service.bootanim.progress", "0");
        property_set("ctl.start", "bootanim");
    }
}

void SurfaceFlinger::initTransactionTraceWriter() {
    if (!mTransactionTracing) {
        return;
    }
    TransactionTraceWriter::getInstance().setWriterFunction(
            [&](const std::string& filename, bool overwrite) {
                auto writeFn = [&]() {
                    if (!overwrite && fileNewerThan(filename, std::chrono::minutes{10})) {
                        ALOGD("TransactionTraceWriter: file=%s already exists", filename.c_str());
                        return;
                    }
                    ALOGD("TransactionTraceWriter: writing file=%s", filename.c_str());
                    mTransactionTracing->writeToFile(filename);
                    mTransactionTracing->flush();
                };
                if (std::this_thread::get_id() == mMainThreadId) {
                    writeFn();
                } else {
                    mScheduler->schedule(writeFn).get();
                }
            });
}

void SurfaceFlinger::readPersistentProperties() {
    Mutex::Autolock _l(mStateLock);

    char value[PROPERTY_VALUE_MAX];

    property_get("persist.sys.sf.color_saturation", value, "1.0");
    mGlobalSaturationFactor = atof(value);
    updateColorMatrixLocked();
    ALOGV("Saturation is set to %.2f", mGlobalSaturationFactor);

    property_get("persist.sys.sf.native_mode", value, "0");
    mDisplayColorSetting = static_cast<DisplayColorSetting>(atoi(value));

    mForceColorMode =
            static_cast<ui::ColorMode>(base::GetIntProperty("persist.sys.sf.color_mode"s, 0));
}

status_t SurfaceFlinger::getSupportedFrameTimestamps(
        std::vector<FrameEvent>* outSupported) const {
    *outSupported = {
        FrameEvent::REQUESTED_PRESENT,
        FrameEvent::ACQUIRE,
        FrameEvent::LATCH,
        FrameEvent::FIRST_REFRESH_START,
        FrameEvent::LAST_REFRESH_START,
        FrameEvent::GPU_COMPOSITION_DONE,
        FrameEvent::DEQUEUE_READY,
        FrameEvent::RELEASE,
    };

    if (mHasReliablePresentFences) {
        outSupported->push_back(FrameEvent::DISPLAY_PRESENT);
    }
    return NO_ERROR;
}

status_t SurfaceFlinger::getDisplayState(const sp<IBinder>& displayToken, ui::DisplayState* state) {
    if (!displayToken || !state) {
        return BAD_VALUE;
    }

    Mutex::Autolock lock(mStateLock);

    const auto display = getDisplayDeviceLocked(displayToken);
    if (!display) {
        return NAME_NOT_FOUND;
    }

    state->layerStack = display->getLayerStack();
    state->orientation = display->getOrientation();

    const Rect layerStackRect = display->getLayerStackSpaceRect();
    state->layerStackSpaceRect =
            layerStackRect.isValid() ? layerStackRect.getSize() : display->getSize();

    return NO_ERROR;
}

status_t SurfaceFlinger::getStaticDisplayInfo(int64_t displayId, ui::StaticDisplayInfo* info) {
    if (!info) {
        return BAD_VALUE;
    }

    Mutex::Autolock lock(mStateLock);
    const auto id = DisplayId::fromValue<PhysicalDisplayId>(static_cast<uint64_t>(displayId));
    const auto displayOpt = mPhysicalDisplays.get(*id).and_then(getDisplayDeviceAndSnapshot());

    if (!displayOpt) {
        return NAME_NOT_FOUND;
    }

    const auto& [display, snapshotRef] = *displayOpt;
    const auto& snapshot = snapshotRef.get();

    info->connectionType = snapshot.connectionType();
    info->deviceProductInfo = snapshot.deviceProductInfo();

    if (mEmulatedDisplayDensity) {
        info->density = mEmulatedDisplayDensity;
    } else {
        info->density = info->connectionType == ui::DisplayConnectionType::Internal
                ? mInternalDisplayDensity
                : FALLBACK_DENSITY;
    }
    info->density /= ACONFIGURATION_DENSITY_MEDIUM;

    info->secure = display->isSecure();
    info->installOrientation = display->getPhysicalOrientation();

    return NO_ERROR;
}

void SurfaceFlinger::getDynamicDisplayInfoInternal(ui::DynamicDisplayInfo*& info,
                                                   const sp<DisplayDevice>& display,
                                                   const display::DisplaySnapshot& snapshot) {
    const auto& displayModes = snapshot.displayModes();
    info->supportedDisplayModes.clear();
    info->supportedDisplayModes.reserve(displayModes.size());

    for (const auto& [id, mode] : displayModes) {
        ui::DisplayMode outMode;
        outMode.id = ftl::to_underlying(id);

        auto [width, height] = mode->getResolution();
        auto [xDpi, yDpi] = mode->getDpi();

        if (const auto physicalOrientation = display->getPhysicalOrientation();
            physicalOrientation == ui::ROTATION_90 || physicalOrientation == ui::ROTATION_270) {
            std::swap(width, height);
            std::swap(xDpi, yDpi);
        }

        outMode.resolution = ui::Size(width, height);

        outMode.xDpi = xDpi;
        outMode.yDpi = yDpi;

        const auto peakFps = mode->getPeakFps();
        outMode.peakRefreshRate = peakFps.getValue();
        outMode.vsyncRate = mode->getVsyncRate().getValue();

        const auto vsyncConfigSet = mScheduler->getVsyncConfiguration().getConfigsForRefreshRate(
                Fps::fromValue(outMode.peakRefreshRate));
        outMode.appVsyncOffset = vsyncConfigSet.late.appOffset;
        outMode.sfVsyncOffset = vsyncConfigSet.late.sfOffset;
        outMode.group = mode->getGroup();

        // This is how far in advance a buffer must be queued for
        // presentation at a given time.  If you want a buffer to appear
        // on the screen at time N, you must submit the buffer before
        // (N - presentationDeadline).
        //
        // Normally it's one full refresh period (to give SF a chance to
        // latch the buffer), but this can be reduced by configuring a
        // VsyncController offset.  Any additional delays introduced by the hardware
        // composer or panel must be accounted for here.
        //
        // We add an additional 1ms to allow for processing time and
        // differences between the ideal and actual refresh rate.
        outMode.presentationDeadline = peakFps.getPeriodNsecs() - outMode.sfVsyncOffset + 1000000;
        excludeDolbyVisionIf4k30Present(display->getHdrCapabilities().getSupportedHdrTypes(),
                                        outMode);
        info->supportedDisplayModes.push_back(outMode);
    }

    info->supportedColorModes = snapshot.filterColorModes(mSupportsWideColor);

    const PhysicalDisplayId displayId = snapshot.displayId();

    const auto mode = display->refreshRateSelector().getActiveMode();
    info->activeDisplayModeId = ftl::to_underlying(mode.modePtr->getId());
    info->renderFrameRate = mode.fps.getValue();
    info->activeColorMode = display->getCompositionDisplay()->getState().colorMode;
    info->hdrCapabilities = filterOut4k30(display->getHdrCapabilities());

    info->autoLowLatencyModeSupported =
            getHwComposer().hasDisplayCapability(displayId,
                                                 DisplayCapability::AUTO_LOW_LATENCY_MODE);
    info->gameContentTypeSupported =
            getHwComposer().supportsContentType(displayId, hal::ContentType::GAME);

    info->preferredBootDisplayMode = static_cast<ui::DisplayModeId>(-1);

    if (getHwComposer().hasCapability(Capability::BOOT_DISPLAY_CONFIG)) {
        if (const auto hwcId = getHwComposer().getPreferredBootDisplayMode(displayId)) {
            if (const auto modeId = snapshot.translateModeId(*hwcId)) {
                info->preferredBootDisplayMode = ftl::to_underlying(*modeId);
            }
        }
    }
}

status_t SurfaceFlinger::getDynamicDisplayInfoFromId(int64_t physicalDisplayId,
                                                     ui::DynamicDisplayInfo* info) {
    if (!info) {
        return BAD_VALUE;
    }

    Mutex::Autolock lock(mStateLock);

    const auto id_ =
            DisplayId::fromValue<PhysicalDisplayId>(static_cast<uint64_t>(physicalDisplayId));
    const auto displayOpt = mPhysicalDisplays.get(*id_).and_then(getDisplayDeviceAndSnapshot());

    if (!displayOpt) {
        return NAME_NOT_FOUND;
    }

    const auto& [display, snapshotRef] = *displayOpt;
    getDynamicDisplayInfoInternal(info, display, snapshotRef.get());
    return NO_ERROR;
}

status_t SurfaceFlinger::getDynamicDisplayInfoFromToken(const sp<IBinder>& displayToken,
                                                        ui::DynamicDisplayInfo* info) {
    if (!displayToken || !info) {
        return BAD_VALUE;
    }

    Mutex::Autolock lock(mStateLock);

    const auto displayOpt = ftl::find_if(mPhysicalDisplays, PhysicalDisplay::hasToken(displayToken))
                                    .transform(&ftl::to_mapped_ref<PhysicalDisplays>)
                                    .and_then(getDisplayDeviceAndSnapshot());

    if (!displayOpt) {
        return NAME_NOT_FOUND;
    }

    const auto& [display, snapshotRef] = *displayOpt;
    getDynamicDisplayInfoInternal(info, display, snapshotRef.get());
    return NO_ERROR;
}

status_t SurfaceFlinger::getDisplayStats(const sp<IBinder>& displayToken,
                                         DisplayStatInfo* outStats) {
    if (!outStats) {
        return BAD_VALUE;
    }

    std::optional<PhysicalDisplayId> displayIdOpt;
    {
        Mutex::Autolock lock(mStateLock);
        if (displayToken) {
            displayIdOpt = getPhysicalDisplayIdLocked(displayToken);
            if (!displayIdOpt) {
                ALOGW("%s: Invalid physical display token %p", __func__, displayToken.get());
                return NAME_NOT_FOUND;
            }
        } else {
            // TODO (b/277364366): Clients should be updated to pass in the display they
            // want, rather than us picking an arbitrary one (the active display, in this
            // case).
            displayIdOpt = mActiveDisplayId;
        }
    }

    const auto schedule = mScheduler->getVsyncSchedule(displayIdOpt);
    if (!schedule) {
        ALOGE("%s: Missing VSYNC schedule for display %s!", __func__,
              to_string(*displayIdOpt).c_str());
        return NAME_NOT_FOUND;
    }
    outStats->vsyncTime = schedule->vsyncDeadlineAfter(TimePoint::now()).ns();
    outStats->vsyncPeriod = schedule->period().ns();
    return NO_ERROR;
}

void SurfaceFlinger::setDesiredMode(display::DisplayModeRequest&& desiredMode) {
    const auto mode = desiredMode.mode;
    const auto displayId = mode.modePtr->getPhysicalDisplayId();

    ATRACE_NAME(ftl::Concat(__func__, ' ', displayId.value).c_str());

    const bool emitEvent = desiredMode.emitEvent;

    using DesiredModeAction = display::DisplayModeController::DesiredModeAction;

    switch (mDisplayModeController.setDesiredMode(displayId, std::move(desiredMode))) {
        case DesiredModeAction::InitiateDisplayModeSwitch: {
            const auto selectorPtr = mDisplayModeController.selectorPtrFor(displayId);
            if (!selectorPtr) break;

            const Fps renderRate = selectorPtr->getActiveMode().fps;

            // DisplayModeController::setDesiredMode updated the render rate, so inform Scheduler.
            mScheduler->setRenderRate(displayId, renderRate, true /* applyImmediately */);

            // Schedule a new frame to initiate the display mode switch.
            scheduleComposite(FrameHint::kNone);

            // Start receiving vsync samples now, so that we can detect a period
            // switch.
            mScheduler->resyncToHardwareVsync(displayId, true /* allowToEnable */,
                                              mode.modePtr.get());

            // As we called to set period, we will call to onRefreshRateChangeCompleted once
            // VsyncController model is locked.
            mScheduler->modulateVsync(displayId, &VsyncModulator::onRefreshRateChangeInitiated);

            if (displayId == mActiveDisplayId) {
                mScheduler->updatePhaseConfiguration(mode.fps);
            }

            mScheduler->setModeChangePending(true);
            break;
        }
        case DesiredModeAction::InitiateRenderRateSwitch:
            mScheduler->setRenderRate(displayId, mode.fps, /*applyImmediately*/ false);

            if (displayId == mActiveDisplayId) {
                mScheduler->updatePhaseConfiguration(mode.fps);
            }

            if (emitEvent) {
                dispatchDisplayModeChangeEvent(displayId, mode);
            }
            break;
        case DesiredModeAction::None:
            break;
    }
}

status_t SurfaceFlinger::setActiveModeFromBackdoor(const sp<display::DisplayToken>& displayToken,
                                                   DisplayModeId modeId, Fps minFps, Fps maxFps) {
    ATRACE_CALL();

    if (!displayToken) {
        return BAD_VALUE;
    }

    const char* const whence = __func__;
    auto future = mScheduler->schedule([=, this]() FTL_FAKE_GUARD(kMainThreadContext) -> status_t {
        const auto displayOpt =
                FTL_FAKE_GUARD(mStateLock,
                               ftl::find_if(mPhysicalDisplays,
                                            PhysicalDisplay::hasToken(displayToken))
                                       .transform(&ftl::to_mapped_ref<PhysicalDisplays>)
                                       .and_then(getDisplayDeviceAndSnapshot()));
        if (!displayOpt) {
            ALOGE("%s: Invalid physical display token %p", whence, displayToken.get());
            return NAME_NOT_FOUND;
        }

        const auto& [display, snapshotRef] = *displayOpt;
        const auto& snapshot = snapshotRef.get();

        const auto fpsOpt = snapshot.displayModes().get(modeId).transform(
                [](const DisplayModePtr& mode) { return mode->getPeakFps(); });

        if (!fpsOpt) {
            ALOGE("%s: Invalid mode %d for display %s", whence, ftl::to_underlying(modeId),
                  to_string(snapshot.displayId()).c_str());
            return BAD_VALUE;
        }

        const Fps fps = *fpsOpt;
        const FpsRange physical = {fps, fps};
        const FpsRange render = {minFps.isValid() ? minFps : fps, maxFps.isValid() ? maxFps : fps};
        const FpsRanges ranges = {physical, render};

        // Keep the old switching type.
        const bool allowGroupSwitching =
                display->refreshRateSelector().getCurrentPolicy().allowGroupSwitching;

        const scheduler::RefreshRateSelector::DisplayManagerPolicy policy{modeId, ranges, ranges,
                                                                          allowGroupSwitching};

        return setDesiredDisplayModeSpecsInternal(display, policy);
    });

    return future.get();
}

// TODO: b/241285876 - Restore thread safety analysis once mStateLock below is unconditional.
[[clang::no_thread_safety_analysis]]
void SurfaceFlinger::finalizeDisplayModeChange(PhysicalDisplayId displayId) {
    ATRACE_NAME(ftl::Concat(__func__, ' ', displayId.value).c_str());

    const auto pendingModeOpt = mDisplayModeController.getPendingMode(displayId);
    if (!pendingModeOpt) {
        // There is no pending mode change. This can happen if the active
        // display changed and the mode change happened on a different display.
        return;
    }

    const auto& activeMode = pendingModeOpt->mode;

    if (const auto oldResolution =
                mDisplayModeController.getActiveMode(displayId).modePtr->getResolution();
        oldResolution != activeMode.modePtr->getResolution()) {
        ConditionalLock lock(mStateLock, !FlagManager::getInstance().connected_display());

        auto& state = mCurrentState.displays.editValueFor(getPhysicalDisplayTokenLocked(displayId));
        // We need to generate new sequenceId in order to recreate the display (and this
        // way the framebuffer).
        state.sequenceId = DisplayDeviceState{}.sequenceId;
        state.physical->activeMode = activeMode.modePtr.get();
        processDisplayChangesLocked();

        // processDisplayChangesLocked will update all necessary components so we're done here.
        return;
    }

    mDisplayModeController.finalizeModeChange(displayId, activeMode.modePtr->getId(),
                                              activeMode.modePtr->getVsyncRate(), activeMode.fps);

    if (displayId == mActiveDisplayId) {
        mScheduler->updatePhaseConfiguration(activeMode.fps);
    }

    if (pendingModeOpt->emitEvent) {
        dispatchDisplayModeChangeEvent(displayId, activeMode);
    }
}

void SurfaceFlinger::dropModeRequest(PhysicalDisplayId displayId) {
    mDisplayModeController.clearDesiredMode(displayId);
    if (displayId == mActiveDisplayId) {
        // TODO(b/255635711): Check for pending mode changes on other displays.
        mScheduler->setModeChangePending(false);
    }
}

void SurfaceFlinger::applyActiveMode(PhysicalDisplayId displayId) {
    const auto activeModeOpt = mDisplayModeController.getDesiredMode(displayId);
    auto activeModePtr = activeModeOpt->mode.modePtr;
    const auto renderFps = activeModeOpt->mode.fps;

    dropModeRequest(displayId);

    constexpr bool kAllowToEnable = true;
    mScheduler->resyncToHardwareVsync(displayId, kAllowToEnable, std::move(activeModePtr).take());
    mScheduler->setRenderRate(displayId, renderFps, /*applyImmediately*/ true);

    if (displayId == mActiveDisplayId) {
        mScheduler->updatePhaseConfiguration(renderFps);
    }
}

void SurfaceFlinger::initiateDisplayModeChanges() {
    ATRACE_CALL();

    std::optional<PhysicalDisplayId> displayToUpdateImmediately;

    for (const auto& [displayId, physical] : mPhysicalDisplays) {
        auto desiredModeOpt = mDisplayModeController.getDesiredMode(displayId);
        if (!desiredModeOpt) {
            continue;
        }

        const auto desiredModeId = desiredModeOpt->mode.modePtr->getId();
        const auto displayModePtrOpt = physical.snapshot().displayModes().get(desiredModeId);

        if (!displayModePtrOpt) {
            ALOGW("Desired display mode is no longer supported. Mode ID = %d",
                  ftl::to_underlying(desiredModeId));
            continue;
        }

        ALOGV("%s changing active mode to %d(%s) for display %s", __func__,
              ftl::to_underlying(desiredModeId),
              to_string(displayModePtrOpt->get()->getVsyncRate()).c_str(),
              to_string(displayId).c_str());

        if ((!FlagManager::getInstance().connected_display() || !desiredModeOpt->force) &&
            mDisplayModeController.getActiveMode(displayId) == desiredModeOpt->mode) {
            applyActiveMode(displayId);
            continue;
        }

        const auto selectorPtr = mDisplayModeController.selectorPtrFor(displayId);

        // Desired active mode was set, it is different than the mode currently in use, however
        // allowed modes might have changed by the time we process the refresh.
        // Make sure the desired mode is still allowed
        if (!selectorPtr->isModeAllowed(desiredModeOpt->mode)) {
            dropModeRequest(displayId);
            continue;
        }

        // TODO(b/142753666) use constrains
        hal::VsyncPeriodChangeConstraints constraints;
        constraints.desiredTimeNanos = systemTime();
        constraints.seamlessRequired = false;
        hal::VsyncPeriodChangeTimeline outTimeline;

        if (!mDisplayModeController.initiateModeChange(displayId, std::move(*desiredModeOpt),
                                                       constraints, outTimeline)) {
            continue;
        }

        selectorPtr->onModeChangeInitiated();
        mScheduler->onNewVsyncPeriodChangeTimeline(outTimeline);

        if (outTimeline.refreshRequired) {
            scheduleComposite(FrameHint::kNone);
        } else {
            // TODO(b/255635711): Remove `displayToUpdateImmediately` to `finalizeDisplayModeChange`
            // for all displays. This was only needed when the loop iterated over `mDisplays` rather
            // than `mPhysicalDisplays`.
            displayToUpdateImmediately = displayId;
        }
    }

    if (displayToUpdateImmediately) {
        const auto displayId = *displayToUpdateImmediately;
        finalizeDisplayModeChange(displayId);

        const auto desiredModeOpt = mDisplayModeController.getDesiredMode(displayId);
        if (desiredModeOpt &&
            mDisplayModeController.getActiveMode(displayId) == desiredModeOpt->mode) {
            applyActiveMode(displayId);
        }
    }
}

void SurfaceFlinger::disableExpensiveRendering() {
    const char* const whence = __func__;
    auto future = mScheduler->schedule([=, this]() FTL_FAKE_GUARD(mStateLock) {
        ATRACE_NAME(whence);
        if (mPowerAdvisor->isUsingExpensiveRendering()) {
            for (const auto& [_, display] : mDisplays) {
                constexpr bool kDisable = false;
                mPowerAdvisor->setExpensiveRenderingExpected(display->getId(), kDisable);
            }
        }
    });

    future.wait();
}

status_t SurfaceFlinger::getDisplayNativePrimaries(const sp<IBinder>& displayToken,
                                                   ui::DisplayPrimaries& primaries) {
    if (!displayToken) {
        return BAD_VALUE;
    }

    Mutex::Autolock lock(mStateLock);

    const auto display = ftl::find_if(mPhysicalDisplays, PhysicalDisplay::hasToken(displayToken))
                                 .transform(&ftl::to_mapped_ref<PhysicalDisplays>);
    if (!display) {
        return NAME_NOT_FOUND;
    }

    if (!display.transform(&PhysicalDisplay::isInternal).value()) {
        return INVALID_OPERATION;
    }

    // TODO(b/229846990): For now, assume that all internal displays have the same primaries.
    primaries = mInternalDisplayPrimaries;
    return NO_ERROR;
}

status_t SurfaceFlinger::setActiveColorMode(const sp<IBinder>& displayToken, ui::ColorMode mode) {
    if (!displayToken) {
        return BAD_VALUE;
    }

    const char* const whence = __func__;
    auto future = mScheduler->schedule([=, this]() FTL_FAKE_GUARD(mStateLock) -> status_t {
        const auto displayOpt =
                ftl::find_if(mPhysicalDisplays, PhysicalDisplay::hasToken(displayToken))
                        .transform(&ftl::to_mapped_ref<PhysicalDisplays>)
                        .and_then(getDisplayDeviceAndSnapshot());

        if (!displayOpt) {
            ALOGE("%s: Invalid physical display token %p", whence, displayToken.get());
            return NAME_NOT_FOUND;
        }
<<<<<<< HEAD

        const auto& [display, snapshotRef] = *displayOpt;
        const auto& snapshot = snapshotRef.get();

        const auto modes = snapshot.filterColorModes(mSupportsWideColor);
        const bool exists = std::find(modes.begin(), modes.end(), mode) != modes.end();

        if (mode < ui::ColorMode::NATIVE || !exists) {
            ALOGE("%s: Invalid color mode %s (%d) for display %s", whence,
                  decodeColorMode(mode).c_str(), mode, to_string(snapshot.displayId()).c_str());
            return BAD_VALUE;
        }

        display->getCompositionDisplay()->setColorProfile(
                {mode, Dataspace::UNKNOWN, RenderIntent::COLORIMETRIC});

        return NO_ERROR;
    });

=======

        const auto& [display, snapshotRef] = *displayOpt;
        const auto& snapshot = snapshotRef.get();

        const auto modes = snapshot.filterColorModes(mSupportsWideColor);
        const bool exists = std::find(modes.begin(), modes.end(), mode) != modes.end();

        if (mode < ui::ColorMode::NATIVE || !exists) {
            ALOGE("%s: Invalid color mode %s (%d) for display %s", whence,
                  decodeColorMode(mode).c_str(), mode, to_string(snapshot.displayId()).c_str());
            return BAD_VALUE;
        }

        display->getCompositionDisplay()->setColorProfile(
                {mode, Dataspace::UNKNOWN, RenderIntent::COLORIMETRIC});

        return NO_ERROR;
    });

>>>>>>> 9224694e
    // TODO(b/195698395): Propagate error.
    future.wait();
    return NO_ERROR;
}

status_t SurfaceFlinger::getBootDisplayModeSupport(bool* outSupport) const {
    auto future = mScheduler->schedule(
            [this] { return getHwComposer().hasCapability(Capability::BOOT_DISPLAY_CONFIG); });

    *outSupport = future.get();
    return NO_ERROR;
}

status_t SurfaceFlinger::getOverlaySupport(gui::OverlayProperties* outProperties) const {
    const auto& aidlProperties = getHwComposer().getOverlaySupport();
    // convert aidl OverlayProperties to gui::OverlayProperties
    outProperties->combinations.reserve(aidlProperties.combinations.size());
    for (const auto& combination : aidlProperties.combinations) {
        std::vector<int32_t> pixelFormats;
        pixelFormats.reserve(combination.pixelFormats.size());
        std::transform(combination.pixelFormats.cbegin(), combination.pixelFormats.cend(),
                       std::back_inserter(pixelFormats),
                       [](const auto& val) { return static_cast<int32_t>(val); });
        std::vector<int32_t> standards;
        standards.reserve(combination.standards.size());
        std::transform(combination.standards.cbegin(), combination.standards.cend(),
                       std::back_inserter(standards),
                       [](const auto& val) { return static_cast<int32_t>(val); });
        std::vector<int32_t> transfers;
        transfers.reserve(combination.transfers.size());
        std::transform(combination.transfers.cbegin(), combination.transfers.cend(),
                       std::back_inserter(transfers),
                       [](const auto& val) { return static_cast<int32_t>(val); });
        std::vector<int32_t> ranges;
        ranges.reserve(combination.ranges.size());
        std::transform(combination.ranges.cbegin(), combination.ranges.cend(),
                       std::back_inserter(ranges),
                       [](const auto& val) { return static_cast<int32_t>(val); });
        gui::OverlayProperties::SupportedBufferCombinations outCombination;
        outCombination.pixelFormats = std::move(pixelFormats);
        outCombination.standards = std::move(standards);
        outCombination.transfers = std::move(transfers);
        outCombination.ranges = std::move(ranges);
        outProperties->combinations.emplace_back(outCombination);
    }
    outProperties->supportMixedColorSpaces = aidlProperties.supportMixedColorSpaces;
    return NO_ERROR;
}

status_t SurfaceFlinger::setBootDisplayMode(const sp<display::DisplayToken>& displayToken,
                                            DisplayModeId modeId) {
    const char* const whence = __func__;
    auto future = mScheduler->schedule([=, this]() FTL_FAKE_GUARD(mStateLock) -> status_t {
        const auto snapshotOpt =
                ftl::find_if(mPhysicalDisplays, PhysicalDisplay::hasToken(displayToken))
                        .transform(&ftl::to_mapped_ref<PhysicalDisplays>)
                        .transform(&PhysicalDisplay::snapshotRef);

        if (!snapshotOpt) {
            ALOGE("%s: Invalid physical display token %p", whence, displayToken.get());
            return NAME_NOT_FOUND;
        }

        const auto& snapshot = snapshotOpt->get();
        const auto hwcIdOpt = snapshot.displayModes().get(modeId).transform(
                [](const DisplayModePtr& mode) { return mode->getHwcId(); });

        if (!hwcIdOpt) {
            ALOGE("%s: Invalid mode %d for display %s", whence, ftl::to_underlying(modeId),
                  to_string(snapshot.displayId()).c_str());
            return BAD_VALUE;
        }

        return getHwComposer().setBootDisplayMode(snapshot.displayId(), *hwcIdOpt);
    });
    return future.get();
}

status_t SurfaceFlinger::clearBootDisplayMode(const sp<IBinder>& displayToken) {
    const char* const whence = __func__;
    auto future = mScheduler->schedule([=, this]() FTL_FAKE_GUARD(mStateLock) -> status_t {
        if (const auto displayId = getPhysicalDisplayIdLocked(displayToken)) {
            return getHwComposer().clearBootDisplayMode(*displayId);
        } else {
            ALOGE("%s: Invalid display token %p", whence, displayToken.get());
            return BAD_VALUE;
        }
    });
    return future.get();
}

status_t SurfaceFlinger::getHdrConversionCapabilities(
        std::vector<gui::HdrConversionCapability>* hdrConversionCapabilities) const {
    bool hdrOutputConversionSupport;
    getHdrOutputConversionSupport(&hdrOutputConversionSupport);
    if (hdrOutputConversionSupport == false) {
        ALOGE("hdrOutputConversion is not supported by this device.");
        return INVALID_OPERATION;
    }
    const auto aidlConversionCapability = getHwComposer().getHdrConversionCapabilities();
    for (auto capability : aidlConversionCapability) {
        gui::HdrConversionCapability tempCapability;
        tempCapability.sourceType = static_cast<int>(capability.sourceType);
        tempCapability.outputType = static_cast<int>(capability.outputType);
        tempCapability.addsLatency = capability.addsLatency;
        hdrConversionCapabilities->push_back(tempCapability);
    }
    return NO_ERROR;
}

status_t SurfaceFlinger::setHdrConversionStrategy(
        const gui::HdrConversionStrategy& hdrConversionStrategy,
        int32_t* outPreferredHdrOutputType) {
    bool hdrOutputConversionSupport;
    getHdrOutputConversionSupport(&hdrOutputConversionSupport);
    if (hdrOutputConversionSupport == false) {
        ALOGE("hdrOutputConversion is not supported by this device.");
        return INVALID_OPERATION;
    }
    auto future = mScheduler->schedule([=, this]() FTL_FAKE_GUARD(mStateLock) mutable -> status_t {
        using AidlHdrConversionStrategy =
                aidl::android::hardware::graphics::common::HdrConversionStrategy;
        using GuiHdrConversionStrategyTag = gui::HdrConversionStrategy::Tag;
        AidlHdrConversionStrategy aidlConversionStrategy;
        status_t status;
        aidl::android::hardware::graphics::common::Hdr aidlPreferredHdrOutputType;
        switch (hdrConversionStrategy.getTag()) {
            case GuiHdrConversionStrategyTag::passthrough: {
                aidlConversionStrategy.set<AidlHdrConversionStrategy::Tag::passthrough>(
                        hdrConversionStrategy.get<GuiHdrConversionStrategyTag::passthrough>());
                status = getHwComposer().setHdrConversionStrategy(aidlConversionStrategy,
                                                                  &aidlPreferredHdrOutputType);
                *outPreferredHdrOutputType = static_cast<int32_t>(aidlPreferredHdrOutputType);
                return status;
            }
            case GuiHdrConversionStrategyTag::autoAllowedHdrTypes: {
                auto autoHdrTypes =
                        hdrConversionStrategy
                                .get<GuiHdrConversionStrategyTag::autoAllowedHdrTypes>();
                std::vector<aidl::android::hardware::graphics::common::Hdr> aidlAutoHdrTypes;
                for (auto type : autoHdrTypes) {
                    aidlAutoHdrTypes.push_back(
                            static_cast<aidl::android::hardware::graphics::common::Hdr>(type));
                }
                aidlConversionStrategy.set<AidlHdrConversionStrategy::Tag::autoAllowedHdrTypes>(
                        aidlAutoHdrTypes);
                status = getHwComposer().setHdrConversionStrategy(aidlConversionStrategy,
                                                                  &aidlPreferredHdrOutputType);
                *outPreferredHdrOutputType = static_cast<int32_t>(aidlPreferredHdrOutputType);
                return status;
            }
            case GuiHdrConversionStrategyTag::forceHdrConversion: {
                auto forceHdrConversion =
                        hdrConversionStrategy
                                .get<GuiHdrConversionStrategyTag::forceHdrConversion>();
                aidlConversionStrategy.set<AidlHdrConversionStrategy::Tag::forceHdrConversion>(
                        static_cast<aidl::android::hardware::graphics::common::Hdr>(
                                forceHdrConversion));
                status = getHwComposer().setHdrConversionStrategy(aidlConversionStrategy,
                                                                  &aidlPreferredHdrOutputType);
                *outPreferredHdrOutputType = static_cast<int32_t>(aidlPreferredHdrOutputType);
                return status;
            }
        }
    });
    return future.get();
}

status_t SurfaceFlinger::getHdrOutputConversionSupport(bool* outSupport) const {
    auto future = mScheduler->schedule([this] {
        return getHwComposer().hasCapability(Capability::HDR_OUTPUT_CONVERSION_CONFIG);
    });

    *outSupport = future.get();
    return NO_ERROR;
}

void SurfaceFlinger::setAutoLowLatencyMode(const sp<IBinder>& displayToken, bool on) {
    const char* const whence = __func__;
    static_cast<void>(mScheduler->schedule([=, this]() FTL_FAKE_GUARD(mStateLock) {
        if (const auto displayId = getPhysicalDisplayIdLocked(displayToken)) {
            getHwComposer().setAutoLowLatencyMode(*displayId, on);
        } else {
            ALOGE("%s: Invalid display token %p", whence, displayToken.get());
        }
    }));
}

void SurfaceFlinger::setGameContentType(const sp<IBinder>& displayToken, bool on) {
    const char* const whence = __func__;
    static_cast<void>(mScheduler->schedule([=, this]() FTL_FAKE_GUARD(mStateLock) {
        if (const auto displayId = getPhysicalDisplayIdLocked(displayToken)) {
            const auto type = on ? hal::ContentType::GAME : hal::ContentType::NONE;
            getHwComposer().setContentType(*displayId, type);
        } else {
            ALOGE("%s: Invalid display token %p", whence, displayToken.get());
        }
    }));
}

status_t SurfaceFlinger::overrideHdrTypes(const sp<IBinder>& displayToken,
                                          const std::vector<ui::Hdr>& hdrTypes) {
    Mutex::Autolock lock(mStateLock);

    auto display = getDisplayDeviceLocked(displayToken);
    if (!display) {
        ALOGE("%s: Invalid display token %p", __func__, displayToken.get());
        return NAME_NOT_FOUND;
    }

    display->overrideHdrTypes(hdrTypes);
    mScheduler->dispatchHotplug(display->getPhysicalId(), scheduler::Scheduler::Hotplug::Connected);
    return NO_ERROR;
}

status_t SurfaceFlinger::onPullAtom(const int32_t atomId, std::vector<uint8_t>* pulledData,
                                    bool* success) {
    *success = mTimeStats->onPullAtom(atomId, pulledData);
    return NO_ERROR;
}

status_t SurfaceFlinger::getDisplayedContentSamplingAttributes(const sp<IBinder>& displayToken,
                                                               ui::PixelFormat* outFormat,
                                                               ui::Dataspace* outDataspace,
                                                               uint8_t* outComponentMask) const {
    if (!outFormat || !outDataspace || !outComponentMask) {
        return BAD_VALUE;
    }

    Mutex::Autolock lock(mStateLock);

    const auto displayId = getPhysicalDisplayIdLocked(displayToken);
    if (!displayId) {
        return NAME_NOT_FOUND;
    }

    return getHwComposer().getDisplayedContentSamplingAttributes(*displayId, outFormat,
                                                                 outDataspace, outComponentMask);
}

status_t SurfaceFlinger::setDisplayContentSamplingEnabled(const sp<IBinder>& displayToken,
                                                          bool enable, uint8_t componentMask,
                                                          uint64_t maxFrames) {
    const char* const whence = __func__;
    auto future = mScheduler->schedule([=, this]() FTL_FAKE_GUARD(mStateLock) -> status_t {
        if (const auto displayId = getPhysicalDisplayIdLocked(displayToken)) {
            return getHwComposer().setDisplayContentSamplingEnabled(*displayId, enable,
                                                                    componentMask, maxFrames);
        } else {
            ALOGE("%s: Invalid display token %p", whence, displayToken.get());
            return NAME_NOT_FOUND;
        }
    });

    return future.get();
}

status_t SurfaceFlinger::getDisplayedContentSample(const sp<IBinder>& displayToken,
                                                   uint64_t maxFrames, uint64_t timestamp,
                                                   DisplayedFrameStats* outStats) const {
    Mutex::Autolock lock(mStateLock);

    const auto displayId = getPhysicalDisplayIdLocked(displayToken);
    if (!displayId) {
        return NAME_NOT_FOUND;
    }

    return getHwComposer().getDisplayedContentSample(*displayId, maxFrames, timestamp, outStats);
}

status_t SurfaceFlinger::getProtectedContentSupport(bool* outSupported) const {
    if (!outSupported) {
        return BAD_VALUE;
    }
    *outSupported = getRenderEngine().supportsProtectedContent();
    return NO_ERROR;
}

status_t SurfaceFlinger::isWideColorDisplay(const sp<IBinder>& displayToken,
                                            bool* outIsWideColorDisplay) const {
    if (!displayToken || !outIsWideColorDisplay) {
        return BAD_VALUE;
    }

    Mutex::Autolock lock(mStateLock);
    const auto display = getDisplayDeviceLocked(displayToken);
    if (!display) {
        return NAME_NOT_FOUND;
    }

    *outIsWideColorDisplay =
            display->isPrimary() ? mSupportsWideColor : display->hasWideColorGamut();
    return NO_ERROR;
}

status_t SurfaceFlinger::getCompositionPreference(
        Dataspace* outDataspace, ui::PixelFormat* outPixelFormat,
        Dataspace* outWideColorGamutDataspace,
        ui::PixelFormat* outWideColorGamutPixelFormat) const {
    *outDataspace = mDefaultCompositionDataspace;
    *outPixelFormat = defaultCompositionPixelFormat;
    *outWideColorGamutDataspace = mWideColorGamutCompositionDataspace;
    *outWideColorGamutPixelFormat = wideColorGamutCompositionPixelFormat;
    return NO_ERROR;
}

status_t SurfaceFlinger::addRegionSamplingListener(const Rect& samplingArea,
                                                   const sp<IBinder>& stopLayerHandle,
                                                   const sp<IRegionSamplingListener>& listener) {
    if (!listener || samplingArea == Rect::INVALID_RECT || samplingArea.isEmpty()) {
        return BAD_VALUE;
    }

    // LayerHandle::getLayer promotes the layer object in a binder thread but we will not destroy
    // the layer here since the caller has a strong ref to the layer's handle.
    const sp<Layer> stopLayer = LayerHandle::getLayer(stopLayerHandle);
    mRegionSamplingThread->addListener(samplingArea,
                                       stopLayer ? stopLayer->getSequence() : UNASSIGNED_LAYER_ID,
                                       listener);
    return NO_ERROR;
}

status_t SurfaceFlinger::removeRegionSamplingListener(const sp<IRegionSamplingListener>& listener) {
    if (!listener) {
        return BAD_VALUE;
    }
    mRegionSamplingThread->removeListener(listener);
    return NO_ERROR;
}

status_t SurfaceFlinger::addFpsListener(int32_t taskId, const sp<gui::IFpsListener>& listener) {
    if (!listener) {
        return BAD_VALUE;
    }

    mFpsReporter->addListener(listener, taskId);
    return NO_ERROR;
}

status_t SurfaceFlinger::removeFpsListener(const sp<gui::IFpsListener>& listener) {
    if (!listener) {
        return BAD_VALUE;
    }
    mFpsReporter->removeListener(listener);
    return NO_ERROR;
}

status_t SurfaceFlinger::addTunnelModeEnabledListener(
        const sp<gui::ITunnelModeEnabledListener>& listener) {
    if (!listener) {
        return BAD_VALUE;
    }

    mTunnelModeEnabledReporter->addListener(listener);
    return NO_ERROR;
}

status_t SurfaceFlinger::removeTunnelModeEnabledListener(
        const sp<gui::ITunnelModeEnabledListener>& listener) {
    if (!listener) {
        return BAD_VALUE;
    }

    mTunnelModeEnabledReporter->removeListener(listener);
    return NO_ERROR;
}

status_t SurfaceFlinger::getDisplayBrightnessSupport(const sp<IBinder>& displayToken,
                                                     bool* outSupport) const {
    if (!displayToken || !outSupport) {
        return BAD_VALUE;
    }

    Mutex::Autolock lock(mStateLock);

    const auto displayId = getPhysicalDisplayIdLocked(displayToken);
    if (!displayId) {
        return NAME_NOT_FOUND;
    }
    *outSupport = getHwComposer().hasDisplayCapability(*displayId, DisplayCapability::BRIGHTNESS);
    return NO_ERROR;
}

status_t SurfaceFlinger::setDisplayBrightness(const sp<IBinder>& displayToken,
                                              const gui::DisplayBrightness& brightness) {
    if (!displayToken) {
        return BAD_VALUE;
    }

    const char* const whence = __func__;
    return ftl::Future(mScheduler->schedule([=, this]() FTL_FAKE_GUARD(mStateLock) {
               // TODO(b/241285876): Validate that the display is physical instead of failing later.
               if (const auto display = getDisplayDeviceLocked(displayToken)) {
                   const bool supportsDisplayBrightnessCommand =
                           getHwComposer().getComposer()->isSupported(
                                   Hwc2::Composer::OptionalFeature::DisplayBrightnessCommand);
                   // If we support applying display brightness as a command, then we also support
                   // dimming SDR layers.
                   if (supportsDisplayBrightnessCommand) {
                       auto compositionDisplay = display->getCompositionDisplay();
                       float currentDimmingRatio =
                               compositionDisplay->editState().sdrWhitePointNits /
                               compositionDisplay->editState().displayBrightnessNits;
                       static constexpr float kDimmingThreshold = 0.02f;
                       if (brightness.sdrWhitePointNits == 0.f ||
                           abs(brightness.sdrWhitePointNits - brightness.displayBrightnessNits) /
                                           brightness.sdrWhitePointNits >=
                                   kDimmingThreshold) {
                           // to optimize, skip brightness setter if the brightness difference ratio
                           // is lower than threshold
                           compositionDisplay
                                   ->setDisplayBrightness(brightness.sdrWhitePointNits,
                                                          brightness.displayBrightnessNits);
                       } else {
                           compositionDisplay->setDisplayBrightness(brightness.sdrWhitePointNits,
                                                                    brightness.sdrWhitePointNits);
                       }

                       FTL_FAKE_GUARD(kMainThreadContext,
                                      display->stageBrightness(brightness.displayBrightness));
                       float currentHdrSdrRatio =
                               compositionDisplay->editState().displayBrightnessNits /
                               compositionDisplay->editState().sdrWhitePointNits;
                       FTL_FAKE_GUARD(kMainThreadContext,
                                      display->updateHdrSdrRatioOverlayRatio(currentHdrSdrRatio));

                       if (brightness.sdrWhitePointNits / brightness.displayBrightnessNits !=
                           currentDimmingRatio) {
                           scheduleComposite(FrameHint::kNone);
                       } else {
                           scheduleCommit(FrameHint::kNone);
                       }
                       return ftl::yield<status_t>(OK);
                   } else {
                       return getHwComposer()
                               .setDisplayBrightness(display->getPhysicalId(),
                                                     brightness.displayBrightness,
                                                     brightness.displayBrightnessNits,
                                                     Hwc2::Composer::DisplayBrightnessOptions{
                                                             .applyImmediately = true});
                   }
               } else {
                   ALOGE("%s: Invalid display token %p", whence, displayToken.get());
                   return ftl::yield<status_t>(NAME_NOT_FOUND);
               }
           }))
            .then([](ftl::Future<status_t> task) { return task; })
            .get();
}

status_t SurfaceFlinger::addHdrLayerInfoListener(const sp<IBinder>& displayToken,
                                                 const sp<gui::IHdrLayerInfoListener>& listener) {
    if (!displayToken) {
        return BAD_VALUE;
    }

    Mutex::Autolock lock(mStateLock);

    const auto display = getDisplayDeviceLocked(displayToken);
    if (!display) {
        return NAME_NOT_FOUND;
    }
    const auto displayId = display->getId();
    sp<HdrLayerInfoReporter>& hdrInfoReporter = mHdrLayerInfoListeners[displayId];
    if (!hdrInfoReporter) {
        hdrInfoReporter = sp<HdrLayerInfoReporter>::make();
    }
    hdrInfoReporter->addListener(listener);


    mAddingHDRLayerInfoListener = true;
    return OK;
}

status_t SurfaceFlinger::removeHdrLayerInfoListener(
        const sp<IBinder>& displayToken, const sp<gui::IHdrLayerInfoListener>& listener) {
    if (!displayToken) {
        return BAD_VALUE;
    }

    Mutex::Autolock lock(mStateLock);

    const auto display = getDisplayDeviceLocked(displayToken);
    if (!display) {
        return NAME_NOT_FOUND;
    }
    const auto displayId = display->getId();
    sp<HdrLayerInfoReporter>& hdrInfoReporter = mHdrLayerInfoListeners[displayId];
    if (hdrInfoReporter) {
        hdrInfoReporter->removeListener(listener);
    }
    return OK;
}

status_t SurfaceFlinger::notifyPowerBoost(int32_t boostId) {
    using aidl::android::hardware::power::Boost;
    Boost powerBoost = static_cast<Boost>(boostId);

    if (powerBoost == Boost::INTERACTION) {
        mScheduler->onTouchHint();
<<<<<<< HEAD
    }

    return NO_ERROR;
}

status_t SurfaceFlinger::getDisplayDecorationSupport(
        const sp<IBinder>& displayToken,
        std::optional<DisplayDecorationSupport>* outSupport) const {
    if (!displayToken || !outSupport) {
        return BAD_VALUE;
=======
>>>>>>> 9224694e
    }

    Mutex::Autolock lock(mStateLock);

    const auto displayId = getPhysicalDisplayIdLocked(displayToken);
    if (!displayId) {
        return NAME_NOT_FOUND;
    }
    getHwComposer().getDisplayDecorationSupport(*displayId, outSupport);
    return NO_ERROR;
}

status_t SurfaceFlinger::getDisplayDecorationSupport(
        const sp<IBinder>& displayToken,
        std::optional<DisplayDecorationSupport>* outSupport) const {
    if (!displayToken || !outSupport) {
        return BAD_VALUE;
    }

    Mutex::Autolock lock(mStateLock);

    const auto displayId = getPhysicalDisplayIdLocked(displayToken);
    if (!displayId) {
        return NAME_NOT_FOUND;
    }
    getHwComposer().getDisplayDecorationSupport(*displayId, outSupport);
    return NO_ERROR;
}

// ----------------------------------------------------------------------------

sp<IDisplayEventConnection> SurfaceFlinger::createDisplayEventConnection(
        gui::ISurfaceComposer::VsyncSource vsyncSource, EventRegistrationFlags eventRegistration,
        const sp<IBinder>& layerHandle) {
    const auto cycle = [&] {
        if (FlagManager::getInstance().deprecate_vsync_sf()) {
            ALOGW_IF(vsyncSource == gui::ISurfaceComposer::VsyncSource::eVsyncSourceSurfaceFlinger,
                "requested unsupported config eVsyncSourceSurfaceFlinger");
            return scheduler::Cycle::Render;
        }

        return vsyncSource == gui::ISurfaceComposer::VsyncSource::eVsyncSourceSurfaceFlinger
              ? scheduler::Cycle::LastComposite
              : scheduler::Cycle::Render;
    }();
    return mScheduler->createDisplayEventConnection(cycle, eventRegistration, layerHandle);
}

void SurfaceFlinger::scheduleCommit(FrameHint hint) {
    if (hint == FrameHint::kActive) {
        mScheduler->resetIdleTimer();
    }
    mPowerAdvisor->notifyDisplayUpdateImminentAndCpuReset();
    mScheduler->scheduleFrame();
}

void SurfaceFlinger::scheduleComposite(FrameHint hint) {
    mMustComposite = true;
    scheduleCommit(hint);
}

void SurfaceFlinger::scheduleRepaint() {
    mGeometryDirty = true;
    scheduleComposite(FrameHint::kActive);
}

void SurfaceFlinger::scheduleSample() {
    static_cast<void>(mScheduler->schedule([this] { sample(); }));
}

nsecs_t SurfaceFlinger::getVsyncPeriodFromHWC() const {
    if (const auto display = getDefaultDisplayDeviceLocked()) {
        return display->getVsyncPeriodFromHWC();
    }

    return 0;
}

void SurfaceFlinger::onComposerHalVsync(hal::HWDisplayId hwcDisplayId, int64_t timestamp,
                                        std::optional<hal::VsyncPeriodNanos> vsyncPeriod) {
    if (FlagManager::getInstance().connected_display() && timestamp < 0 &&
        vsyncPeriod.has_value()) {
        // use ~0 instead of -1 as AidlComposerHal.cpp passes the param as unsigned int32
        if (mIsHotplugErrViaNegVsync && vsyncPeriod.value() == ~0) {
            const auto errorCode = static_cast<int32_t>(-timestamp);
            ALOGD("%s: Hotplug error %d for display %" PRIu64, __func__, errorCode, hwcDisplayId);
            mScheduler->dispatchHotplugError(errorCode);
            return;
        }

        if (mIsHdcpViaNegVsync && vsyncPeriod.value() == ~1) {
            const int32_t value = static_cast<int32_t>(-timestamp);
            // one byte is good enough to encode android.hardware.drm.HdcpLevel
            const int32_t maxLevel = (value >> 8) & 0xFF;
            const int32_t connectedLevel = value & 0xFF;
            ALOGD("%s: HDCP levels changed (connected=%d, max=%d) for display %" PRIu64, __func__,
                  connectedLevel, maxLevel, hwcDisplayId);
            updateHdcpLevels(hwcDisplayId, connectedLevel, maxLevel);
            return;
        }
    }

    ATRACE_NAME(vsyncPeriod
                        ? ftl::Concat(__func__, ' ', hwcDisplayId, ' ', *vsyncPeriod, "ns").c_str()
                        : ftl::Concat(__func__, ' ', hwcDisplayId).c_str());

    Mutex::Autolock lock(mStateLock);
    if (const auto displayIdOpt = getHwComposer().onVsync(hwcDisplayId, timestamp)) {
        if (mScheduler->addResyncSample(*displayIdOpt, timestamp, vsyncPeriod)) {
            // period flushed
            mScheduler->modulateVsync(displayIdOpt, &VsyncModulator::onRefreshRateChangeCompleted);
        }
    }
}

void SurfaceFlinger::onComposerHalHotplugEvent(hal::HWDisplayId hwcDisplayId,
                                               DisplayHotplugEvent event) {
    if (event == DisplayHotplugEvent::CONNECTED || event == DisplayHotplugEvent::DISCONNECTED) {
        hal::Connection connection = (event == DisplayHotplugEvent::CONNECTED)
                ? hal::Connection::CONNECTED
                : hal::Connection::DISCONNECTED;
        {
            std::lock_guard<std::mutex> lock(mHotplugMutex);
            mPendingHotplugEvents.push_back(HotplugEvent{hwcDisplayId, connection});
        }

        if (mScheduler) {
            mScheduler->scheduleConfigure();
        }

        return;
    }

    if (FlagManager::getInstance().hotplug2()) {
        // TODO(b/311403559): use enum type instead of int
        const auto errorCode = static_cast<int32_t>(event);
        ALOGD("%s: Hotplug error %d for display %" PRIu64, __func__, errorCode, hwcDisplayId);
        mScheduler->dispatchHotplugError(errorCode);
    }
}

void SurfaceFlinger::onComposerHalVsyncPeriodTimingChanged(
        hal::HWDisplayId, const hal::VsyncPeriodChangeTimeline& timeline) {
    Mutex::Autolock lock(mStateLock);
    mScheduler->onNewVsyncPeriodChangeTimeline(timeline);

    if (timeline.refreshRequired) {
        scheduleComposite(FrameHint::kNone);
    }
}

void SurfaceFlinger::onComposerHalSeamlessPossible(hal::HWDisplayId) {
    // TODO(b/142753666): use constraints when calling to setActiveModeWithConstraints and
    // use this callback to know when to retry in case of SEAMLESS_NOT_POSSIBLE.
}

void SurfaceFlinger::onComposerHalRefresh(hal::HWDisplayId) {
    Mutex::Autolock lock(mStateLock);
    scheduleComposite(FrameHint::kNone);
}

void SurfaceFlinger::onComposerHalVsyncIdle(hal::HWDisplayId) {
    ATRACE_CALL();
    mScheduler->forceNextResync();
}

void SurfaceFlinger::onRefreshRateChangedDebug(const RefreshRateChangedDebugData& data) {
    ATRACE_CALL();
    const char* const whence = __func__;
    static_cast<void>(mScheduler->schedule([=, this]() FTL_FAKE_GUARD(mStateLock) FTL_FAKE_GUARD(
                                                   kMainThreadContext) {
        if (const auto displayIdOpt = getHwComposer().toPhysicalDisplayId(data.display)) {
            if (const auto display = getDisplayDeviceLocked(*displayIdOpt)) {
                const Fps refreshRate = Fps::fromPeriodNsecs(
                        getHwComposer().getComposer()->isVrrSupported() ? data.refreshPeriodNanos
                                                                        : data.vsyncPeriodNanos);
                ATRACE_FORMAT("%s refresh rate = %d", whence, refreshRate.getIntValue());

                const auto renderRate = mDisplayModeController.getActiveMode(*displayIdOpt).fps;
                constexpr bool kSetByHwc = true;
                display->updateRefreshRateOverlayRate(refreshRate, renderRate, kSetByHwc);
            }
        }
    }));
}

void SurfaceFlinger::configure() {
    Mutex::Autolock lock(mStateLock);
    if (configureLocked()) {
        setTransactionFlags(eDisplayTransactionNeeded);
    }
}

bool SurfaceFlinger::updateLayerSnapshotsLegacy(VsyncId vsyncId, nsecs_t frameTimeNs,
                                                bool flushTransactions,
                                                bool& outTransactionsAreEmpty) {
    ATRACE_CALL();
    frontend::Update update;
    if (flushTransactions) {
        update = flushLifecycleUpdates();
        if (mTransactionTracing) {
            mTransactionTracing->addCommittedTransactions(ftl::to_underlying(vsyncId), frameTimeNs,
                                                          update, mFrontEndDisplayInfos,
                                                          mFrontEndDisplayInfosChanged);
        }
<<<<<<< HEAD
    }

    bool needsTraversal = false;
    if (flushTransactions) {
        needsTraversal |= commitMirrorDisplays(vsyncId);
        needsTraversal |= commitCreatedLayers(vsyncId, update.layerCreatedStates);
        needsTraversal |= applyTransactions(update.transactions, vsyncId);
    }
    outTransactionsAreEmpty = !needsTraversal;
    const bool shouldCommit = (getTransactionFlags() & ~eTransactionFlushNeeded) || needsTraversal;
    if (shouldCommit) {
        commitTransactionsLegacy();
    }

    bool mustComposite = latchBuffers() || shouldCommit;
    updateLayerGeometry();
    return mustComposite;
}

void SurfaceFlinger::updateLayerHistory(nsecs_t now) {
    for (const auto& snapshot : mLayerSnapshotBuilder.getSnapshots()) {
        using Changes = frontend::RequestedLayerState::Changes;
        if (snapshot->path.isClone()) {
            continue;
        }

        const bool updateSmallDirty = FlagManager::getInstance().enable_small_area_detection() &&
                ((snapshot->clientChanges & layer_state_t::eSurfaceDamageRegionChanged) ||
                 snapshot->changes.any(Changes::Geometry));

        const bool hasChanges =
                snapshot->changes.any(Changes::FrameRate | Changes::Buffer | Changes::Animation |
                                      Changes::Geometry | Changes::Visibility) ||
                (snapshot->clientChanges & layer_state_t::eDefaultFrameRateCompatibilityChanged) !=
                        0;

        if (!updateSmallDirty && !hasChanges) {
            continue;
        }

        auto it = mLegacyLayers.find(snapshot->sequence);
        LLOG_ALWAYS_FATAL_WITH_TRACE_IF(it == mLegacyLayers.end(),
                                        "Couldn't find layer object for %s",
                                        snapshot->getDebugString().c_str());

        if (updateSmallDirty) {
            // Update small dirty flag while surface damage region or geometry changed
            it->second->setIsSmallDirty(snapshot.get());
        }

        if (!hasChanges) {
            continue;
        }

        const auto layerProps = scheduler::LayerProps{
                .visible = snapshot->isVisible,
                .bounds = snapshot->geomLayerBounds,
                .transform = snapshot->geomLayerTransform,
                .setFrameRateVote = snapshot->frameRate,
                .frameRateSelectionPriority = snapshot->frameRateSelectionPriority,
                .isSmallDirty = snapshot->isSmallDirty,
                .isFrontBuffered = snapshot->isFrontBuffered(),
        };

        if (snapshot->changes.any(Changes::Geometry | Changes::Visibility)) {
            mScheduler->setLayerProperties(snapshot->sequence, layerProps);
        }

        if (snapshot->clientChanges & layer_state_t::eDefaultFrameRateCompatibilityChanged) {
            mScheduler->setDefaultFrameRateCompatibility(snapshot->sequence,
                                                         snapshot->defaultFrameRateCompatibility);
        }

        if (snapshot->changes.test(Changes::Animation)) {
            it->second->recordLayerHistoryAnimationTx(layerProps, now);
        }

        if (snapshot->changes.test(Changes::FrameRate)) {
            it->second->setFrameRateForLayerTree(snapshot->frameRate, layerProps, now);
        }

        if (snapshot->changes.test(Changes::Buffer)) {
            it->second->recordLayerHistoryBufferUpdate(layerProps, now);
        }
    }
}

bool SurfaceFlinger::updateLayerSnapshots(VsyncId vsyncId, nsecs_t frameTimeNs,
                                          bool flushTransactions, bool& outTransactionsAreEmpty) {
    using Changes = frontend::RequestedLayerState::Changes;
    ATRACE_CALL();
    frontend::Update update;
    if (flushTransactions) {
        ATRACE_NAME("TransactionHandler:flushTransactions");
        // Locking:
        // 1. to prevent onHandleDestroyed from being called while the state lock is held,
        // we must keep a copy of the transactions (specifically the composer
        // states) around outside the scope of the lock.
        // 2. Transactions and created layers do not share a lock. To prevent applying
        // transactions with layers still in the createdLayer queue, collect the transactions
        // before committing the created layers.
        // 3. Transactions can only be flushed after adding layers, since the layer can be a newly
        // created one
        mTransactionHandler.collectTransactions();
        {
            // TODO(b/238781169) lockless queue this and keep order.
            std::scoped_lock<std::mutex> lock(mCreatedLayersLock);
            update.layerCreatedStates = std::move(mCreatedLayers);
            mCreatedLayers.clear();
            update.newLayers = std::move(mNewLayers);
            mNewLayers.clear();
            update.layerCreationArgs = std::move(mNewLayerArgs);
            mNewLayerArgs.clear();
            update.destroyedHandles = std::move(mDestroyedHandles);
            mDestroyedHandles.clear();
        }

        mLayerLifecycleManager.addLayers(std::move(update.newLayers));
        update.transactions = mTransactionHandler.flushTransactions();
        if (mTransactionTracing) {
            mTransactionTracing->addCommittedTransactions(ftl::to_underlying(vsyncId), frameTimeNs,
                                                          update, mFrontEndDisplayInfos,
                                                          mFrontEndDisplayInfosChanged);
        }
        mLayerLifecycleManager.applyTransactions(update.transactions);
        mLayerLifecycleManager.onHandlesDestroyed(update.destroyedHandles);
        for (auto& legacyLayer : update.layerCreatedStates) {
            sp<Layer> layer = legacyLayer.layer.promote();
            if (layer) {
                mLegacyLayers[layer->sequence] = layer;
            }
        }
        mLayerHierarchyBuilder.update(mLayerLifecycleManager);
    }

    // Keep a copy of the drawing state (that is going to be overwritten
    // by commitTransactionsLocked) outside of mStateLock so that the side
    // effects of the State assignment don't happen with mStateLock held,
    // which can cause deadlocks.
    State drawingState(mDrawingState);
    Mutex::Autolock lock(mStateLock);
    bool mustComposite = false;
    mustComposite |= applyAndCommitDisplayTransactionStatesLocked(update.transactions);

    {
        ATRACE_NAME("LayerSnapshotBuilder:update");
        frontend::LayerSnapshotBuilder::Args
                args{.root = mLayerHierarchyBuilder.getHierarchy(),
                     .layerLifecycleManager = mLayerLifecycleManager,
                     .includeMetadata = mCompositionEngine->getFeatureFlags().test(
                             compositionengine::Feature::kSnapshotLayerMetadata),
                     .displays = mFrontEndDisplayInfos,
                     .displayChanges = mFrontEndDisplayInfosChanged,
                     .globalShadowSettings = mDrawingState.globalShadowSettings,
                     .supportsBlur = mSupportsBlur,
                     .forceFullDamage = mForceFullDamage,
                     .supportedLayerGenericMetadata =
                             getHwComposer().getSupportedLayerGenericMetadata(),
                     .genericLayerMetadataKeyMap = getGenericLayerMetadataKeyMap(),
                     .skipRoundCornersWhenProtected =
                             !getRenderEngine().supportsProtectedContent()};
        mLayerSnapshotBuilder.update(args);
    }

    if (mLayerLifecycleManager.getGlobalChanges().any(Changes::Geometry | Changes::Input |
                                                      Changes::Hierarchy | Changes::Visibility)) {
        mUpdateInputInfo = true;
    }
    if (mLayerLifecycleManager.getGlobalChanges().any(Changes::VisibleRegion | Changes::Hierarchy |
                                                      Changes::Visibility | Changes::Geometry)) {
        mVisibleRegionsDirty = true;
    }
    if (mLayerLifecycleManager.getGlobalChanges().any(Changes::Hierarchy | Changes::FrameRate)) {
        // The frame rate of attached choreographers can only change as a result of a
        // FrameRate change (including when Hierarchy changes).
        mUpdateAttachedChoreographer = true;
    }
    outTransactionsAreEmpty = mLayerLifecycleManager.getGlobalChanges().get() == 0;
    if (FlagManager::getInstance().vrr_bugfix_24q4()) {
        mustComposite |= mLayerLifecycleManager.getGlobalChanges().any(
                frontend::RequestedLayerState::kMustComposite);
    } else {
        mustComposite |= mLayerLifecycleManager.getGlobalChanges().get() != 0;
    }

    bool newDataLatched = false;
    ATRACE_NAME("DisplayCallbackAndStatsUpdates");
    mustComposite |= applyTransactionsLocked(update.transactions, vsyncId);
    traverseLegacyLayers([&](Layer* layer) { layer->commitTransaction(); });
    const nsecs_t latchTime = systemTime();
    bool unused = false;

    for (auto& layer : mLayerLifecycleManager.getLayers()) {
        if (layer->changes.test(frontend::RequestedLayerState::Changes::Created) &&
            layer->bgColorLayer) {
            sp<Layer> bgColorLayer = getFactory().createEffectLayer(
                    LayerCreationArgs(this, nullptr, layer->name,
                                      ISurfaceComposerClient::eFXSurfaceEffect, LayerMetadata(),
                                      std::make_optional(layer->id), true));
            mLegacyLayers[bgColorLayer->sequence] = bgColorLayer;
        }
        const bool willReleaseBufferOnLatch = layer->willReleaseBufferOnLatch();

        auto it = mLegacyLayers.find(layer->id);
        if (it == mLegacyLayers.end() &&
            layer->changes.test(frontend::RequestedLayerState::Changes::Destroyed)) {
            // Layer handle was created and immediately destroyed. It was destroyed before it
            // was added to the map.
            continue;
        }

        LLOG_ALWAYS_FATAL_WITH_TRACE_IF(it == mLegacyLayers.end(),
                                        "Couldnt find layer object for %s",
                                        layer->getDebugString().c_str());
        if (!layer->hasReadyFrame() && !willReleaseBufferOnLatch) {
            if (!it->second->hasBuffer()) {
                // The last latch time is used to classify a missed frame as buffer stuffing
                // instead of a missed frame. This is used to identify scenarios where we
                // could not latch a buffer or apply a transaction due to backpressure.
                // We only update the latch time for buffer less layers here, the latch time
                // is updated for buffer layers when the buffer is latched.
                it->second->updateLastLatchTime(latchTime);
            }
            continue;
        }

        const bool bgColorOnly =
                !layer->externalTexture && (layer->bgColorLayerId != UNASSIGNED_LAYER_ID);
        if (willReleaseBufferOnLatch) {
            mLayersWithBuffersRemoved.emplace(it->second);
        }
        it->second->latchBufferImpl(unused, latchTime, bgColorOnly);
        newDataLatched = true;

        mLayersWithQueuedFrames.emplace(it->second);
        mLayersIdsWithQueuedFrames.emplace(it->second->sequence);
=======
    }

    bool needsTraversal = false;
    if (flushTransactions) {
        needsTraversal |= commitMirrorDisplays(vsyncId);
        needsTraversal |= commitCreatedLayers(vsyncId, update.layerCreatedStates);
        needsTraversal |= applyTransactions(update.transactions, vsyncId);
    }
    outTransactionsAreEmpty = !needsTraversal;
    const bool shouldCommit = (getTransactionFlags() & ~eTransactionFlushNeeded) || needsTraversal;
    if (shouldCommit) {
        commitTransactionsLegacy();
    }

    bool mustComposite = latchBuffers() || shouldCommit;
    updateLayerGeometry();
    return mustComposite;
}

void SurfaceFlinger::updateLayerHistory(nsecs_t now) {
    for (const auto& snapshot : mLayerSnapshotBuilder.getSnapshots()) {
        using Changes = frontend::RequestedLayerState::Changes;
        if (snapshot->path.isClone()) {
            continue;
        }

        const bool updateSmallDirty = FlagManager::getInstance().enable_small_area_detection() &&
                ((snapshot->clientChanges & layer_state_t::eSurfaceDamageRegionChanged) ||
                 snapshot->changes.any(Changes::Geometry));

        const bool hasChanges =
                snapshot->changes.any(Changes::FrameRate | Changes::Buffer | Changes::Animation |
                                      Changes::Geometry | Changes::Visibility) ||
                (snapshot->clientChanges & layer_state_t::eDefaultFrameRateCompatibilityChanged) !=
                        0;

        if (!updateSmallDirty && !hasChanges) {
            continue;
        }

        auto it = mLegacyLayers.find(snapshot->sequence);
        LLOG_ALWAYS_FATAL_WITH_TRACE_IF(it == mLegacyLayers.end(),
                                        "Couldn't find layer object for %s",
                                        snapshot->getDebugString().c_str());

        if (updateSmallDirty) {
            // Update small dirty flag while surface damage region or geometry changed
            it->second->setIsSmallDirty(snapshot.get());
        }

        if (!hasChanges) {
            continue;
        }

        const auto layerProps = scheduler::LayerProps{
                .visible = snapshot->isVisible,
                .bounds = snapshot->geomLayerBounds,
                .transform = snapshot->geomLayerTransform,
                .setFrameRateVote = snapshot->frameRate,
                .frameRateSelectionPriority = snapshot->frameRateSelectionPriority,
                .isSmallDirty = snapshot->isSmallDirty,
                .isFrontBuffered = snapshot->isFrontBuffered(),
        };

        if (snapshot->changes.any(Changes::Geometry | Changes::Visibility)) {
            mScheduler->setLayerProperties(snapshot->sequence, layerProps);
        }

        if (snapshot->clientChanges & layer_state_t::eDefaultFrameRateCompatibilityChanged) {
            mScheduler->setDefaultFrameRateCompatibility(snapshot->sequence,
                                                         snapshot->defaultFrameRateCompatibility);
        }

        if (snapshot->changes.test(Changes::Animation)) {
            it->second->recordLayerHistoryAnimationTx(layerProps, now);
        }

        if (snapshot->changes.test(Changes::FrameRate)) {
            it->second->setFrameRateForLayerTree(snapshot->frameRate, layerProps, now);
        }

        if (snapshot->changes.test(Changes::Buffer)) {
            it->second->recordLayerHistoryBufferUpdate(layerProps, now);
        }
>>>>>>> 9224694e
    }
}

<<<<<<< HEAD
    updateLayerHistory(latchTime);
    mLayerSnapshotBuilder.forEachVisibleSnapshot([&](const frontend::LayerSnapshot& snapshot) {
        if (mLayersIdsWithQueuedFrames.find(snapshot.path.id) == mLayersIdsWithQueuedFrames.end())
            return;
        Region visibleReg;
        visibleReg.set(snapshot.transformedBoundsWithoutTransparentRegion);
        invalidateLayerStack(snapshot.outputFilter, visibleReg);
    });

    for (auto& destroyedLayer : mLayerLifecycleManager.getDestroyedLayers()) {
        mLegacyLayers.erase(destroyedLayer->id);
    }

    {
        ATRACE_NAME("LLM:commitChanges");
        mLayerLifecycleManager.commitChanges();
    }

    // enter boot animation on first buffer latch
    if (CC_UNLIKELY(mBootStage == BootStage::BOOTLOADER && newDataLatched)) {
        ALOGI("Enter boot animation");
        mBootStage = BootStage::BOOTANIMATION;
    }

    mustComposite |= (getTransactionFlags() & ~eTransactionFlushNeeded) || newDataLatched;
    if (mustComposite) {
        commitTransactions();
    }

    return mustComposite;
}

bool SurfaceFlinger::commit(PhysicalDisplayId pacesetterId,
                            const scheduler::FrameTargets& frameTargets) {
    const scheduler::FrameTarget& pacesetterFrameTarget = *frameTargets.get(pacesetterId)->get();

    const VsyncId vsyncId = pacesetterFrameTarget.vsyncId();
    ATRACE_NAME(ftl::Concat(__func__, ' ', ftl::to_underlying(vsyncId)).c_str());

    if (pacesetterFrameTarget.didMissFrame()) {
        mTimeStats->incrementMissedFrames();
    }

    // If a mode set is pending and the fence hasn't fired yet, wait for the next commit.
    if (std::any_of(frameTargets.begin(), frameTargets.end(),
                    [this](const auto& pair) FTL_FAKE_GUARD(kMainThreadContext) {
                        const auto [displayId, target] = pair;
                        return target->isFramePending() &&
                                mDisplayModeController.isModeSetPending(displayId);
                    })) {
        mScheduler->scheduleFrame();
        return false;
    }

    {
        ConditionalLock lock(mStateLock, FlagManager::getInstance().connected_display());

        for (const auto [displayId, _] : frameTargets) {
            if (mDisplayModeController.isModeSetPending(displayId)) {
                finalizeDisplayModeChange(displayId);
            }
        }
    }

    if (pacesetterFrameTarget.isFramePending()) {
        if (mPropagateBackpressure && (mBackpressureGpuComposition || pacesetterFrameTarget.didMissHwcFrame())) {
            if (FlagManager::getInstance().vrr_config()) {
                mScheduler->getVsyncSchedule()->getTracker().onFrameMissed(
                        pacesetterFrameTarget.expectedPresentTime());
=======
bool SurfaceFlinger::updateLayerSnapshots(VsyncId vsyncId, nsecs_t frameTimeNs,
                                          bool flushTransactions, bool& outTransactionsAreEmpty) {
    using Changes = frontend::RequestedLayerState::Changes;
    ATRACE_CALL();
    frontend::Update update;
    if (flushTransactions) {
        ATRACE_NAME("TransactionHandler:flushTransactions");
        // Locking:
        // 1. to prevent onHandleDestroyed from being called while the state lock is held,
        // we must keep a copy of the transactions (specifically the composer
        // states) around outside the scope of the lock.
        // 2. Transactions and created layers do not share a lock. To prevent applying
        // transactions with layers still in the createdLayer queue, collect the transactions
        // before committing the created layers.
        // 3. Transactions can only be flushed after adding layers, since the layer can be a newly
        // created one
        mTransactionHandler.collectTransactions();
        {
            // TODO(b/238781169) lockless queue this and keep order.
            std::scoped_lock<std::mutex> lock(mCreatedLayersLock);
            update.layerCreatedStates = std::move(mCreatedLayers);
            mCreatedLayers.clear();
            update.newLayers = std::move(mNewLayers);
            mNewLayers.clear();
            update.layerCreationArgs = std::move(mNewLayerArgs);
            mNewLayerArgs.clear();
            update.destroyedHandles = std::move(mDestroyedHandles);
            mDestroyedHandles.clear();
        }

        mLayerLifecycleManager.addLayers(std::move(update.newLayers));
        update.transactions = mTransactionHandler.flushTransactions();
        if (mTransactionTracing) {
            mTransactionTracing->addCommittedTransactions(ftl::to_underlying(vsyncId), frameTimeNs,
                                                          update, mFrontEndDisplayInfos,
                                                          mFrontEndDisplayInfosChanged);
        }
        mLayerLifecycleManager.applyTransactions(update.transactions);
        mLayerLifecycleManager.onHandlesDestroyed(update.destroyedHandles);
        for (auto& legacyLayer : update.layerCreatedStates) {
            sp<Layer> layer = legacyLayer.layer.promote();
            if (layer) {
                mLegacyLayers[layer->sequence] = layer;
            }
        }
        mLayerHierarchyBuilder.update(mLayerLifecycleManager);
    }

    // Keep a copy of the drawing state (that is going to be overwritten
    // by commitTransactionsLocked) outside of mStateLock so that the side
    // effects of the State assignment don't happen with mStateLock held,
    // which can cause deadlocks.
    State drawingState(mDrawingState);
    Mutex::Autolock lock(mStateLock);
    bool mustComposite = false;
    mustComposite |= applyAndCommitDisplayTransactionStatesLocked(update.transactions);

    {
        ATRACE_NAME("LayerSnapshotBuilder:update");
        frontend::LayerSnapshotBuilder::Args
                args{.root = mLayerHierarchyBuilder.getHierarchy(),
                     .layerLifecycleManager = mLayerLifecycleManager,
                     .includeMetadata = mCompositionEngine->getFeatureFlags().test(
                             compositionengine::Feature::kSnapshotLayerMetadata),
                     .displays = mFrontEndDisplayInfos,
                     .displayChanges = mFrontEndDisplayInfosChanged,
                     .globalShadowSettings = mDrawingState.globalShadowSettings,
                     .supportsBlur = mSupportsBlur,
                     .forceFullDamage = mForceFullDamage,
                     .supportedLayerGenericMetadata =
                             getHwComposer().getSupportedLayerGenericMetadata(),
                     .genericLayerMetadataKeyMap = getGenericLayerMetadataKeyMap(),
                     .skipRoundCornersWhenProtected =
                             !getRenderEngine().supportsProtectedContent()};
        mLayerSnapshotBuilder.update(args);
    }

    if (mLayerLifecycleManager.getGlobalChanges().any(Changes::Geometry | Changes::Input |
                                                      Changes::Hierarchy | Changes::Visibility)) {
        mUpdateInputInfo = true;
    }
    if (mLayerLifecycleManager.getGlobalChanges().any(Changes::VisibleRegion | Changes::Hierarchy |
                                                      Changes::Visibility | Changes::Geometry)) {
        mVisibleRegionsDirty = true;
    }
    if (mLayerLifecycleManager.getGlobalChanges().any(Changes::Hierarchy | Changes::FrameRate)) {
        // The frame rate of attached choreographers can only change as a result of a
        // FrameRate change (including when Hierarchy changes).
        mUpdateAttachedChoreographer = true;
    }
    outTransactionsAreEmpty = mLayerLifecycleManager.getGlobalChanges().get() == 0;
    if (FlagManager::getInstance().vrr_bugfix_24q4()) {
        mustComposite |= mLayerLifecycleManager.getGlobalChanges().any(
                frontend::RequestedLayerState::kMustComposite);
    } else {
        mustComposite |= mLayerLifecycleManager.getGlobalChanges().get() != 0;
    }

    bool newDataLatched = false;
    ATRACE_NAME("DisplayCallbackAndStatsUpdates");
    mustComposite |= applyTransactionsLocked(update.transactions, vsyncId);
    traverseLegacyLayers([&](Layer* layer) { layer->commitTransaction(); });
    const nsecs_t latchTime = systemTime();
    bool unused = false;

    for (auto& layer : mLayerLifecycleManager.getLayers()) {
        if (layer->changes.test(frontend::RequestedLayerState::Changes::Created) &&
            layer->bgColorLayer) {
            sp<Layer> bgColorLayer = getFactory().createEffectLayer(
                    LayerCreationArgs(this, nullptr, layer->name,
                                      ISurfaceComposerClient::eFXSurfaceEffect, LayerMetadata(),
                                      std::make_optional(layer->id), true));
            mLegacyLayers[bgColorLayer->sequence] = bgColorLayer;
        }
        const bool willReleaseBufferOnLatch = layer->willReleaseBufferOnLatch();

        auto it = mLegacyLayers.find(layer->id);
        if (it == mLegacyLayers.end() &&
            layer->changes.test(frontend::RequestedLayerState::Changes::Destroyed)) {
            // Layer handle was created and immediately destroyed. It was destroyed before it
            // was added to the map.
            continue;
        }

        LLOG_ALWAYS_FATAL_WITH_TRACE_IF(it == mLegacyLayers.end(),
                                        "Couldnt find layer object for %s",
                                        layer->getDebugString().c_str());
        if (!layer->hasReadyFrame() && !willReleaseBufferOnLatch) {
            if (!it->second->hasBuffer()) {
                // The last latch time is used to classify a missed frame as buffer stuffing
                // instead of a missed frame. This is used to identify scenarios where we
                // could not latch a buffer or apply a transaction due to backpressure.
                // We only update the latch time for buffer less layers here, the latch time
                // is updated for buffer layers when the buffer is latched.
                it->second->updateLastLatchTime(latchTime);
            }
            continue;
        }

        const bool bgColorOnly =
                !layer->externalTexture && (layer->bgColorLayerId != UNASSIGNED_LAYER_ID);
        if (willReleaseBufferOnLatch) {
            mLayersWithBuffersRemoved.emplace(it->second);
        }
        it->second->latchBufferImpl(unused, latchTime, bgColorOnly);
        newDataLatched = true;

        mLayersWithQueuedFrames.emplace(it->second);
        mLayersIdsWithQueuedFrames.emplace(it->second->sequence);
    }

    updateLayerHistory(latchTime);
    mLayerSnapshotBuilder.forEachVisibleSnapshot([&](const frontend::LayerSnapshot& snapshot) {
        if (mLayersIdsWithQueuedFrames.find(snapshot.path.id) == mLayersIdsWithQueuedFrames.end())
            return;
        Region visibleReg;
        visibleReg.set(snapshot.transformedBoundsWithoutTransparentRegion);
        invalidateLayerStack(snapshot.outputFilter, visibleReg);
    });

    for (auto& destroyedLayer : mLayerLifecycleManager.getDestroyedLayers()) {
        mLegacyLayers.erase(destroyedLayer->id);
    }

    {
        ATRACE_NAME("LLM:commitChanges");
        mLayerLifecycleManager.commitChanges();
    }

    // enter boot animation on first buffer latch
    if (CC_UNLIKELY(mBootStage == BootStage::BOOTLOADER && newDataLatched)) {
        ALOGI("Enter boot animation");
        mBootStage = BootStage::BOOTANIMATION;
    }

    mustComposite |= (getTransactionFlags() & ~eTransactionFlushNeeded) || newDataLatched;
    if (mustComposite) {
        commitTransactions();
    }

    return mustComposite;
}

bool SurfaceFlinger::commit(PhysicalDisplayId pacesetterId,
                            const scheduler::FrameTargets& frameTargets) {
    const scheduler::FrameTarget& pacesetterFrameTarget = *frameTargets.get(pacesetterId)->get();

    const VsyncId vsyncId = pacesetterFrameTarget.vsyncId();
    ATRACE_NAME(ftl::Concat(__func__, ' ', ftl::to_underlying(vsyncId)).c_str());

    if (pacesetterFrameTarget.didMissFrame()) {
        mTimeStats->incrementMissedFrames();
    }

    // If a mode set is pending and the fence hasn't fired yet, wait for the next commit.
    if (std::any_of(frameTargets.begin(), frameTargets.end(),
                    [this](const auto& pair) FTL_FAKE_GUARD(kMainThreadContext) {
                        const auto [displayId, target] = pair;
                        return target->isFramePending() &&
                                mDisplayModeController.isModeSetPending(displayId);
                    })) {
        mScheduler->scheduleFrame();
        return false;
    }

    {
        ConditionalLock lock(mStateLock, FlagManager::getInstance().connected_display());

        for (const auto [displayId, _] : frameTargets) {
            if (mDisplayModeController.isModeSetPending(displayId)) {
                finalizeDisplayModeChange(displayId);
>>>>>>> 9224694e
            }
            scheduleCommit(FrameHint::kNone);
            return false;
        }
    }

    const Period vsyncPeriod = mScheduler->getVsyncSchedule()->period();

    // Save this once per commit + composite to ensure consistency
    // TODO (b/240619471): consider removing active display check once AOD is fixed
    const auto activeDisplay = FTL_FAKE_GUARD(mStateLock, getDisplayDeviceLocked(mActiveDisplayId));
    mPowerHintSessionEnabled = mPowerAdvisor->usePowerHintSession() && activeDisplay &&
            activeDisplay->getPowerMode() == hal::PowerMode::ON;
    if (mPowerHintSessionEnabled) {
        mPowerAdvisor->setCommitStart(pacesetterFrameTarget.frameBeginTime());
        mPowerAdvisor->setExpectedPresentTime(pacesetterFrameTarget.expectedPresentTime());

        // Frame delay is how long we should have minus how long we actually have.
        const Duration idealSfWorkDuration =
                mScheduler->vsyncModulator().getVsyncConfig().sfWorkDuration;
        const Duration frameDelay =
                idealSfWorkDuration - pacesetterFrameTarget.expectedFrameDuration();

        mPowerAdvisor->setFrameDelay(frameDelay);
        mPowerAdvisor->setTotalFrameTargetWorkDuration(idealSfWorkDuration);

        const Period idealVsyncPeriod =
                mDisplayModeController.getActiveMode(pacesetterId).fps.getPeriod();
        mPowerAdvisor->updateTargetWorkDuration(idealVsyncPeriod);
    }

    if (mRefreshRateOverlaySpinner || mHdrSdrRatioOverlay) {
        Mutex::Autolock lock(mStateLock);
        if (const auto display = getDefaultDisplayDeviceLocked()) {
            display->animateOverlay();
        }
    }

    // Composite if transactions were committed, or if requested by HWC.
    bool mustComposite = mMustComposite.exchange(false);
    {
        mFrameTimeline->setSfWakeUp(ftl::to_underlying(vsyncId),
                                    pacesetterFrameTarget.frameBeginTime().ns(),
                                    Fps::fromPeriodNsecs(vsyncPeriod.ns()),
                                    mScheduler->getPacesetterRefreshRate());

        const bool flushTransactions = clearTransactionFlags(eTransactionFlushNeeded);
        bool transactionsAreEmpty = false;
        if (mLayerLifecycleManagerEnabled) {
            mustComposite |=
                    updateLayerSnapshots(vsyncId, pacesetterFrameTarget.frameBeginTime().ns(),
                                         flushTransactions, transactionsAreEmpty);
        }

        // Tell VsyncTracker that we are going to present this frame before scheduling
        // setTransactionFlags which will schedule another SF frame. This was if the tracker
        // needs to adjust the vsync timeline, it will be done before the next frame.
        if (FlagManager::getInstance().vrr_config() && mustComposite) {
            mScheduler->getVsyncSchedule()->getTracker().onFrameBegin(
                pacesetterFrameTarget.expectedPresentTime(),
                pacesetterFrameTarget.lastSignaledFrameTime());
        }
        if (transactionFlushNeeded()) {
            setTransactionFlags(eTransactionFlushNeeded);
        }

        // This has to be called after latchBuffers because we want to include the layers that have
        // been latched in the commit callback
        if (transactionsAreEmpty) {
            // Invoke empty transaction callbacks early.
            mTransactionCallbackInvoker.sendCallbacks(false /* onCommitOnly */);
        } else {
            // Invoke OnCommit callbacks.
            mTransactionCallbackInvoker.sendCallbacks(true /* onCommitOnly */);
        }
    }

<<<<<<< HEAD
    // Layers need to get updated (in the previous line) before we can use them for
    // choosing the refresh rate.
    // Hold mStateLock as chooseRefreshRateForContent promotes wp<Layer> to sp<Layer>
    // and may eventually call to ~Layer() if it holds the last reference
    {
        bool updateAttachedChoreographer = mUpdateAttachedChoreographer;
        mUpdateAttachedChoreographer = false;

        Mutex::Autolock lock(mStateLock);
        mScheduler->chooseRefreshRateForContent(mLayerLifecycleManagerEnabled
                                                        ? &mLayerHierarchyBuilder.getHierarchy()
                                                        : nullptr,
                                                updateAttachedChoreographer);

        if (FlagManager::getInstance().connected_display()) {
            initiateDisplayModeChanges();
        }
    }

    if (!FlagManager::getInstance().connected_display()) {
        ftl::FakeGuard guard(mStateLock);
        initiateDisplayModeChanges();
    }

    updateCursorAsync();
    if (!mustComposite) {
        updateInputFlinger(vsyncId, pacesetterFrameTarget.frameBeginTime());
=======
    if (pacesetterFrameTarget.isFramePending()) {
        if (mBackpressureGpuComposition || pacesetterFrameTarget.didMissHwcFrame()) {
            if (FlagManager::getInstance().vrr_config()) {
                mScheduler->getVsyncSchedule()->getTracker().onFrameMissed(
                        pacesetterFrameTarget.expectedPresentTime());
            }
            scheduleCommit(FrameHint::kNone);
            return false;
        }
    }

    const Period vsyncPeriod = mScheduler->getVsyncSchedule()->period();

    // Save this once per commit + composite to ensure consistency
    // TODO (b/240619471): consider removing active display check once AOD is fixed
    const auto activeDisplay = FTL_FAKE_GUARD(mStateLock, getDisplayDeviceLocked(mActiveDisplayId));
    mPowerHintSessionEnabled = mPowerAdvisor->usePowerHintSession() && activeDisplay &&
            activeDisplay->getPowerMode() == hal::PowerMode::ON;
    if (mPowerHintSessionEnabled) {
        mPowerAdvisor->setCommitStart(pacesetterFrameTarget.frameBeginTime());
        mPowerAdvisor->setExpectedPresentTime(pacesetterFrameTarget.expectedPresentTime());

        // Frame delay is how long we should have minus how long we actually have.
        const Duration idealSfWorkDuration =
                mScheduler->vsyncModulator().getVsyncConfig().sfWorkDuration;
        const Duration frameDelay =
                idealSfWorkDuration - pacesetterFrameTarget.expectedFrameDuration();

        mPowerAdvisor->setFrameDelay(frameDelay);
        mPowerAdvisor->setTotalFrameTargetWorkDuration(idealSfWorkDuration);

        const Period idealVsyncPeriod =
                mDisplayModeController.getActiveMode(pacesetterId).fps.getPeriod();
        mPowerAdvisor->updateTargetWorkDuration(idealVsyncPeriod);
    }

    if (mRefreshRateOverlaySpinner || mHdrSdrRatioOverlay) {
        Mutex::Autolock lock(mStateLock);
        if (const auto display = getDefaultDisplayDeviceLocked()) {
            display->animateOverlay();
        }
    }

    // Composite if transactions were committed, or if requested by HWC.
    bool mustComposite = mMustComposite.exchange(false);
    {
        mFrameTimeline->setSfWakeUp(ftl::to_underlying(vsyncId),
                                    pacesetterFrameTarget.frameBeginTime().ns(),
                                    Fps::fromPeriodNsecs(vsyncPeriod.ns()),
                                    mScheduler->getPacesetterRefreshRate());

        const bool flushTransactions = clearTransactionFlags(eTransactionFlushNeeded);
        bool transactionsAreEmpty = false;
        if (mLayerLifecycleManagerEnabled) {
            mustComposite |=
                    updateLayerSnapshots(vsyncId, pacesetterFrameTarget.frameBeginTime().ns(),
                                         flushTransactions, transactionsAreEmpty);
        }

        // Tell VsyncTracker that we are going to present this frame before scheduling
        // setTransactionFlags which will schedule another SF frame. This was if the tracker
        // needs to adjust the vsync timeline, it will be done before the next frame.
        if (FlagManager::getInstance().vrr_config() && mustComposite) {
            mScheduler->getVsyncSchedule()->getTracker().onFrameBegin(
                pacesetterFrameTarget.expectedPresentTime(),
                pacesetterFrameTarget.lastSignaledFrameTime());
        }
        if (transactionFlushNeeded()) {
            setTransactionFlags(eTransactionFlushNeeded);
        }

        // This has to be called after latchBuffers because we want to include the layers that have
        // been latched in the commit callback
        if (transactionsAreEmpty) {
            // Invoke empty transaction callbacks early.
            mTransactionCallbackInvoker.sendCallbacks(false /* onCommitOnly */);
        } else {
            // Invoke OnCommit callbacks.
            mTransactionCallbackInvoker.sendCallbacks(true /* onCommitOnly */);
        }
    }

    // Layers need to get updated (in the previous line) before we can use them for
    // choosing the refresh rate.
    // Hold mStateLock as chooseRefreshRateForContent promotes wp<Layer> to sp<Layer>
    // and may eventually call to ~Layer() if it holds the last reference
    {
        bool updateAttachedChoreographer = mUpdateAttachedChoreographer;
        mUpdateAttachedChoreographer = false;

        Mutex::Autolock lock(mStateLock);
        mScheduler->chooseRefreshRateForContent(mLayerLifecycleManagerEnabled
                                                        ? &mLayerHierarchyBuilder.getHierarchy()
                                                        : nullptr,
                                                updateAttachedChoreographer);

        if (FlagManager::getInstance().connected_display()) {
            initiateDisplayModeChanges();
        }
    }

    if (!FlagManager::getInstance().connected_display()) {
        ftl::FakeGuard guard(mStateLock);
        initiateDisplayModeChanges();
>>>>>>> 9224694e
    }
    doActiveLayersTracingIfNeeded(false, mVisibleRegionsDirty,
                                  pacesetterFrameTarget.frameBeginTime(), vsyncId);

<<<<<<< HEAD
    mLastCommittedVsyncId = vsyncId;

    persistDisplayBrightness(mustComposite);

=======
    updateCursorAsync();
    if (!mustComposite) {
        updateInputFlinger(vsyncId, pacesetterFrameTarget.frameBeginTime());
    }
    doActiveLayersTracingIfNeeded(false, mVisibleRegionsDirty,
                                  pacesetterFrameTarget.frameBeginTime(), vsyncId);

    mLastCommittedVsyncId = vsyncId;

    persistDisplayBrightness(mustComposite);

>>>>>>> 9224694e
    return mustComposite && CC_LIKELY(mBootStage != BootStage::BOOTLOADER);
}

CompositeResultsPerDisplay SurfaceFlinger::composite(
        PhysicalDisplayId pacesetterId, const scheduler::FrameTargeters& frameTargeters) {
    const scheduler::FrameTarget& pacesetterTarget =
            frameTargeters.get(pacesetterId)->get()->target();

    const VsyncId vsyncId = pacesetterTarget.vsyncId();
    ATRACE_NAME(ftl::Concat(__func__, ' ', ftl::to_underlying(vsyncId)).c_str());

    compositionengine::CompositionRefreshArgs refreshArgs;
    refreshArgs.powerCallback = this;
    const auto& displays = FTL_FAKE_GUARD(mStateLock, mDisplays);
    refreshArgs.outputs.reserve(displays.size());

    // Add outputs for physical displays.
    for (const auto& [id, targeter] : frameTargeters) {
        ftl::FakeGuard guard(mStateLock);

        if (const auto display = getCompositionDisplayLocked(id)) {
            refreshArgs.outputs.push_back(display);
        }

        refreshArgs.frameTargets.try_emplace(id, &targeter->target());
    }

    std::vector<DisplayId> displayIds;
    for (const auto& [_, display] : displays) {
        displayIds.push_back(display->getId());
        display->tracePowerMode();

        // Add outputs for virtual displays.
        if (display->isVirtual()) {
            const Fps refreshRate = display->getAdjustedRefreshRate();

            if (!refreshRate.isValid() ||
                mScheduler->isVsyncInPhase(pacesetterTarget.frameBeginTime(), refreshRate)) {
                refreshArgs.outputs.push_back(display->getCompositionDisplay());
            }
        }
    }
    mPowerAdvisor->setDisplays(displayIds);

    const bool updateTaskMetadata = mCompositionEngine->getFeatureFlags().test(
            compositionengine::Feature::kSnapshotLayerMetadata);
    if (updateTaskMetadata && (mVisibleRegionsDirty || mLayerMetadataSnapshotNeeded)) {
        updateLayerMetadataSnapshot();
        mLayerMetadataSnapshotNeeded = false;
    }

    refreshArgs.bufferIdsToUncache = std::move(mBufferIdsToUncache);

    if (!FlagManager::getInstance().ce_fence_promise()) {
        refreshArgs.layersWithQueuedFrames.reserve(mLayersWithQueuedFrames.size());
        for (auto& layer : mLayersWithQueuedFrames) {
            if (const auto& layerFE = layer->getCompositionEngineLayerFE())
                refreshArgs.layersWithQueuedFrames.push_back(layerFE);
        }
    }

    refreshArgs.outputColorSetting = mDisplayColorSetting;
    refreshArgs.forceOutputColorMode = mForceColorMode;

    refreshArgs.updatingOutputGeometryThisFrame = mVisibleRegionsDirty;
    refreshArgs.updatingGeometryThisFrame = mGeometryDirty.exchange(false) ||
            mVisibleRegionsDirty || mDrawingState.colorMatrixChanged;
    refreshArgs.internalDisplayRotationFlags = getActiveDisplayRotationFlags();

    if (CC_UNLIKELY(mDrawingState.colorMatrixChanged)) {
        refreshArgs.colorTransformMatrix = mDrawingState.colorMatrix;
        mDrawingState.colorMatrixChanged = false;
    }

    refreshArgs.devOptForceClientComposition = mDebugDisableHWC;

    if (mDebugFlashDelay != 0) {
        refreshArgs.devOptForceClientComposition = true;
        refreshArgs.devOptFlashDirtyRegionsDelay = std::chrono::milliseconds(mDebugFlashDelay);
    }

    // TODO(b/255601557) Update frameInterval per display
    refreshArgs.frameInterval =
            mScheduler->getNextFrameInterval(pacesetterId, pacesetterTarget.expectedPresentTime());
    const auto scheduledFrameResultOpt = mScheduler->getScheduledFrameResult();
    const auto scheduledFrameTimeOpt = scheduledFrameResultOpt
            ? std::optional{scheduledFrameResultOpt->callbackTime}
            : std::nullopt;
    refreshArgs.scheduledFrameTime = scheduledFrameTimeOpt;
    refreshArgs.hasTrustedPresentationListener = mNumTrustedPresentationListeners > 0;
    // Store the present time just before calling to the composition engine so we could notify
    // the scheduler.
    const auto presentTime = systemTime();

    constexpr bool kCursorOnly = false;
    const auto layers = moveSnapshotsToCompositionArgs(refreshArgs, kCursorOnly);

    if (mLayerLifecycleManagerEnabled && !mVisibleRegionsDirty) {
        for (const auto& [token, display] : FTL_FAKE_GUARD(mStateLock, mDisplays)) {
            auto compositionDisplay = display->getCompositionDisplay();
            if (!compositionDisplay->getState().isEnabled) continue;
            for (auto outputLayer : compositionDisplay->getOutputLayersOrderedByZ()) {
                if (outputLayer->getLayerFE().getCompositionState() == nullptr) {
                    // This is unexpected but instead of crashing, capture traces to disk
                    // and recover gracefully by forcing CE to rebuild layer stack.
                    ALOGE("Output layer %s for display %s %" PRIu64 " has a null "
                          "snapshot. Forcing mVisibleRegionsDirty",
                          outputLayer->getLayerFE().getDebugName(),
                          compositionDisplay->getName().c_str(), compositionDisplay->getId().value);

                    TransactionTraceWriter::getInstance().invoke(__func__, /* overwrite= */ false);
                    mVisibleRegionsDirty = true;
                    refreshArgs.updatingOutputGeometryThisFrame = mVisibleRegionsDirty;
                    refreshArgs.updatingGeometryThisFrame = mVisibleRegionsDirty;
                }
            }
        }
    }

    refreshArgs.refreshStartTime = systemTime(SYSTEM_TIME_MONOTONIC);
    for (auto& [layer, layerFE] : layers) {
        layer->onPreComposition(refreshArgs.refreshStartTime);
    }
<<<<<<< HEAD

    if (FlagManager::getInstance().ce_fence_promise()) {
        for (auto& [layer, layerFE] : layers) {
            attachReleaseFenceFutureToLayer(layer, layerFE,
                                            layerFE->mSnapshot->outputFilter.layerStack);
        }

        refreshArgs.layersWithQueuedFrames.reserve(mLayersWithQueuedFrames.size());
        for (auto& layer : mLayersWithQueuedFrames) {
            if (const auto& layerFE = layer->getCompositionEngineLayerFE()) {
                refreshArgs.layersWithQueuedFrames.push_back(layerFE);
                // Some layers are not displayed and do not yet have a future release fence
                if (layerFE->getReleaseFencePromiseStatus() ==
                            LayerFE::ReleaseFencePromiseStatus::UNINITIALIZED ||
                    layerFE->getReleaseFencePromiseStatus() ==
                            LayerFE::ReleaseFencePromiseStatus::FULFILLED) {
                    // layerStack is invalid because layer is not on a display
                    attachReleaseFenceFutureToLayer(layer.get(), layerFE.get(),
                                                    ui::INVALID_LAYER_STACK);
                }
            }
        }

        mCompositionEngine->present(refreshArgs);
        moveSnapshotsFromCompositionArgs(refreshArgs, layers);

        for (auto& [layer, layerFE] : layers) {
            CompositionResult compositionResult{layerFE->stealCompositionResult()};
            if (compositionResult.lastClientCompositionFence) {
                layer->setWasClientComposed(compositionResult.lastClientCompositionFence);
            }
        }

=======

    if (FlagManager::getInstance().ce_fence_promise()) {
        for (auto& [layer, layerFE] : layers) {
            attachReleaseFenceFutureToLayer(layer, layerFE,
                                            layerFE->mSnapshot->outputFilter.layerStack);
        }

        refreshArgs.layersWithQueuedFrames.reserve(mLayersWithQueuedFrames.size());
        for (auto& layer : mLayersWithQueuedFrames) {
            if (const auto& layerFE = layer->getCompositionEngineLayerFE()) {
                refreshArgs.layersWithQueuedFrames.push_back(layerFE);
                // Some layers are not displayed and do not yet have a future release fence
                if (layerFE->getReleaseFencePromiseStatus() ==
                            LayerFE::ReleaseFencePromiseStatus::UNINITIALIZED ||
                    layerFE->getReleaseFencePromiseStatus() ==
                            LayerFE::ReleaseFencePromiseStatus::FULFILLED) {
                    // layerStack is invalid because layer is not on a display
                    attachReleaseFenceFutureToLayer(layer.get(), layerFE.get(),
                                                    ui::INVALID_LAYER_STACK);
                }
            }
        }

        mCompositionEngine->present(refreshArgs);
        moveSnapshotsFromCompositionArgs(refreshArgs, layers);

        for (auto& [layer, layerFE] : layers) {
            CompositionResult compositionResult{layerFE->stealCompositionResult()};
            if (compositionResult.lastClientCompositionFence) {
                layer->setWasClientComposed(compositionResult.lastClientCompositionFence);
            }
        }

>>>>>>> 9224694e
    } else {
        mCompositionEngine->present(refreshArgs);
        moveSnapshotsFromCompositionArgs(refreshArgs, layers);

        for (auto [layer, layerFE] : layers) {
            CompositionResult compositionResult{layerFE->stealCompositionResult()};
            for (auto& [releaseFence, layerStack] : compositionResult.releaseFences) {
                Layer* clonedFrom = layer->getClonedFrom().get();
                auto owningLayer = clonedFrom ? clonedFrom : layer;
                owningLayer->onLayerDisplayed(std::move(releaseFence), layerStack);
            }
            if (compositionResult.lastClientCompositionFence) {
                layer->setWasClientComposed(compositionResult.lastClientCompositionFence);
            }
        }
    }

    mTimeStats->recordFrameDuration(pacesetterTarget.frameBeginTime().ns(), systemTime());

    // Send a power hint after presentation is finished.
    if (mPowerHintSessionEnabled) {
        // Now that the current frame has been presented above, PowerAdvisor needs the present time
        // of the previous frame (whose fence is signaled by now) to determine how long the HWC had
        // waited on that fence to retire before presenting.
        const auto& previousPresentFence = pacesetterTarget.presentFenceForPreviousFrame();

        mPowerAdvisor->setSfPresentTiming(TimePoint::fromNs(previousPresentFence->getSignalTime()),
                                          TimePoint::now());
        mPowerAdvisor->reportActualWorkDuration();
    }

    if (mScheduler->onCompositionPresented(presentTime)) {
        scheduleComposite(FrameHint::kNone);
    }

    mNotifyExpectedPresentMap[pacesetterId].hintStatus = NotifyExpectedPresentHintStatus::Start;
    onCompositionPresented(pacesetterId, frameTargeters, presentTime);

    const bool hadGpuComposited =
            multiDisplayUnion(mCompositionCoverage).test(CompositionCoverage::Gpu);
    mCompositionCoverage.clear();

    TimeStats::ClientCompositionRecord clientCompositionRecord;

    for (const auto& [_, display] : displays) {
        const auto& state = display->getCompositionDisplay()->getState();
        CompositionCoverageFlags& flags =
                mCompositionCoverage.try_emplace(display->getId()).first->second;

        if (state.usesDeviceComposition) {
            flags |= CompositionCoverage::Hwc;
<<<<<<< HEAD
        }

        if (state.reusedClientComposition) {
            flags |= CompositionCoverage::GpuReuse;
        } else if (state.usesClientComposition) {
            flags |= CompositionCoverage::Gpu;
        }

=======
        }

        if (state.reusedClientComposition) {
            flags |= CompositionCoverage::GpuReuse;
        } else if (state.usesClientComposition) {
            flags |= CompositionCoverage::Gpu;
        }

>>>>>>> 9224694e
        clientCompositionRecord.predicted |=
                (state.strategyPrediction != CompositionStrategyPredictionState::DISABLED);
        clientCompositionRecord.predictionSucceeded |=
                (state.strategyPrediction == CompositionStrategyPredictionState::SUCCESS);
    }

    const auto coverage = multiDisplayUnion(mCompositionCoverage);
    const bool hasGpuComposited = coverage.test(CompositionCoverage::Gpu);

    clientCompositionRecord.hadClientComposition = hasGpuComposited;
    clientCompositionRecord.reused = coverage.test(CompositionCoverage::GpuReuse);
    clientCompositionRecord.changed = hadGpuComposited != hasGpuComposited;

    mTimeStats->pushCompositionStrategyState(clientCompositionRecord);

    using namespace ftl::flag_operators;

    // TODO(b/160583065): Enable skip validation when SF caches all client composition layers.
    const bool hasGpuUseOrReuse =
            coverage.any(CompositionCoverage::Gpu | CompositionCoverage::GpuReuse);
    mScheduler->modulateVsync({}, &VsyncModulator::onDisplayRefresh, hasGpuUseOrReuse);

    mLayersWithQueuedFrames.clear();
    mLayersIdsWithQueuedFrames.clear();
    doActiveLayersTracingIfNeeded(true, mVisibleRegionsDirty, pacesetterTarget.frameBeginTime(),
                                  vsyncId);

    updateInputFlinger(vsyncId, pacesetterTarget.frameBeginTime());

    if (mVisibleRegionsDirty) mHdrLayerInfoChanged = true;
    mVisibleRegionsDirty = false;

    if (mCompositionEngine->needsAnotherUpdate()) {
        scheduleCommit(FrameHint::kNone);
    }

    if (mPowerHintSessionEnabled) {
        mPowerAdvisor->setCompositeEnd(TimePoint::now());
    }

    CompositeResultsPerDisplay resultsPerDisplay;

    // Filter out virtual displays.
    for (const auto& [id, coverage] : mCompositionCoverage) {
        if (const auto idOpt = PhysicalDisplayId::tryCast(id)) {
            resultsPerDisplay.try_emplace(*idOpt, CompositeResult{coverage});
        }
    }

    return resultsPerDisplay;
}

void SurfaceFlinger::updateLayerGeometry() {
    ATRACE_CALL();

    if (mVisibleRegionsDirty) {
        computeLayerBounds();
    }

    for (auto& layer : mLayersPendingRefresh) {
        Region visibleReg;
        visibleReg.set(layer->getScreenBounds());
        invalidateLayerStack(layer->getOutputFilter(), visibleReg);
    }
    mLayersPendingRefresh.clear();
}

bool SurfaceFlinger::isHdrLayer(const frontend::LayerSnapshot& snapshot) const {
    // Even though the camera layer may be using an HDR transfer function or otherwise be "HDR"
    // the device may need to avoid boosting the brightness as a result of these layers to
    // reduce power consumption during camera recording
    if (mIgnoreHdrCameraLayers) {
        if (snapshot.externalTexture &&
            (snapshot.externalTexture->getUsage() & GRALLOC_USAGE_HW_CAMERA_WRITE) != 0) {
            return false;
        }
    }
    // RANGE_EXTENDED layer may identify themselves as being "HDR"
    // via a desired hdr/sdr ratio
    auto pixelFormat = snapshot.buffer
            ? std::make_optional(static_cast<ui::PixelFormat>(snapshot.buffer->getPixelFormat()))
            : std::nullopt;

    if (getHdrRenderType(snapshot.dataspace, pixelFormat, snapshot.desiredHdrSdrRatio) !=
        HdrRenderType::SDR) {
        return true;
<<<<<<< HEAD
    }
    // If the layer is not allowed to be dimmed, treat it as HDR. WindowManager may disable
    // dimming in order to keep animations invoking SDR screenshots of HDR layers seamless.
    // Treat such tagged layers as HDR so that DisplayManagerService does not try to change
    // the screen brightness
    if (!snapshot.dimmingEnabled) {
        return true;
    }
=======
    }
    // If the layer is not allowed to be dimmed, treat it as HDR. WindowManager may disable
    // dimming in order to keep animations invoking SDR screenshots of HDR layers seamless.
    // Treat such tagged layers as HDR so that DisplayManagerService does not try to change
    // the screen brightness
    if (!snapshot.dimmingEnabled) {
        return true;
    }
>>>>>>> 9224694e
    return false;
}

ui::Rotation SurfaceFlinger::getPhysicalDisplayOrientation(DisplayId displayId,
                                                           bool isPrimary) const {
    const auto id = PhysicalDisplayId::tryCast(displayId);
    if (!id) {
        return ui::ROTATION_0;
    }
    if (!mIgnoreHwcPhysicalDisplayOrientation &&
        getHwComposer().getComposer()->isSupported(
                Hwc2::Composer::OptionalFeature::PhysicalDisplayOrientation)) {
        switch (getHwComposer().getPhysicalDisplayOrientation(*id)) {
            case Hwc2::AidlTransform::ROT_90:
                return ui::ROTATION_90;
            case Hwc2::AidlTransform::ROT_180:
                return ui::ROTATION_180;
            case Hwc2::AidlTransform::ROT_270:
                return ui::ROTATION_270;
            default:
                return ui::ROTATION_0;
        }
    }

    if (isPrimary) {
        using Values = SurfaceFlingerProperties::primary_display_orientation_values;
        switch (primary_display_orientation(Values::ORIENTATION_0)) {
            case Values::ORIENTATION_90:
                return ui::ROTATION_90;
            case Values::ORIENTATION_180:
                return ui::ROTATION_180;
            case Values::ORIENTATION_270:
                return ui::ROTATION_270;
            default:
                break;
        }
    }
    return ui::ROTATION_0;
}

void SurfaceFlinger::onCompositionPresented(PhysicalDisplayId pacesetterId,
                                            const scheduler::FrameTargeters& frameTargeters,
                                            nsecs_t presentStartTime) {
    ATRACE_CALL();

    ui::PhysicalDisplayMap<PhysicalDisplayId, std::shared_ptr<FenceTime>> presentFences;
    ui::PhysicalDisplayMap<PhysicalDisplayId, const sp<Fence>> gpuCompositionDoneFences;

    for (const auto& [id, targeter] : frameTargeters) {
        auto presentFence = getHwComposer().getPresentFence(id);

        if (id == pacesetterId) {
            mTransactionCallbackInvoker.addPresentFence(presentFence);
        }

        if (auto fenceTime = targeter->setPresentFence(std::move(presentFence));
            fenceTime->isValid()) {
            presentFences.try_emplace(id, std::move(fenceTime));
        }

        ftl::FakeGuard guard(mStateLock);
        if (const auto display = getCompositionDisplayLocked(id);
            display && display->getState().usesClientComposition) {
            gpuCompositionDoneFences
                    .try_emplace(id, display->getRenderSurface()->getClientTargetAcquireFence());
        }
    }

    const auto pacesetterDisplay = FTL_FAKE_GUARD(mStateLock, getDisplayDeviceLocked(pacesetterId));

    std::shared_ptr<FenceTime> pacesetterPresentFenceTime =
            presentFences.get(pacesetterId)
                    .transform([](const FenceTimePtr& ptr) { return ptr; })
                    .value_or(FenceTime::NO_FENCE);

    std::shared_ptr<FenceTime> pacesetterGpuCompositionDoneFenceTime =
            gpuCompositionDoneFences.get(pacesetterId)
                    .transform([](sp<Fence> fence) {
                        return std::make_shared<FenceTime>(std::move(fence));
                    })
                    .value_or(FenceTime::NO_FENCE);

    const TimePoint presentTime = TimePoint::now();

    // Set presentation information before calling Layer::releasePendingBuffer, such that jank
    // information from previous' frame classification is already available when sending jank info
    // to clients, so they get jank classification as early as possible.
    mFrameTimeline->setSfPresent(presentTime.ns(), pacesetterPresentFenceTime,
                                 pacesetterGpuCompositionDoneFenceTime);

    // We use the CompositionEngine::getLastFrameRefreshTimestamp() which might
    // be sampled a little later than when we started doing work for this frame,
    // but that should be okay since CompositorTiming has snapping logic.
    const TimePoint compositeTime =
            TimePoint::fromNs(mCompositionEngine->getLastFrameRefreshTimestamp());
    const Duration presentLatency = mHasReliablePresentFences
            ? mPresentLatencyTracker.trackPendingFrame(compositeTime, pacesetterPresentFenceTime)
            : Duration::zero();

    const auto schedule = mScheduler->getVsyncSchedule();
    const TimePoint vsyncDeadline = schedule->vsyncDeadlineAfter(presentTime);
    const Period vsyncPeriod = schedule->period();
    const nsecs_t vsyncPhase =
            mScheduler->getVsyncConfiguration().getCurrentConfigs().late.sfOffset;

    const CompositorTiming compositorTiming(vsyncDeadline.ns(), vsyncPeriod.ns(), vsyncPhase,
                                            presentLatency.ns());

    ui::DisplayMap<ui::LayerStack, const DisplayDevice*> layerStackToDisplay;
    {
        if (!mLayersWithBuffersRemoved.empty() || mNumTrustedPresentationListeners > 0) {
            Mutex::Autolock lock(mStateLock);
            for (const auto& [token, display] : mDisplays) {
                layerStackToDisplay.emplace_or_replace(display->getLayerStack(), display.get());
            }
        }
    }

    for (auto layer : mLayersWithBuffersRemoved) {
        std::vector<ui::LayerStack> previouslyPresentedLayerStacks =
                std::move(layer->mPreviouslyPresentedLayerStacks);
        layer->mPreviouslyPresentedLayerStacks.clear();
        for (auto layerStack : previouslyPresentedLayerStacks) {
            auto optDisplay = layerStackToDisplay.get(layerStack);
            if (optDisplay && !optDisplay->get()->isVirtual()) {
                auto fence = getHwComposer().getPresentFence(optDisplay->get()->getPhysicalId());
                if (FlagManager::getInstance().ce_fence_promise()) {
                    layer->prepareReleaseCallbacks(ftl::yield<FenceResult>(fence),
                                                   ui::INVALID_LAYER_STACK);
                } else {
                    layer->onLayerDisplayed(ftl::yield<FenceResult>(fence).share(),
                                            ui::INVALID_LAYER_STACK);
                }
            }
        }
        layer->releasePendingBuffer(presentTime.ns());
    }
    mLayersWithBuffersRemoved.clear();

    for (const auto& layer: mLayersWithQueuedFrames) {
        layer->onCompositionPresented(pacesetterDisplay.get(),
                                      pacesetterGpuCompositionDoneFenceTime,
                                      pacesetterPresentFenceTime, compositorTiming);
        layer->releasePendingBuffer(presentTime.ns());
    }

    std::vector<std::pair<std::shared_ptr<compositionengine::Display>, sp<HdrLayerInfoReporter>>>
            hdrInfoListeners;
    bool haveNewListeners = false;
    {
        Mutex::Autolock lock(mStateLock);
        if (mFpsReporter) {
            mFpsReporter->dispatchLayerFps(mLayerHierarchyBuilder.getHierarchy());
        }

        if (mTunnelModeEnabledReporter) {
            mTunnelModeEnabledReporter->updateTunnelModeStatus();
        }
        hdrInfoListeners.reserve(mHdrLayerInfoListeners.size());
        for (const auto& [displayId, reporter] : mHdrLayerInfoListeners) {
            if (reporter && reporter->hasListeners()) {
                if (const auto display = getDisplayDeviceLocked(displayId)) {
                    hdrInfoListeners.emplace_back(display->getCompositionDisplay(), reporter);
                }
            }
        }
        haveNewListeners = mAddingHDRLayerInfoListener; // grab this with state lock
        mAddingHDRLayerInfoListener = false;
    }

    if (haveNewListeners || mHdrLayerInfoChanged) {
        for (auto& [compositionDisplay, listener] : hdrInfoListeners) {
            HdrLayerInfoReporter::HdrLayerInfo info;
            int32_t maxArea = 0;

            auto updateInfoFn =
                    [&](const std::shared_ptr<compositionengine::Display>& compositionDisplay,
                        const frontend::LayerSnapshot& snapshot, const sp<LayerFE>& layerFe) {
                        if (snapshot.isVisible &&
                            compositionDisplay->includesLayer(snapshot.outputFilter)) {
                            if (isHdrLayer(snapshot)) {
                                const auto* outputLayer =
                                        compositionDisplay->getOutputLayerForLayer(layerFe);
                                if (outputLayer) {
                                    const float desiredHdrSdrRatio =
                                            snapshot.desiredHdrSdrRatio < 1.f
                                            ? std::numeric_limits<float>::infinity()
                                            : snapshot.desiredHdrSdrRatio;
                                    info.mergeDesiredRatio(desiredHdrSdrRatio);
                                    info.numberOfHdrLayers++;
                                    const auto displayFrame = outputLayer->getState().displayFrame;
                                    const int32_t area =
                                            displayFrame.width() * displayFrame.height();
                                    if (area > maxArea) {
                                        maxArea = area;
                                        info.maxW = displayFrame.width();
                                        info.maxH = displayFrame.height();
                                    }
                                }
                            }
                        }
                    };

            if (mLayerLifecycleManagerEnabled) {
                mLayerSnapshotBuilder.forEachVisibleSnapshot(
                        [&, compositionDisplay = compositionDisplay](
                                std::unique_ptr<frontend::LayerSnapshot>&
                                        snapshot) FTL_FAKE_GUARD(kMainThreadContext) {
                            auto it = mLegacyLayers.find(snapshot->sequence);
                            LLOG_ALWAYS_FATAL_WITH_TRACE_IF(it == mLegacyLayers.end(),
                                                            "Couldnt find layer object for %s",
                                                            snapshot->getDebugString().c_str());
                            auto& legacyLayer = it->second;
                            sp<LayerFE> layerFe =
                                    legacyLayer->getCompositionEngineLayerFE(snapshot->path);

                            updateInfoFn(compositionDisplay, *snapshot, layerFe);
                        });
            } else {
                mDrawingState.traverse([&, compositionDisplay = compositionDisplay](Layer* layer) {
                    const auto layerFe = layer->getCompositionEngineLayerFE();
                    const frontend::LayerSnapshot& snapshot = *layer->getLayerSnapshot();
                    updateInfoFn(compositionDisplay, snapshot, layerFe);
                });
            }
            listener->dispatchHdrLayerInfo(info);
        }
    }

    mHdrLayerInfoChanged = false;

    mTransactionCallbackInvoker.sendCallbacks(false /* onCommitOnly */);
    mTransactionCallbackInvoker.clearCompletedTransactions();

    mTimeStats->incrementTotalFrames();
    mTimeStats->setPresentFenceGlobal(pacesetterPresentFenceTime);

    for (auto&& [id, presentFence] : presentFences) {
        ftl::FakeGuard guard(mStateLock);
        const bool isInternalDisplay =
                mPhysicalDisplays.get(id).transform(&PhysicalDisplay::isInternal).value_or(false);

        if (isInternalDisplay) {
            mScheduler->addPresentFence(id, std::move(presentFence));
        }
    }

    const bool hasPacesetterDisplay =
            pacesetterDisplay && getHwComposer().isConnected(pacesetterId);

    if (!hasSyncFramework) {
        if (hasPacesetterDisplay && pacesetterDisplay->isPoweredOn()) {
            mScheduler->enableHardwareVsync(pacesetterId);
        }
    }

    if (hasPacesetterDisplay && !pacesetterDisplay->isPoweredOn()) {
        getRenderEngine().cleanupPostRender();
        return;
    }

    // Cleanup any outstanding resources due to rendering a prior frame.
    getRenderEngine().cleanupPostRender();

    if (mNumTrustedPresentationListeners > 0) {
        // We avoid any reverse traversal upwards so this shouldn't be too expensive
        traverseLegacyLayers([&](Layer* layer) FTL_FAKE_GUARD(kMainThreadContext) {
            if (!layer->hasTrustedPresentationListener()) {
                return;
            }
            const frontend::LayerSnapshot* snapshot = mLayerLifecycleManagerEnabled
                    ? mLayerSnapshotBuilder.getSnapshot(layer->sequence)
                    : layer->getLayerSnapshot();
            std::optional<const DisplayDevice*> displayOpt = std::nullopt;
            if (snapshot) {
                displayOpt = layerStackToDisplay.get(snapshot->outputFilter.layerStack);
            }
            const DisplayDevice* display = displayOpt.value_or(nullptr);
            layer->updateTrustedPresentationState(display, snapshot,
                                                  nanoseconds_to_milliseconds(presentStartTime),
                                                  false);
        });
    }

    // Even though ATRACE_INT64 already checks if tracing is enabled, it doesn't prevent the
    // side-effect of getTotalSize(), so we check that again here
    if (ATRACE_ENABLED()) {
        // getTotalSize returns the total number of buffers that were allocated by SurfaceFlinger
        ATRACE_INT64("Total Buffer Size", GraphicBufferAllocator::get().getTotalSize());
    }

    logFrameStats(presentTime);
}

FloatRect SurfaceFlinger::getMaxDisplayBounds() {
    const ui::Size maxSize = [this] {
        ftl::FakeGuard guard(mStateLock);

        // The LayerTraceGenerator tool runs without displays.
        if (mDisplays.empty()) return ui::Size{5000, 5000};

        return std::accumulate(mDisplays.begin(), mDisplays.end(), ui::kEmptySize,
                               [](ui::Size size, const auto& pair) -> ui::Size {
                                   const auto& display = pair.second;
                                   return {std::max(size.getWidth(), display->getWidth()),
                                           std::max(size.getHeight(), display->getHeight())};
                               });
    }();

    // Ignore display bounds for now since they will be computed later. Use a large Rect bound
    // to ensure it's bigger than an actual display will be.
    const float xMax = maxSize.getWidth() * 10.f;
    const float yMax = maxSize.getHeight() * 10.f;

    return {-xMax, -yMax, xMax, yMax};
}

void SurfaceFlinger::computeLayerBounds() {
    const FloatRect maxBounds = getMaxDisplayBounds();
    for (const auto& layer : mDrawingState.layersSortedByZ) {
        layer->computeBounds(maxBounds, ui::Transform(), 0.f /* shadowRadius */);
    }
}

void SurfaceFlinger::commitTransactions() {
    ATRACE_CALL();
    mDebugInTransaction = systemTime();

    // Here we're guaranteed that some transaction flags are set
    // so we can call commitTransactionsLocked unconditionally.
    // We clear the flags with mStateLock held to guarantee that
    // mCurrentState won't change until the transaction is committed.
    mScheduler->modulateVsync({}, &VsyncModulator::onTransactionCommit);
    commitTransactionsLocked(clearTransactionFlags(eTransactionMask));
    mDebugInTransaction = 0;
}

void SurfaceFlinger::commitTransactionsLegacy() {
    ATRACE_CALL();

    // Keep a copy of the drawing state (that is going to be overwritten
    // by commitTransactionsLocked) outside of mStateLock so that the side
    // effects of the State assignment don't happen with mStateLock held,
    // which can cause deadlocks.
    State drawingState(mDrawingState);

    Mutex::Autolock lock(mStateLock);
    mDebugInTransaction = systemTime();

    // Here we're guaranteed that some transaction flags are set
    // so we can call commitTransactionsLocked unconditionally.
    // We clear the flags with mStateLock held to guarantee that
    // mCurrentState won't change until the transaction is committed.
    mScheduler->modulateVsync({}, &VsyncModulator::onTransactionCommit);
    commitTransactionsLocked(clearTransactionFlags(eTransactionMask));

    mDebugInTransaction = 0;
}

std::pair<DisplayModes, DisplayModePtr> SurfaceFlinger::loadDisplayModes(
        PhysicalDisplayId displayId) const {
    std::vector<HWComposer::HWCDisplayMode> hwcModes;
    std::optional<hal::HWConfigId> activeModeHwcIdOpt;

    const bool isExternalDisplay = FlagManager::getInstance().connected_display() &&
            getHwComposer().getDisplayConnectionType(displayId) ==
                    ui::DisplayConnectionType::External;

    int attempt = 0;
    constexpr int kMaxAttempts = 3;
    do {
        hwcModes = getHwComposer().getModes(displayId,
                                            scheduler::RefreshRateSelector::kMinSupportedFrameRate
                                                    .getPeriodNsecs());
        const auto activeModeHwcIdExp = getHwComposer().getActiveMode(displayId);
        activeModeHwcIdOpt = activeModeHwcIdExp.value_opt();

        if (isExternalDisplay &&
            activeModeHwcIdExp.has_error([](status_t error) { return error == NO_INIT; })) {
            constexpr nsecs_t k59HzVsyncPeriod = 16949153;
            constexpr nsecs_t k60HzVsyncPeriod = 16666667;

            // DM sets the initial mode for an external display to 1080p@60, but
            // this comes after SF creates its own state (including the
            // DisplayDevice). For now, pick the same mode in order to avoid
            // inconsistent state and unnecessary mode switching.
            // TODO (b/318534874): Let DM decide the initial mode.
            //
            // Try to find 1920x1080 @ 60 Hz
            if (const auto iter = std::find_if(hwcModes.begin(), hwcModes.end(),
                                               [](const auto& mode) {
                                                   return mode.width == 1920 &&
                                                           mode.height == 1080 &&
                                                           mode.vsyncPeriod == k60HzVsyncPeriod;
                                               });
                iter != hwcModes.end()) {
                activeModeHwcIdOpt = iter->hwcId;
                break;
            }

            // Try to find 1920x1080 @ 59-60 Hz
            if (const auto iter = std::find_if(hwcModes.begin(), hwcModes.end(),
                                               [](const auto& mode) {
                                                   return mode.width == 1920 &&
                                                           mode.height == 1080 &&
                                                           mode.vsyncPeriod >= k60HzVsyncPeriod &&
                                                           mode.vsyncPeriod <= k59HzVsyncPeriod;
                                               });
                iter != hwcModes.end()) {
                activeModeHwcIdOpt = iter->hwcId;
                break;
            }

            // The display does not support 1080p@60, and this is the last attempt to pick a display
            // mode. Prefer 60 Hz if available, with the closest resolution to 1080p.
            if (attempt + 1 == kMaxAttempts) {
                std::vector<HWComposer::HWCDisplayMode> hwcModeOpts;

                for (const auto& mode : hwcModes) {
                    if (mode.width <= 1920 && mode.height <= 1080 &&
                        mode.vsyncPeriod >= k60HzVsyncPeriod &&
                        mode.vsyncPeriod <= k59HzVsyncPeriod) {
                        hwcModeOpts.push_back(mode);
                    }
                }

                if (const auto iter = std::max_element(hwcModeOpts.begin(), hwcModeOpts.end(),
                                                       [](const auto& a, const auto& b) {
                                                           const auto aSize = a.width * a.height;
                                                           const auto bSize = b.width * b.height;
                                                           if (aSize < bSize)
                                                               return true;
                                                           else if (aSize == bSize)
                                                               return a.vsyncPeriod > b.vsyncPeriod;
                                                           else
                                                               return false;
                                                       });
                    iter != hwcModeOpts.end()) {
                    activeModeHwcIdOpt = iter->hwcId;
                    break;
                }

                // hwcModeOpts was empty, use hwcModes[0] as the last resort
                activeModeHwcIdOpt = hwcModes[0].hwcId;
            }
        }

        const auto isActiveMode = [activeModeHwcIdOpt](const HWComposer::HWCDisplayMode& mode) {
            return mode.hwcId == activeModeHwcIdOpt;
        };

        if (std::any_of(hwcModes.begin(), hwcModes.end(), isActiveMode)) {
            break;
        }
    } while (++attempt < kMaxAttempts);

    if (attempt == kMaxAttempts) {
        const std::string activeMode =
                activeModeHwcIdOpt ? std::to_string(*activeModeHwcIdOpt) : "unknown"s;
        ALOGE("HWC failed to report an active mode that is supported: activeModeHwcId=%s, "
              "hwcModes={%s}",
              activeMode.c_str(), base::Join(hwcModes, ", ").c_str());
        return {};
    }

    const DisplayModes oldModes = mPhysicalDisplays.get(displayId)
                                          .transform([](const PhysicalDisplay& display) {
                                              return display.snapshot().displayModes();
                                          })
                                          .value_or(DisplayModes{});

    DisplayModeId nextModeId = std::accumulate(oldModes.begin(), oldModes.end(), DisplayModeId(-1),
                                               [](DisplayModeId max, const auto& pair) {
                                                   return std::max(max, pair.first);
                                               });
    ++nextModeId;

    DisplayModes newModes;
    for (const auto& hwcMode : hwcModes) {
        const auto id = nextModeId++;
        newModes.try_emplace(id,
                             DisplayMode::Builder(hwcMode.hwcId)
                                     .setId(id)
                                     .setPhysicalDisplayId(displayId)
                                     .setResolution({hwcMode.width, hwcMode.height})
                                     .setVsyncPeriod(hwcMode.vsyncPeriod)
                                     .setVrrConfig(hwcMode.vrrConfig)
                                     .setDpiX(hwcMode.dpiX)
                                     .setDpiY(hwcMode.dpiY)
                                     .setGroup(hwcMode.configGroup)
                                     .build());
    }

    const bool sameModes =
            std::equal(newModes.begin(), newModes.end(), oldModes.begin(), oldModes.end(),
                       [](const auto& lhs, const auto& rhs) {
                           return equalsExceptDisplayModeId(*lhs.second, *rhs.second);
                       });
<<<<<<< HEAD

    // Keep IDs if modes have not changed.
    const auto& modes = sameModes ? oldModes : newModes;
    const DisplayModePtr activeMode =
            std::find_if(modes.begin(), modes.end(), [activeModeHwcIdOpt](const auto& pair) {
                return pair.second->getHwcId() == activeModeHwcIdOpt;
            })->second;

    if (isExternalDisplay) {
        ALOGI("External display %s initial mode: {%s}", to_string(displayId).c_str(),
              to_string(*activeMode).c_str());
    }
    return {modes, activeMode};
}

bool SurfaceFlinger::configureLocked() {
    std::vector<HotplugEvent> events;
    {
        std::lock_guard<std::mutex> lock(mHotplugMutex);
        events = std::move(mPendingHotplugEvents);
    }

    for (const auto [hwcDisplayId, connection] : events) {
        if (auto info = getHwComposer().onHotplug(hwcDisplayId, connection)) {
            const auto displayId = info->id;
            const ftl::Concat displayString("display ", displayId.value, "(HAL ID ", hwcDisplayId,
                                            ')');

            if (connection == hal::Connection::CONNECTED) {
                const auto activeModeIdOpt =
                        processHotplugConnect(displayId, hwcDisplayId, std::move(*info),
                                              displayString.c_str());
                if (!activeModeIdOpt) {
                    if (FlagManager::getInstance().hotplug2()) {
                        mScheduler->dispatchHotplugError(
                                static_cast<int32_t>(DisplayHotplugEvent::ERROR_UNKNOWN));
                    }
                    getHwComposer().disconnectDisplay(displayId);
                    continue;
                }

                const auto [kernelIdleTimerController, idleTimerTimeoutMs] =
                        getKernelIdleTimerProperties(displayId);

                using Config = scheduler::RefreshRateSelector::Config;
                const Config config =
                        {.enableFrameRateOverride = sysprop::enable_frame_rate_override(true)
                                 ? Config::FrameRateOverride::Enabled
                                 : Config::FrameRateOverride::Disabled,
                         .frameRateMultipleThreshold =
                                 base::GetIntProperty("debug.sf.frame_rate_multiple_threshold"s, 60),
                         .legacyIdleTimerTimeout = idleTimerTimeoutMs,
                         .kernelIdleTimerController = kernelIdleTimerController};

                const auto snapshotOpt =
                        mPhysicalDisplays.get(displayId).transform(&PhysicalDisplay::snapshotRef);
                LOG_ALWAYS_FATAL_IF(!snapshotOpt);

=======

    // Keep IDs if modes have not changed.
    const auto& modes = sameModes ? oldModes : newModes;
    const DisplayModePtr activeMode =
            std::find_if(modes.begin(), modes.end(), [activeModeHwcIdOpt](const auto& pair) {
                return pair.second->getHwcId() == activeModeHwcIdOpt;
            })->second;

    if (isExternalDisplay) {
        ALOGI("External display %s initial mode: {%s}", to_string(displayId).c_str(),
              to_string(*activeMode).c_str());
    }
    return {modes, activeMode};
}

bool SurfaceFlinger::configureLocked() {
    std::vector<HotplugEvent> events;
    {
        std::lock_guard<std::mutex> lock(mHotplugMutex);
        events = std::move(mPendingHotplugEvents);
    }

    for (const auto [hwcDisplayId, connection] : events) {
        if (auto info = getHwComposer().onHotplug(hwcDisplayId, connection)) {
            const auto displayId = info->id;
            const ftl::Concat displayString("display ", displayId.value, "(HAL ID ", hwcDisplayId,
                                            ')');

            if (connection == hal::Connection::CONNECTED) {
                const auto activeModeIdOpt =
                        processHotplugConnect(displayId, hwcDisplayId, std::move(*info),
                                              displayString.c_str());
                if (!activeModeIdOpt) {
                    if (FlagManager::getInstance().hotplug2()) {
                        mScheduler->dispatchHotplugError(
                                static_cast<int32_t>(DisplayHotplugEvent::ERROR_UNKNOWN));
                    }
                    getHwComposer().disconnectDisplay(displayId);
                    continue;
                }

                const auto [kernelIdleTimerController, idleTimerTimeoutMs] =
                        getKernelIdleTimerProperties(displayId);

                using Config = scheduler::RefreshRateSelector::Config;
                const Config config =
                        {.enableFrameRateOverride = sysprop::enable_frame_rate_override(true)
                                 ? Config::FrameRateOverride::Enabled
                                 : Config::FrameRateOverride::Disabled,
                         .frameRateMultipleThreshold =
                                 base::GetIntProperty("debug.sf.frame_rate_multiple_threshold"s, 0),
                         .legacyIdleTimerTimeout = idleTimerTimeoutMs,
                         .kernelIdleTimerController = kernelIdleTimerController};

                const auto snapshotOpt =
                        mPhysicalDisplays.get(displayId).transform(&PhysicalDisplay::snapshotRef);
                LOG_ALWAYS_FATAL_IF(!snapshotOpt);

>>>>>>> 9224694e
                mDisplayModeController.registerDisplay(*snapshotOpt, *activeModeIdOpt, config);
            } else {
                // Unregister before destroying the DisplaySnapshot below.
                mDisplayModeController.unregisterDisplay(displayId);

                processHotplugDisconnect(displayId, displayString.c_str());
            }
        }
    }

    return !events.empty();
}

std::optional<DisplayModeId> SurfaceFlinger::processHotplugConnect(PhysicalDisplayId displayId,
                                                                   hal::HWDisplayId hwcDisplayId,
                                                                   DisplayIdentificationInfo&& info,
                                                                   const char* displayString) {
    auto [displayModes, activeMode] = loadDisplayModes(displayId);
    if (!activeMode) {
        ALOGE("Failed to hotplug %s", displayString);
        return std::nullopt;
    }

    const DisplayModeId activeModeId = activeMode->getId();
    ui::ColorModes colorModes = getHwComposer().getColorModes(displayId);

    if (const auto displayOpt = mPhysicalDisplays.get(displayId)) {
        const auto& display = displayOpt->get();
        const auto& snapshot = display.snapshot();

        std::optional<DeviceProductInfo> deviceProductInfo;
        if (getHwComposer().updatesDeviceProductInfoOnHotplugReconnect()) {
            deviceProductInfo = std::move(info.deviceProductInfo);
        } else {
            deviceProductInfo = snapshot.deviceProductInfo();
        }

        const auto it =
                mPhysicalDisplays.try_replace(displayId, display.token(), displayId,
                                              snapshot.connectionType(), std::move(displayModes),
                                              std::move(colorModes), std::move(deviceProductInfo));

        auto& state = mCurrentState.displays.editValueFor(it->second.token());
        state.sequenceId = DisplayDeviceState{}.sequenceId; // Generate new sequenceId.
        state.physical->activeMode = std::move(activeMode);
        ALOGI("Reconnecting %s", displayString);
        return activeModeId;
    }

    const sp<IBinder> token = sp<BBinder>::make();
    const ui::DisplayConnectionType connectionType =
            getHwComposer().getDisplayConnectionType(displayId);

    mPhysicalDisplays.try_emplace(displayId, token, displayId, connectionType,
                                  std::move(displayModes), std::move(colorModes),
                                  std::move(info.deviceProductInfo));

    DisplayDeviceState state;
    state.physical = {.id = displayId,
                      .hwcDisplayId = hwcDisplayId,
                      .activeMode = std::move(activeMode)};
    state.isSecure = connectionType == ui::DisplayConnectionType::Internal;
    state.isProtected = true;
    state.displayName = std::move(info.name);

    mCurrentState.displays.add(token, state);
    ALOGI("Connecting %s", displayString);
    return activeModeId;
}

void SurfaceFlinger::processHotplugDisconnect(PhysicalDisplayId displayId,
                                              const char* displayString) {
    ALOGI("Disconnecting %s", displayString);

    const auto displayOpt = mPhysicalDisplays.get(displayId);
    LOG_ALWAYS_FATAL_IF(!displayOpt);
    const auto& display = displayOpt->get();

    if (const ssize_t index = mCurrentState.displays.indexOfKey(display.token()); index >= 0) {
        mCurrentState.displays.removeItemsAt(index);
    }

    mPhysicalDisplays.erase(displayId);
}

void SurfaceFlinger::dispatchDisplayModeChangeEvent(PhysicalDisplayId displayId,
                                                    const scheduler::FrameRateMode& mode) {
    // TODO(b/255635821): Merge code paths and move to Scheduler.
    const auto onDisplayModeChanged = displayId == mActiveDisplayId
            ? &scheduler::Scheduler::onPrimaryDisplayModeChanged
            : &scheduler::Scheduler::onNonPrimaryDisplayModeChanged;

    ((*mScheduler).*onDisplayModeChanged)(scheduler::Cycle::Render, mode);
}

sp<DisplayDevice> SurfaceFlinger::setupNewDisplayDeviceInternal(
        const wp<IBinder>& displayToken,
        std::shared_ptr<compositionengine::Display> compositionDisplay,
        const DisplayDeviceState& state,
        const sp<compositionengine::DisplaySurface>& displaySurface,
        const sp<IGraphicBufferProducer>& producer) {
    DisplayDeviceCreationArgs creationArgs(sp<SurfaceFlinger>::fromExisting(this), getHwComposer(),
                                           displayToken, compositionDisplay);
    creationArgs.sequenceId = state.sequenceId;
    creationArgs.isSecure = state.isSecure;
    creationArgs.isProtected = state.isProtected;
    creationArgs.displaySurface = displaySurface;
    creationArgs.hasWideColorGamut = false;
    creationArgs.supportedPerFrameMetadata = 0;

    if (const auto physicalIdOpt = PhysicalDisplayId::tryCast(compositionDisplay->getId())) {
        const auto physicalId = *physicalIdOpt;

        creationArgs.isPrimary = physicalId == getPrimaryDisplayIdLocked();
        creationArgs.refreshRateSelector =
                FTL_FAKE_GUARD(kMainThreadContext,
                               mDisplayModeController.selectorPtrFor(physicalId));

        mPhysicalDisplays.get(physicalId)
                .transform(&PhysicalDisplay::snapshotRef)
                .transform(ftl::unit_fn([&](const display::DisplaySnapshot& snapshot) {
                    for (const auto mode : snapshot.colorModes()) {
                        creationArgs.hasWideColorGamut |= ui::isWideColorMode(mode);
                        creationArgs.hwcColorModes
                                .emplace(mode, getHwComposer().getRenderIntents(physicalId, mode));
                    }
                }));
    }

    if (const auto id = HalDisplayId::tryCast(compositionDisplay->getId())) {
        getHwComposer().getHdrCapabilities(*id, &creationArgs.hdrCapabilities);
        creationArgs.supportedPerFrameMetadata = getHwComposer().getSupportedPerFrameMetadata(*id);
    }

    auto nativeWindowSurface = getFactory().createNativeWindowSurface(producer);
    auto nativeWindow = nativeWindowSurface->getNativeWindow();
    creationArgs.nativeWindow = nativeWindow;

    // Make sure that composition can never be stalled by a virtual display
    // consumer that isn't processing buffers fast enough. We have to do this
    // here, in case the display is composed entirely by HWC.
    if (state.isVirtual()) {
        nativeWindow->setSwapInterval(nativeWindow.get(), 0);
    }

    creationArgs.physicalOrientation =
            getPhysicalDisplayOrientation(compositionDisplay->getId(), creationArgs.isPrimary);
    ALOGV("Display Orientation: %s", toCString(creationArgs.physicalOrientation));

    creationArgs.initialPowerMode = state.isVirtual() ? hal::PowerMode::ON : hal::PowerMode::OFF;

    creationArgs.requestedRefreshRate = state.requestedRefreshRate;

    sp<DisplayDevice> display = getFactory().createDisplayDevice(creationArgs);

    nativeWindowSurface->preallocateBuffers();

    ui::ColorMode defaultColorMode = ui::ColorMode::NATIVE;
    Dataspace defaultDataSpace = Dataspace::UNKNOWN;
    if (display->hasWideColorGamut()) {
        defaultColorMode = ui::ColorMode::SRGB;
        defaultDataSpace = Dataspace::V0_SRGB;
    }
    display->getCompositionDisplay()->setColorProfile(
            compositionengine::Output::ColorProfile{defaultColorMode, defaultDataSpace,
                                                    RenderIntent::COLORIMETRIC});

    if (const auto& physical = state.physical) {
        const auto& mode = *physical->activeMode;
        mDisplayModeController.setActiveMode(physical->id, mode.getId(), mode.getVsyncRate(),
                                             mode.getVsyncRate());
    }

    display->setLayerFilter(makeLayerFilterForDisplay(display->getId(), state.layerStack));
    display->setProjection(state.orientation, state.layerStackSpaceRect,
                           state.orientedDisplaySpaceRect);
    display->setDisplayName(state.displayName);
    display->setFlags(state.flags);

    return display;
}

void SurfaceFlinger::processDisplayAdded(const wp<IBinder>& displayToken,
                                         const DisplayDeviceState& state) {
#ifdef QCOM_UM_FAMILY
    bool canAllocateHwcForVDS = false;
#else
    bool canAllocateHwcForVDS = true;
#endif
    ui::Size resolution(0, 0);
    ui::PixelFormat pixelFormat = static_cast<ui::PixelFormat>(PIXEL_FORMAT_UNKNOWN);
    if (state.physical) {
        resolution = state.physical->activeMode->getResolution();
        pixelFormat = static_cast<ui::PixelFormat>(PIXEL_FORMAT_RGBA_8888);
    } else if (state.surface != nullptr) {
        int status = state.surface->query(NATIVE_WINDOW_WIDTH, &resolution.width);
        ALOGE_IF(status != NO_ERROR, "Unable to query width (%d)", status);
        status = state.surface->query(NATIVE_WINDOW_HEIGHT, &resolution.height);
        ALOGE_IF(status != NO_ERROR, "Unable to query height (%d)", status);
        int format;
        status = state.surface->query(NATIVE_WINDOW_FORMAT, &format);
        ALOGE_IF(status != NO_ERROR, "Unable to query format (%d)", status);
        pixelFormat = static_cast<ui::PixelFormat>(format);
#ifdef QCOM_UM_FAMILY
        // Check if VDS is allowed to use HWC
        size_t maxVirtualDisplaySize = getHwComposer().getMaxVirtualDisplayDimension();
        if (maxVirtualDisplaySize == 0 || ((uint64_t)resolution.width <= maxVirtualDisplaySize &&
            (uint64_t)resolution.height <= maxVirtualDisplaySize)) {
            uint64_t usage = 0;
            // Replace with native_window_get_consumer_usage ?
            status = state .surface->getConsumerUsage(&usage);
            ALOGW_IF(status != NO_ERROR, "Unable to query usage (%d)", status);
            if ((status == NO_ERROR) && canAllocateHwcDisplayIdForVDS(usage)) {
                canAllocateHwcForVDS = true;
            }
        }
#endif
    } else {
        // Virtual displays without a surface are dormant:
        // they have external state (layer stack, projection,
        // etc.) but no internal state (i.e. a DisplayDevice).
        return;
    }

    compositionengine::DisplayCreationArgsBuilder builder;
    if (const auto& physical = state.physical) {
        builder.setId(physical->id);
    } else {
        builder.setId(acquireVirtualDisplay(resolution, pixelFormat, canAllocateHwcForVDS));
    }

    builder.setPixels(resolution);
    builder.setIsSecure(state.isSecure);
    builder.setIsProtected(state.isProtected);
    builder.setPowerAdvisor(mPowerAdvisor.get());
    builder.setName(state.displayName);
    auto compositionDisplay = getCompositionEngine().createDisplay(builder.build());
    compositionDisplay->setLayerCachingEnabled(mLayerCachingEnabled);

    sp<compositionengine::DisplaySurface> displaySurface;
    sp<IGraphicBufferProducer> producer;
    sp<IGraphicBufferProducer> bqProducer;
    sp<IGraphicBufferConsumer> bqConsumer;
    getFactory().createBufferQueue(&bqProducer, &bqConsumer, /*consumerIsSurfaceFlinger =*/false);

    if (state.isVirtual()) {
        const auto displayId = VirtualDisplayId::tryCast(compositionDisplay->getId());
        LOG_FATAL_IF(!displayId);
        auto surface = sp<VirtualDisplaySurface>::make(getHwComposer(), *displayId, state.surface,
                                                       bqProducer, bqConsumer, state.displayName,
                                                       state.isSecure);
        displaySurface = surface;
        producer = std::move(surface);
    } else {
        ALOGE_IF(state.surface != nullptr,
                 "adding a supported display, but rendering "
                 "surface is provided (%p), ignoring it",
                 state.surface.get());
        const auto displayId = PhysicalDisplayId::tryCast(compositionDisplay->getId());
        LOG_FATAL_IF(!displayId);
        displaySurface =
                sp<FramebufferSurface>::make(getHwComposer(), *displayId, bqConsumer,
                                             state.physical->activeMode->getResolution(),
                                             ui::Size(maxGraphicsWidth, maxGraphicsHeight));
        producer = bqProducer;
    }

    LOG_FATAL_IF(!displaySurface);
    auto display = setupNewDisplayDeviceInternal(displayToken, std::move(compositionDisplay), state,
                                                 displaySurface, producer);

    if (mScheduler && !display->isVirtual()) {
        // TODO(b/241285876): Annotate `processDisplayAdded` instead.
        ftl::FakeGuard guard(kMainThreadContext);

        // For hotplug reconnect, renew the registration since display modes have been reloaded.
        mScheduler->registerDisplay(display->getPhysicalId(), display->holdRefreshRateSelector(),
                                    mActiveDisplayId);
    }

    if (display->isVirtual()) {
        display->adjustRefreshRate(mScheduler->getPacesetterRefreshRate());
    }

    mDisplays.try_emplace(displayToken, std::move(display));

    // For an external display, loadDisplayModes already attempted to select the same mode
    // as DM, but SF still needs to be updated to match.
    // TODO (b/318534874): Let DM decide the initial mode.
    if (const auto& physical = state.physical;
        mScheduler && physical && FlagManager::getInstance().connected_display()) {
        const bool isInternalDisplay = mPhysicalDisplays.get(physical->id)
                                               .transform(&PhysicalDisplay::isInternal)
                                               .value_or(false);

        if (!isInternalDisplay) {
            auto activeModePtr = physical->activeMode;
            const auto fps = activeModePtr->getPeakFps();

            setDesiredMode(
                    {.mode = scheduler::FrameRateMode{fps,
                                                      ftl::as_non_null(std::move(activeModePtr))},
                     .emitEvent = false,
                     .force = true});
        }
    }
}

void SurfaceFlinger::processDisplayRemoved(const wp<IBinder>& displayToken) {
    auto display = getDisplayDeviceLocked(displayToken);
    if (display) {
        display->disconnect();

        if (display->isVirtual()) {
            releaseVirtualDisplay(display->getVirtualId());
        } else {
            mScheduler->unregisterDisplay(display->getPhysicalId(), mActiveDisplayId);
        }
    }

    mDisplays.erase(displayToken);

    if (display && display->isVirtual()) {
        static_cast<void>(mScheduler->schedule([display = std::move(display)] {
            // Destroy the display without holding the mStateLock.
            // This is a temporary solution until we can manage transaction queues without
            // holding the mStateLock.
            // With blast, the IGBP that is passed to the VirtualDisplaySurface is owned by the
            // client. When the IGBP is disconnected, its buffer cache in SF will be cleared
            // via SurfaceComposerClient::doUncacheBufferTransaction. This call from the client
            // ends up running on the main thread causing a deadlock since setTransactionstate
            // will try to acquire the mStateLock. Instead we extend the lifetime of
            // DisplayDevice and destroy it in the main thread without holding the mStateLock.
            // The display will be disconnected and removed from the mDisplays list so it will
            // not be accessible.
        }));
    }
}

void SurfaceFlinger::processDisplayChanged(const wp<IBinder>& displayToken,
                                           const DisplayDeviceState& currentState,
                                           const DisplayDeviceState& drawingState) {
    const sp<IBinder> currentBinder = IInterface::asBinder(currentState.surface);
    const sp<IBinder> drawingBinder = IInterface::asBinder(drawingState.surface);

    // Recreate the DisplayDevice if the surface or sequence ID changed.
    if (currentBinder != drawingBinder || currentState.sequenceId != drawingState.sequenceId) {
        if (const auto display = getDisplayDeviceLocked(displayToken)) {
            display->disconnect();
            if (display->isVirtual()) {
                releaseVirtualDisplay(display->getVirtualId());
            }
        }

        mDisplays.erase(displayToken);

        if (const auto& physical = currentState.physical) {
            getHwComposer().allocatePhysicalDisplay(physical->hwcDisplayId, physical->id);
        }

        processDisplayAdded(displayToken, currentState);

        if (currentState.physical) {
            const auto display = getDisplayDeviceLocked(displayToken);
            if (!mSkipPowerOnForQuiescent) {
                setPowerModeInternal(display, hal::PowerMode::ON);
            }

            // TODO(b/175678251) Call a listener instead.
            if (currentState.physical->hwcDisplayId == getHwComposer().getPrimaryHwcDisplayId()) {
                const Fps refreshRate =
                        mDisplayModeController.getActiveMode(display->getPhysicalId()).fps;
                mScheduler->resetPhaseConfiguration(refreshRate);
            }
        }
        return;
    }

    if (const auto display = getDisplayDeviceLocked(displayToken)) {
        if (currentState.layerStack != drawingState.layerStack) {
            display->setLayerFilter(
                    makeLayerFilterForDisplay(display->getId(), currentState.layerStack));
        }
        if (currentState.flags != drawingState.flags) {
            display->setFlags(currentState.flags);
        }
        if ((currentState.orientation != drawingState.orientation) ||
            (currentState.layerStackSpaceRect != drawingState.layerStackSpaceRect) ||
            (currentState.orientedDisplaySpaceRect != drawingState.orientedDisplaySpaceRect)) {
            display->setProjection(currentState.orientation, currentState.layerStackSpaceRect,
                                   currentState.orientedDisplaySpaceRect);
            if (display->getId() == mActiveDisplayId) {
                mActiveDisplayTransformHint = display->getTransformHint();
                sActiveDisplayRotationFlags =
                        ui::Transform::toRotationFlags(display->getOrientation());
            }
        }
        if (currentState.width != drawingState.width ||
            currentState.height != drawingState.height) {
            display->setDisplaySize(currentState.width, currentState.height);

            if (display->getId() == mActiveDisplayId) {
                onActiveDisplaySizeChanged(*display);
            }
        }
    }
}

void SurfaceFlinger::processDisplayChangesLocked() {
    // here we take advantage of Vector's copy-on-write semantics to
    // improve performance by skipping the transaction entirely when
    // know that the lists are identical
    const KeyedVector<wp<IBinder>, DisplayDeviceState>& curr(mCurrentState.displays);
    const KeyedVector<wp<IBinder>, DisplayDeviceState>& draw(mDrawingState.displays);
    if (!curr.isIdenticalTo(draw)) {
        mVisibleRegionsDirty = true;
        mUpdateInputInfo = true;

        // Apply the current color matrix to any added or changed display.
        mCurrentState.colorMatrixChanged = true;

        // find the displays that were removed
        // (ie: in drawing state but not in current state)
        // also handle displays that changed
        // (ie: displays that are in both lists)
        for (size_t i = 0; i < draw.size(); i++) {
            const wp<IBinder>& displayToken = draw.keyAt(i);
            const ssize_t j = curr.indexOfKey(displayToken);
            if (j < 0) {
                // in drawing state but not in current state
                processDisplayRemoved(displayToken);
            } else {
                // this display is in both lists. see if something changed.
                const DisplayDeviceState& currentState = curr[j];
                const DisplayDeviceState& drawingState = draw[i];
                processDisplayChanged(displayToken, currentState, drawingState);
            }
        }

        // find displays that were added
        // (ie: in current state but not in drawing state)
        for (size_t i = 0; i < curr.size(); i++) {
            const wp<IBinder>& displayToken = curr.keyAt(i);
            if (draw.indexOfKey(displayToken) < 0) {
                processDisplayAdded(displayToken, curr[i]);
            }
        }
    }

    mDrawingState.displays = mCurrentState.displays;
}

void SurfaceFlinger::commitTransactionsLocked(uint32_t transactionFlags) {
    // Commit display transactions.
    const bool displayTransactionNeeded = transactionFlags & eDisplayTransactionNeeded;
    mFrontEndDisplayInfosChanged = displayTransactionNeeded;
    if (displayTransactionNeeded && !mLayerLifecycleManagerEnabled) {
        processDisplayChangesLocked();
        mFrontEndDisplayInfos.clear();
        for (const auto& [_, display] : mDisplays) {
            mFrontEndDisplayInfos.try_emplace(display->getLayerStack(), display->getFrontEndInfo());
        }
    }
    mForceTransactionDisplayChange = displayTransactionNeeded;

    if (mSomeChildrenChanged) {
        mVisibleRegionsDirty = true;
        mSomeChildrenChanged = false;
        mUpdateInputInfo = true;
    }

    // Update transform hint.
    if (transactionFlags & (eTransformHintUpdateNeeded | eDisplayTransactionNeeded)) {
        // Layers and/or displays have changed, so update the transform hint for each layer.
        //
        // NOTE: we do this here, rather than when presenting the display so that
        // the hint is set before we acquire a buffer from the surface texture.
        //
        // NOTE: layer transactions have taken place already, so we use their
        // drawing state. However, SurfaceFlinger's own transaction has not
        // happened yet, so we must use the current state layer list
        // (soon to become the drawing state list).
        //
        sp<const DisplayDevice> hintDisplay;
        ui::LayerStack layerStack;

        mCurrentState.traverse([&](Layer* layer) REQUIRES(mStateLock) {
            // NOTE: we rely on the fact that layers are sorted by
            // layerStack first (so we don't have to traverse the list
            // of displays for every layer).
            if (const auto filter = layer->getOutputFilter(); layerStack != filter.layerStack) {
                layerStack = filter.layerStack;
                hintDisplay = nullptr;

                // Find the display that includes the layer.
                for (const auto& [token, display] : mDisplays) {
                    if (!display->getCompositionDisplay()->includesLayer(filter)) {
                        continue;
                    }

                    // Pick the primary display if another display mirrors the layer.
                    if (hintDisplay) {
                        hintDisplay = nullptr;
                        break;
                    }

                    hintDisplay = display;
                }
            }

            if (hintDisplay) {
                layer->updateTransformHint(hintDisplay->getTransformHint());
            }
        });
    }

    if (mLayersAdded) {
        mLayersAdded = false;
        // Layers have been added.
        mVisibleRegionsDirty = true;
        mUpdateInputInfo = true;
    }

    // some layers might have been removed, so
    // we need to update the regions they're exposing.
    if (mLayersRemoved) {
        mLayersRemoved = false;
        mVisibleRegionsDirty = true;
        mUpdateInputInfo = true;
        mDrawingState.traverseInZOrder([&](Layer* layer) {
            if (mLayersPendingRemoval.indexOf(sp<Layer>::fromExisting(layer)) >= 0) {
                // this layer is not visible anymore
                Region visibleReg;
                visibleReg.set(layer->getScreenBounds());
                invalidateLayerStack(layer->getOutputFilter(), visibleReg);
            }
        });
    }

    if (transactionFlags & eInputInfoUpdateNeeded) {
        mUpdateInputInfo = true;
    }

    doCommitTransactions();
}

void SurfaceFlinger::updateInputFlinger(VsyncId vsyncId, TimePoint frameTime) {
    if (!mInputFlinger || (!mUpdateInputInfo && mInputWindowCommands.empty())) {
        return;
    }
    ATRACE_CALL();

    std::vector<WindowInfo> windowInfos;
    std::vector<DisplayInfo> displayInfos;
    bool updateWindowInfo = false;
    if (mUpdateInputInfo) {
        mUpdateInputInfo = false;
        updateWindowInfo = true;
        buildWindowInfos(windowInfos, displayInfos);
    }

    std::unordered_set<int32_t> visibleWindowIds;
    for (WindowInfo& windowInfo : windowInfos) {
        if (!windowInfo.inputConfig.test(WindowInfo::InputConfig::NOT_VISIBLE)) {
            visibleWindowIds.insert(windowInfo.id);
        }
    }
    bool visibleWindowsChanged = false;
    if (visibleWindowIds != mVisibleWindowIds) {
        visibleWindowsChanged = true;
        mVisibleWindowIds = std::move(visibleWindowIds);
    }

    BackgroundExecutor::getInstance().sendCallbacks({[updateWindowInfo,
                                                      windowInfos = std::move(windowInfos),
                                                      displayInfos = std::move(displayInfos),
                                                      inputWindowCommands =
                                                              std::move(mInputWindowCommands),
                                                      inputFlinger = mInputFlinger, this,
                                                      visibleWindowsChanged, vsyncId, frameTime]() {
        ATRACE_NAME("BackgroundExecutor::updateInputFlinger");
        if (updateWindowInfo) {
            mWindowInfosListenerInvoker
                    ->windowInfosChanged(gui::WindowInfosUpdate{std::move(windowInfos),
                                                                std::move(displayInfos),
                                                                ftl::to_underlying(vsyncId),
                                                                frameTime.ns()},
                                         std::move(
                                                 inputWindowCommands.windowInfosReportedListeners),
                                         /* forceImmediateCall= */ visibleWindowsChanged ||
                                                 !inputWindowCommands.focusRequests.empty());
        } else {
            // If there are listeners but no changes to input windows, call the listeners
            // immediately.
            for (const auto& listener : inputWindowCommands.windowInfosReportedListeners) {
                if (IInterface::asBinder(listener)->isBinderAlive()) {
                    listener->onWindowInfosReported();
                }
            }
        }
        for (const auto& focusRequest : inputWindowCommands.focusRequests) {
            inputFlinger->setFocusedWindow(focusRequest);
        }
    }});

    mInputWindowCommands.clear();
}

void SurfaceFlinger::persistDisplayBrightness(bool needsComposite) {
    const bool supportsDisplayBrightnessCommand = getHwComposer().getComposer()->isSupported(
            Hwc2::Composer::OptionalFeature::DisplayBrightnessCommand);
    if (!supportsDisplayBrightnessCommand) {
        return;
    }

    for (const auto& [_, display] : FTL_FAKE_GUARD(mStateLock, mDisplays)) {
        if (const auto brightness = display->getStagedBrightness(); brightness) {
            if (!needsComposite) {
                const status_t error =
                        getHwComposer()
                                .setDisplayBrightness(display->getPhysicalId(), *brightness,
                                                      display->getCompositionDisplay()
                                                              ->getState()
                                                              .displayBrightnessNits,
                                                      Hwc2::Composer::DisplayBrightnessOptions{
                                                              .applyImmediately = true})
                                .get();

                ALOGE_IF(error != NO_ERROR,
                         "Error setting display brightness for display %s: %d (%s)",
                         to_string(display->getId()).c_str(), error, strerror(error));
            }
            display->persistBrightness(needsComposite);
        }
    }
}

void SurfaceFlinger::buildWindowInfos(std::vector<WindowInfo>& outWindowInfos,
                                      std::vector<DisplayInfo>& outDisplayInfos) {
    static size_t sNumWindowInfos = 0;
    outWindowInfos.reserve(sNumWindowInfos);
    sNumWindowInfos = 0;

    if (mLayerLifecycleManagerEnabled) {
        mLayerSnapshotBuilder.forEachInputSnapshot(
                [&outWindowInfos](const frontend::LayerSnapshot& snapshot) {
                    outWindowInfos.push_back(snapshot.inputInfo);
                });
    } else {
        mDrawingState.traverseInReverseZOrder([&](Layer* layer) FTL_FAKE_GUARD(kMainThreadContext) {
            if (!layer->needsInputInfo()) return;
            const auto opt =
                    mFrontEndDisplayInfos.get(layer->getLayerStack())
                            .transform([](const frontend::DisplayInfo& info) {
                                return Layer::InputDisplayArgs{&info.transform, info.isSecure};
                            });

            outWindowInfos.push_back(layer->fillInputInfo(opt.value_or(Layer::InputDisplayArgs{})));
        });
    }

    sNumWindowInfos = outWindowInfos.size();

    outDisplayInfos.reserve(mFrontEndDisplayInfos.size());
    for (const auto& [_, info] : mFrontEndDisplayInfos) {
        outDisplayInfos.push_back(info.info);
    }
}

void SurfaceFlinger::updateCursorAsync() {
    compositionengine::CompositionRefreshArgs refreshArgs;
    for (const auto& [_, display] : FTL_FAKE_GUARD(mStateLock, mDisplays)) {
        if (HalDisplayId::tryCast(display->getId())) {
            refreshArgs.outputs.push_back(display->getCompositionDisplay());
        }
    }

    constexpr bool kCursorOnly = true;
    const auto layers = moveSnapshotsToCompositionArgs(refreshArgs, kCursorOnly);
    mCompositionEngine->updateCursorAsync(refreshArgs);
    moveSnapshotsFromCompositionArgs(refreshArgs, layers);
}

void SurfaceFlinger::requestHardwareVsync(PhysicalDisplayId displayId, bool enable) {
    getHwComposer().setVsyncEnabled(displayId, enable ? hal::Vsync::ENABLE : hal::Vsync::DISABLE);
}

void SurfaceFlinger::requestDisplayModes(std::vector<display::DisplayModeRequest> modeRequests) {
    if (mBootStage != BootStage::FINISHED) {
        ALOGV("Currently in the boot stage, skipping display mode changes");
        return;
    }

    ATRACE_CALL();

    // If this is called from the main thread mStateLock must be locked before
    // Currently the only way to call this function from the main thread is from
    // Scheduler::chooseRefreshRateForContent

    ConditionalLock lock(mStateLock, std::this_thread::get_id() != mMainThreadId);

    for (auto& request : modeRequests) {
        const auto& modePtr = request.mode.modePtr;

        const auto displayId = modePtr->getPhysicalDisplayId();
        const auto display = getDisplayDeviceLocked(displayId);

        if (!display) continue;

        if (display->refreshRateSelector().isModeAllowed(request.mode)) {
            setDesiredMode(std::move(request));
        } else {
            ALOGV("%s: Mode %d is disallowed for display %s", __func__,
                  ftl::to_underlying(modePtr->getId()), to_string(displayId).c_str());
        }
    }
}

void SurfaceFlinger::triggerOnFrameRateOverridesChanged() {
    PhysicalDisplayId displayId = [&]() {
        ConditionalLock lock(mStateLock, std::this_thread::get_id() != mMainThreadId);
        return getDefaultDisplayDeviceLocked()->getPhysicalId();
    }();

    mScheduler->onFrameRateOverridesChanged(scheduler::Cycle::Render, displayId);
}

void SurfaceFlinger::notifyCpuLoadUp() {
    mPowerAdvisor->notifyCpuLoadUp();
}

void SurfaceFlinger::onChoreographerAttached() {
    ATRACE_CALL();
    if (mLayerLifecycleManagerEnabled) {
        mUpdateAttachedChoreographer = true;
        scheduleCommit(FrameHint::kNone);
    }
}

void SurfaceFlinger::onExpectedPresentTimePosted(TimePoint expectedPresentTime,
                                                 ftl::NonNull<DisplayModePtr> modePtr,
                                                 Fps renderRate) {
    const auto vsyncPeriod = modePtr->getVsyncRate().getPeriod();
    const auto timeoutOpt = [&]() -> std::optional<Period> {
        const auto vrrConfig = modePtr->getVrrConfig();
        if (!vrrConfig) return std::nullopt;

        const auto notifyExpectedPresentConfig =
                modePtr->getVrrConfig()->notifyExpectedPresentConfig;
        if (!notifyExpectedPresentConfig) return std::nullopt;
        return Period::fromNs(notifyExpectedPresentConfig->timeoutNs);
    }();

    notifyExpectedPresentIfRequired(modePtr->getPhysicalDisplayId(), vsyncPeriod,
                                    expectedPresentTime, renderRate, timeoutOpt);
}

void SurfaceFlinger::notifyExpectedPresentIfRequired(PhysicalDisplayId displayId,
                                                     Period vsyncPeriod,
                                                     TimePoint expectedPresentTime,
                                                     Fps frameInterval,
                                                     std::optional<Period> timeoutOpt) {
    auto& data = mNotifyExpectedPresentMap[displayId];
    const auto lastExpectedPresentTimestamp = data.lastExpectedPresentTimestamp;
    const auto lastFrameInterval = data.lastFrameInterval;
    data.lastFrameInterval = frameInterval;
    data.lastExpectedPresentTimestamp = expectedPresentTime;
    const auto threshold = Duration::fromNs(vsyncPeriod.ns() / 2);

    const constexpr nsecs_t kOneSecondNs =
            std::chrono::duration_cast<std::chrono::nanoseconds>(1s).count();
    const auto timeout =
            Period::fromNs(timeoutOpt && timeoutOpt->ns() > 0 ? timeoutOpt->ns() : kOneSecondNs);
    const bool frameIntervalIsOnCadence =
            isFrameIntervalOnCadence(expectedPresentTime, lastExpectedPresentTimestamp,
                                     lastFrameInterval, timeout, threshold);

    const bool expectedPresentWithinTimeout =
            isExpectedPresentWithinTimeout(expectedPresentTime, lastExpectedPresentTimestamp,
                                           timeoutOpt, threshold);
    if (expectedPresentWithinTimeout && frameIntervalIsOnCadence) {
        return;
    }

    auto hintStatus = data.hintStatus.load();
    if (!expectedPresentWithinTimeout) {
        if ((hintStatus != NotifyExpectedPresentHintStatus::Sent &&
             hintStatus != NotifyExpectedPresentHintStatus::ScheduleOnTx) ||
            (timeoutOpt && timeoutOpt->ns() == 0)) {
            // Send the hint immediately if timeout, as the hint gets
            // delayed otherwise, as the frame is scheduled close
            // to the actual present.
            if (data.hintStatus
                        .compare_exchange_strong(hintStatus,
                                                 NotifyExpectedPresentHintStatus::ScheduleOnTx)) {
                scheduleNotifyExpectedPresentHint(displayId);
                return;
            }
        }
    }

    if (hintStatus == NotifyExpectedPresentHintStatus::Sent &&
        data.hintStatus.compare_exchange_strong(hintStatus,
                                                NotifyExpectedPresentHintStatus::ScheduleOnTx)) {
        return;
    }
    if (hintStatus != NotifyExpectedPresentHintStatus::Start) {
        return;
    }
    data.hintStatus.store(NotifyExpectedPresentHintStatus::ScheduleOnPresent);
    mScheduler->scheduleFrame();
}

void SurfaceFlinger::scheduleNotifyExpectedPresentHint(PhysicalDisplayId displayId,
                                                       VsyncId vsyncId) {
    auto itr = mNotifyExpectedPresentMap.find(displayId);
    if (itr == mNotifyExpectedPresentMap.end()) {
        return;
    }

    const char* const whence = __func__;
    const auto sendHint = [=, this]() {
        auto& data = mNotifyExpectedPresentMap.at(displayId);
        TimePoint expectedPresentTime = data.lastExpectedPresentTimestamp;
        if (ftl::to_underlying(vsyncId) != FrameTimelineInfo::INVALID_VSYNC_ID) {
            const auto predictionOpt = mFrameTimeline->getTokenManager()->getPredictionsForToken(
                    ftl::to_underlying(vsyncId));
            const auto expectedPresentTimeOnPredictor = TimePoint::fromNs(
                    predictionOpt ? predictionOpt->presentTime : expectedPresentTime.ns());
            const auto scheduledFrameResultOpt = mScheduler->getScheduledFrameResult();
            const auto expectedPresentTimeOnScheduler = scheduledFrameResultOpt.has_value()
                    ? scheduledFrameResultOpt->vsyncTime
                    : TimePoint::fromNs(0);
            expectedPresentTime =
                    std::max(expectedPresentTimeOnPredictor, expectedPresentTimeOnScheduler);
        }

        if (expectedPresentTime < TimePoint::now()) {
            expectedPresentTime =
                    mScheduler->getVsyncSchedule()->vsyncDeadlineAfter(TimePoint::now());
            if (mScheduler->vsyncModulator().getVsyncConfig().sfWorkDuration >
                mScheduler->getVsyncSchedule(displayId)->period()) {
                expectedPresentTime += mScheduler->getVsyncSchedule(displayId)->period();
            }
        }
        const auto status = getHwComposer().notifyExpectedPresent(displayId, expectedPresentTime,
                                                                  data.lastFrameInterval);
        if (status != NO_ERROR) {
            ALOGE("%s failed to notifyExpectedPresentHint for display %" PRId64, whence,
                  displayId.value);
        }
    };

    if (itr->second.hintStatus == NotifyExpectedPresentHintStatus::ScheduleOnTx) {
        return static_cast<void>(mScheduler->schedule([=,
                                                       this]() FTL_FAKE_GUARD(kMainThreadContext) {
            auto& data = mNotifyExpectedPresentMap.at(displayId);
            auto scheduleHintOnTx = NotifyExpectedPresentHintStatus::ScheduleOnTx;
            if (data.hintStatus.compare_exchange_strong(scheduleHintOnTx,
                                                        NotifyExpectedPresentHintStatus::Sent)) {
                sendHint();
            }
        }));
    }
    auto scheduleHintOnPresent = NotifyExpectedPresentHintStatus::ScheduleOnPresent;
    if (itr->second.hintStatus.compare_exchange_strong(scheduleHintOnPresent,
                                                       NotifyExpectedPresentHintStatus::Sent)) {
        sendHint();
    }
}

void SurfaceFlinger::sendNotifyExpectedPresentHint(PhysicalDisplayId displayId) {
    if (auto itr = mNotifyExpectedPresentMap.find(displayId);
        itr == mNotifyExpectedPresentMap.end() ||
        itr->second.hintStatus != NotifyExpectedPresentHintStatus::ScheduleOnPresent) {
        return;
    }
    scheduleNotifyExpectedPresentHint(displayId);
}

void SurfaceFlinger::onCommitNotComposited(PhysicalDisplayId pacesetterDisplayId) {
    if (FlagManager::getInstance().commit_not_composited()) {
        mFrameTimeline->onCommitNotComposited();
    }
}

void SurfaceFlinger::initScheduler(const sp<const DisplayDevice>& display) {
    using namespace scheduler;

    LOG_ALWAYS_FATAL_IF(mScheduler);

    const auto activeMode = display->refreshRateSelector().getActiveMode();
    const Fps activeRefreshRate = activeMode.fps;

    FeatureFlags features;

    const auto defaultContentDetectionValue =
            FlagManager::getInstance().enable_fro_dependent_features() &&
            sysprop::enable_frame_rate_override(true);
    if (sysprop::use_content_detection_for_refresh_rate(defaultContentDetectionValue)) {
        features |= Feature::kContentDetection;
        if (FlagManager::getInstance().enable_small_area_detection()) {
            features |= Feature::kSmallDirtyContentDetection;
        }
    }
    if (base::GetBoolProperty("debug.sf.show_predicted_vsync"s, false)) {
        features |= Feature::kTracePredictedVsync;
    }
    if (!base::GetBoolProperty("debug.sf.vsync_reactor_ignore_present_fences"s, false) &&
        mHasReliablePresentFences) {
        features |= Feature::kPresentFences;
    }
    if (display->refreshRateSelector().kernelIdleTimerController()) {
        features |= Feature::kKernelIdleTimer;
    }
    if (mBackpressureGpuComposition) {
        features |= Feature::kBackpressureGpuComposition;
    }
<<<<<<< HEAD
    if (mPropagateBackpressure) {
        features |= Feature::kPropagateBackpressure;
    }
=======
>>>>>>> 9224694e
    if (getHwComposer().getComposer()->isSupported(
                Hwc2::Composer::OptionalFeature::ExpectedPresentTime)) {
        features |= Feature::kExpectedPresentTime;
    }

    mScheduler = std::make_unique<Scheduler>(static_cast<ICompositor&>(*this),
                                             static_cast<ISchedulerCallback&>(*this), features,
                                             getFactory(), activeRefreshRate, *mTimeStats);

    // The pacesetter must be registered before EventThread creation below.
    mScheduler->registerDisplay(display->getPhysicalId(), display->holdRefreshRateSelector(),
                                mActiveDisplayId);
    if (FlagManager::getInstance().vrr_config()) {
        mScheduler->setRenderRate(display->getPhysicalId(), activeMode.fps,
                                  /*applyImmediately*/ true);
    }

    const auto configs = mScheduler->getVsyncConfiguration().getCurrentConfigs();

    mScheduler->createEventThread(scheduler::Cycle::Render, mFrameTimeline->getTokenManager(),
                                  /* workDuration */ configs.late.appWorkDuration,
                                  /* readyDuration */ configs.late.sfWorkDuration);
    mScheduler->createEventThread(scheduler::Cycle::LastComposite,
                                  mFrameTimeline->getTokenManager(),
                                  /* workDuration */ activeRefreshRate.getPeriod(),
                                  /* readyDuration */ configs.late.sfWorkDuration);

    // Dispatch after EventThread creation, since registerDisplay above skipped dispatch.
    mScheduler->dispatchHotplug(display->getPhysicalId(), scheduler::Scheduler::Hotplug::Connected);

    mScheduler->initVsync(*mFrameTimeline->getTokenManager(), configs.late.sfWorkDuration);

    mRegionSamplingThread =
            sp<RegionSamplingThread>::make(*this,
                                           RegionSamplingThread::EnvironmentTimingTunables());
    mFpsReporter = sp<FpsReporter>::make(*mFrameTimeline);

    // Timer callbacks may fire, so do this last.
    mScheduler->startTimers();
}

void SurfaceFlinger::doCommitTransactions() {
    ATRACE_CALL();

    if (!mLayersPendingRemoval.isEmpty()) {
        // Notify removed layers now that they can't be drawn from
        for (const auto& l : mLayersPendingRemoval) {
            // Ensure any buffers set to display on any children are released.
            if (l->isRemovedFromCurrentState()) {
                l->latchAndReleaseBuffer();
            }

            // If a layer has a parent, we allow it to out-live it's handle
            // with the idea that the parent holds a reference and will eventually
            // be cleaned up. However no one cleans up the top-level so we do so
            // here.
            if (l->isAtRoot()) {
                l->setIsAtRoot(false);
                mCurrentState.layersSortedByZ.remove(l);
            }

            // If the layer has been removed and has no parent, then it will not be reachable
            // when traversing layers on screen. Add the layer to the offscreenLayers set to
            // ensure we can copy its current to drawing state.
            if (!l->getParent()) {
                mOffscreenLayers.emplace(l.get());
            }
        }
        mLayersPendingRemoval.clear();
    }

    mDrawingState = mCurrentState;
    mCurrentState.colorMatrixChanged = false;

    if (mVisibleRegionsDirty) {
        for (const auto& rootLayer : mDrawingState.layersSortedByZ) {
            rootLayer->commitChildList();
        }
    }

    commitOffscreenLayers();
    if (mLayerMirrorRoots.size() > 0) {
        std::deque<Layer*> pendingUpdates;
        pendingUpdates.insert(pendingUpdates.end(), mLayerMirrorRoots.begin(),
                              mLayerMirrorRoots.end());
        std::vector<Layer*> needsUpdating;
        for (Layer* cloneRoot : mLayerMirrorRoots) {
            pendingUpdates.pop_front();
            if (cloneRoot->isRemovedFromCurrentState()) {
                continue;
            }
            if (cloneRoot->updateMirrorInfo(pendingUpdates)) {
            } else {
                needsUpdating.push_back(cloneRoot);
            }
        }
        for (Layer* cloneRoot : needsUpdating) {
            cloneRoot->updateMirrorInfo({});
        }
    }
}

void SurfaceFlinger::commitOffscreenLayers() {
    for (Layer* offscreenLayer : mOffscreenLayers) {
        offscreenLayer->traverse(LayerVector::StateSet::Drawing, [](Layer* layer) {
            if (layer->clearTransactionFlags(eTransactionNeeded)) {
                layer->doTransaction(0);
                layer->commitChildList();
            }
        });
    }
}

void SurfaceFlinger::invalidateLayerStack(const ui::LayerFilter& layerFilter, const Region& dirty) {
    for (const auto& [token, displayDevice] : FTL_FAKE_GUARD(mStateLock, mDisplays)) {
        auto display = displayDevice->getCompositionDisplay();
        if (display->includesLayer(layerFilter)) {
            display->editState().dirtyRegion.orSelf(dirty);
        }
    }
}

bool SurfaceFlinger::latchBuffers() {
    ATRACE_CALL();

    const nsecs_t latchTime = systemTime();

    bool visibleRegions = false;
    bool frameQueued = false;
    bool newDataLatched = false;

    // Store the set of layers that need updates. This set must not change as
    // buffers are being latched, as this could result in a deadlock.
    // Example: Two producers share the same command stream and:
    // 1.) Layer 0 is latched
    // 2.) Layer 0 gets a new frame
    // 2.) Layer 1 gets a new frame
    // 3.) Layer 1 is latched.
    // Display is now waiting on Layer 1's frame, which is behind layer 0's
    // second frame. But layer 0's second frame could be waiting on display.
    mDrawingState.traverse([&](Layer* layer) {
        if (layer->clearTransactionFlags(eTransactionNeeded) || mForceTransactionDisplayChange) {
            const uint32_t flags = layer->doTransaction(0);
            if (flags & Layer::eVisibleRegion) {
                mVisibleRegionsDirty = true;
            }
        }

        if (layer->hasReadyFrame() || layer->willReleaseBufferOnLatch()) {
            frameQueued = true;
            mLayersWithQueuedFrames.emplace(sp<Layer>::fromExisting(layer));
        } else {
            layer->useEmptyDamage();
            if (!layer->hasBuffer()) {
                // The last latch time is used to classify a missed frame as buffer stuffing
                // instead of a missed frame. This is used to identify scenarios where we
                // could not latch a buffer or apply a transaction due to backpressure.
                // We only update the latch time for buffer less layers here, the latch time
                // is updated for buffer layers when the buffer is latched.
                layer->updateLastLatchTime(latchTime);
            }
        }
    });
    mForceTransactionDisplayChange = false;

    // The client can continue submitting buffers for offscreen layers, but they will not
    // be shown on screen. Therefore, we need to latch and release buffers of offscreen
    // layers to ensure dequeueBuffer doesn't block indefinitely.
    for (Layer* offscreenLayer : mOffscreenLayers) {
        offscreenLayer->traverse(LayerVector::StateSet::Drawing,
                                         [&](Layer* l) { l->latchAndReleaseBuffer(); });
    }

    if (!mLayersWithQueuedFrames.empty()) {
        // mStateLock is needed for latchBuffer as LayerRejecter::reject()
        // writes to Layer current state. See also b/119481871
        Mutex::Autolock lock(mStateLock);

        for (const auto& layer : mLayersWithQueuedFrames) {
            if (layer->willReleaseBufferOnLatch()) {
                mLayersWithBuffersRemoved.emplace(layer);
            }
            if (layer->latchBuffer(visibleRegions, latchTime)) {
                mLayersPendingRefresh.push_back(layer);
                newDataLatched = true;
            }
            layer->useSurfaceDamage();
        }
    }

    mVisibleRegionsDirty |= visibleRegions;

    // If we will need to wake up at some time in the future to deal with a
    // queued frame that shouldn't be displayed during this vsync period, wake
    // up during the next vsync period to check again.
    if (frameQueued && (mLayersWithQueuedFrames.empty() || !newDataLatched)) {
        scheduleCommit(FrameHint::kNone);
    }

    // enter boot animation on first buffer latch
    if (CC_UNLIKELY(mBootStage == BootStage::BOOTLOADER && newDataLatched)) {
        ALOGI("Enter boot animation");
        mBootStage = BootStage::BOOTANIMATION;
    }

    if (mLayerMirrorRoots.size() > 0) {
        mDrawingState.traverse([&](Layer* layer) { layer->updateCloneBufferInfo(); });
    }

    // Only continue with the refresh if there is actually new work to do
    return !mLayersWithQueuedFrames.empty() && newDataLatched;
}

status_t SurfaceFlinger::addClientLayer(LayerCreationArgs& args, const sp<IBinder>& handle,
                                        const sp<Layer>& layer, const wp<Layer>& parent,
                                        uint32_t* outTransformHint) {
    if (mNumLayers >= MAX_LAYERS) {
        ALOGE("AddClientLayer failed, mNumLayers (%zu) >= MAX_LAYERS (%zu)", mNumLayers.load(),
              MAX_LAYERS);
        static_cast<void>(mScheduler->schedule([=, this] {
            ALOGE("Dumping layer keeping > 20 children alive:");
            bool leakingParentLayerFound = false;
            mDrawingState.traverse([&](Layer* layer) {
                if (leakingParentLayerFound) {
                    return;
                }
                if (layer->getChildrenCount() > 20) {
                    leakingParentLayerFound = true;
                    sp<Layer> parent = sp<Layer>::fromExisting(layer);
                    while (parent) {
                        ALOGE("Parent Layer: %s%s", parent->getName().c_str(),
                              (parent->isHandleAlive() ? "handleAlive" : ""));
                        parent = parent->getParent();
                    }
                    // Sample up to 100 layers
                    ALOGE("Dumping random sampling of child layers total(%zu): ",
                          layer->getChildrenCount());
                    int sampleSize = (layer->getChildrenCount() / 100) + 1;
                    layer->traverseChildren([&](Layer* layer) {
                        if (rand() % sampleSize == 0) {
                            ALOGE("Child Layer: %s%s", layer->getName().c_str(),
                                  (layer->isHandleAlive() ? "handleAlive" : ""));
                        }
                    });
                }
            });

            int numLayers = 0;
            mDrawingState.traverse([&](Layer* layer) { numLayers++; });

            ALOGE("Dumping random sampling of on-screen layers total(%u):", numLayers);
            mDrawingState.traverse([&](Layer* layer) {
                // Aim to dump about 200 layers to avoid totally trashing
                // logcat. On the other hand, if there really are 4096 layers
                // something has gone totally wrong its probably the most
                // useful information in logcat.
                if (rand() % 20 == 13) {
                    ALOGE("Layer: %s%s", layer->getName().c_str(),
                          (layer->isHandleAlive() ? "handleAlive" : ""));
                    std::this_thread::sleep_for(std::chrono::milliseconds(5));
                }
            });
            ALOGE("Dumping random sampling of off-screen layers total(%zu): ",
                  mOffscreenLayers.size());
            for (Layer* offscreenLayer : mOffscreenLayers) {
                if (rand() % 20 == 13) {
                    ALOGE("Offscreen-layer: %s%s", offscreenLayer->getName().c_str(),
                          (offscreenLayer->isHandleAlive() ? "handleAlive" : ""));
                    std::this_thread::sleep_for(std::chrono::milliseconds(5));
                }
            }
        }));
        return NO_MEMORY;
    }

    layer->updateTransformHint(mActiveDisplayTransformHint);
    if (outTransformHint) {
        *outTransformHint = mActiveDisplayTransformHint;
    }
    args.parentId = LayerHandle::getLayerId(args.parentHandle.promote());
    args.layerIdToMirror = LayerHandle::getLayerId(args.mirrorLayerHandle.promote());
    {
        std::scoped_lock<std::mutex> lock(mCreatedLayersLock);
        mCreatedLayers.emplace_back(layer, parent, args.addToRoot);
        mNewLayers.emplace_back(std::make_unique<frontend::RequestedLayerState>(args));
        args.mirrorLayerHandle.clear();
        args.parentHandle.clear();
        mNewLayerArgs.emplace_back(std::move(args));
    }

    setTransactionFlags(eTransactionNeeded);
    return NO_ERROR;
}

uint32_t SurfaceFlinger::getTransactionFlags() const {
    return mTransactionFlags;
}

uint32_t SurfaceFlinger::clearTransactionFlags(uint32_t mask) {
    uint32_t transactionFlags = mTransactionFlags.fetch_and(~mask);
    ATRACE_INT("mTransactionFlags", transactionFlags);
    return transactionFlags & mask;
}

void SurfaceFlinger::setTransactionFlags(uint32_t mask, TransactionSchedule schedule,
                                         const sp<IBinder>& applyToken, FrameHint frameHint) {
    mScheduler->modulateVsync({}, &VsyncModulator::setTransactionSchedule, schedule, applyToken);
    uint32_t transactionFlags = mTransactionFlags.fetch_or(mask);
    ATRACE_INT("mTransactionFlags", transactionFlags);

    if (const bool scheduled = transactionFlags & mask; !scheduled) {
        scheduleCommit(frameHint);
    } else if (frameHint == FrameHint::kActive) {
        // Even if the next frame is already scheduled, we should reset the idle timer
        // as a new activity just happened.
        mScheduler->resetIdleTimer();
    }
}

TransactionHandler::TransactionReadiness SurfaceFlinger::transactionReadyTimelineCheck(
        const TransactionHandler::TransactionFlushState& flushState) {
    const auto& transaction = *flushState.transaction;

    const TimePoint desiredPresentTime = TimePoint::fromNs(transaction.desiredPresentTime);
    const TimePoint expectedPresentTime = mScheduler->expectedPresentTimeForPacesetter();

    using TransactionReadiness = TransactionHandler::TransactionReadiness;

    // Do not present if the desiredPresentTime has not passed unless it is more than
    // one second in the future. We ignore timestamps more than 1 second in the future
    // for stability reasons.
    if (!transaction.isAutoTimestamp && desiredPresentTime >= expectedPresentTime &&
        desiredPresentTime < expectedPresentTime + 1s) {
        ATRACE_FORMAT("not current desiredPresentTime: %" PRId64 " expectedPresentTime: %" PRId64,
                      desiredPresentTime, expectedPresentTime);
        return TransactionReadiness::NotReady;
    }

    const auto vsyncId = VsyncId{transaction.frameTimelineInfo.vsyncId};

    // Transactions with VsyncId are already throttled by the vsyncId (i.e. Choreographer issued
    // the vsyncId according to the frame rate override cadence) so we shouldn't throttle again
    // when applying the transaction. Otherwise we might throttle older transactions
    // incorrectly as the frame rate of SF changed before it drained the older transactions.
    if (ftl::to_underlying(vsyncId) == FrameTimelineInfo::INVALID_VSYNC_ID &&
        !mScheduler->isVsyncValid(expectedPresentTime, transaction.originUid)) {
        ATRACE_FORMAT("!isVsyncValid expectedPresentTime: %" PRId64 " uid: %d", expectedPresentTime,
                      transaction.originUid);
        return TransactionReadiness::NotReady;
    }

    // If the client didn't specify desiredPresentTime, use the vsyncId to determine the
    // expected present time of this transaction.
    if (transaction.isAutoTimestamp && frameIsEarly(expectedPresentTime, vsyncId)) {
        ATRACE_FORMAT("frameIsEarly vsyncId: %" PRId64 " expectedPresentTime: %" PRId64,
                      transaction.frameTimelineInfo.vsyncId, expectedPresentTime);
        return TransactionReadiness::NotReady;
    }

    return TransactionReadiness::Ready;
}

TransactionHandler::TransactionReadiness SurfaceFlinger::transactionReadyBufferCheckLegacy(
        const TransactionHandler::TransactionFlushState& flushState) {
    using TransactionReadiness = TransactionHandler::TransactionReadiness;
    auto ready = TransactionReadiness::Ready;
    flushState.transaction->traverseStatesWithBuffersWhileTrue([&](const ResolvedComposerState&
                                                                           resolvedState) -> bool {
        sp<Layer> layer = LayerHandle::getLayer(resolvedState.state.surface);

        const auto& transaction = *flushState.transaction;
        const auto& s = resolvedState.state;
        // check for barrier frames
        if (s.bufferData->hasBarrier) {
            // The current producerId is already a newer producer than the buffer that has a
            // barrier. This means the incoming buffer is older and we can release it here. We
            // don't wait on the barrier since we know that's stale information.
            if (layer->getDrawingState().barrierProducerId > s.bufferData->producerId) {
                layer->callReleaseBufferCallback(s.bufferData->releaseBufferListener,
                                                 resolvedState.externalTexture->getBuffer(),
                                                 s.bufferData->frameNumber,
                                                 s.bufferData->acquireFence);
                // Delete the entire state at this point and not just release the buffer because
                // everything associated with the Layer in this Transaction is now out of date.
                ATRACE_FORMAT("DeleteStaleBuffer %s barrierProducerId:%d > %d",
                              layer->getDebugName(), layer->getDrawingState().barrierProducerId,
                              s.bufferData->producerId);
                return TraverseBuffersReturnValues::DELETE_AND_CONTINUE_TRAVERSAL;
            }

            if (layer->getDrawingState().barrierFrameNumber < s.bufferData->barrierFrameNumber) {
                const bool willApplyBarrierFrame =
                        flushState.bufferLayersReadyToPresent.contains(s.surface.get()) &&
                        ((flushState.bufferLayersReadyToPresent.get(s.surface.get()) >=
                          s.bufferData->barrierFrameNumber));
                if (!willApplyBarrierFrame) {
                    ATRACE_FORMAT("NotReadyBarrier %s barrierFrameNumber:%" PRId64 " > %" PRId64,
                                  layer->getDebugName(),
                                  layer->getDrawingState().barrierFrameNumber,
                                  s.bufferData->barrierFrameNumber);
                    ready = TransactionReadiness::NotReadyBarrier;
                    return TraverseBuffersReturnValues::STOP_TRAVERSAL;
                }
            }
        }

        // If backpressure is enabled and we already have a buffer to commit, keep
        // the transaction in the queue.
        const bool hasPendingBuffer =
                flushState.bufferLayersReadyToPresent.contains(s.surface.get());
        if (layer->backpressureEnabled() && hasPendingBuffer && transaction.isAutoTimestamp) {
            ATRACE_FORMAT("hasPendingBuffer %s", layer->getDebugName());
            ready = TransactionReadiness::NotReady;
            return TraverseBuffersReturnValues::STOP_TRAVERSAL;
        }

        const bool acquireFenceAvailable = s.bufferData &&
                s.bufferData->flags.test(BufferData::BufferDataChange::fenceChanged) &&
                s.bufferData->acquireFence;
        const bool fenceSignaled = !acquireFenceAvailable ||
                s.bufferData->acquireFence->getStatus() != Fence::Status::Unsignaled;
        if (!fenceSignaled) {
            // check fence status
            const bool allowLatchUnsignaled = shouldLatchUnsignaled(s, transaction.states.size(),
                                                                    flushState.firstTransaction) &&
                    layer->isSimpleBufferUpdate(s);

            if (allowLatchUnsignaled) {
                ATRACE_FORMAT("fence unsignaled try allowLatchUnsignaled %s",
                              layer->getDebugName());
                ready = TransactionReadiness::NotReadyUnsignaled;
            } else {
                ready = TransactionReadiness::NotReady;
                auto& listener = s.bufferData->releaseBufferListener;
                if (listener &&
                    (flushState.queueProcessTime - transaction.postTime) >
                            std::chrono::nanoseconds(4s).count()) {
                    // Used to add a stalled transaction which uses an internal lock.
                    ftl::FakeGuard guard(kMainThreadContext);
                    mTransactionHandler
                            .onTransactionQueueStalled(transaction.id,
                                                       {.pid = layer->getOwnerPid(),
                                                        .layerId = static_cast<uint32_t>(
                                                                layer->getSequence()),
                                                        .layerName = layer->getDebugName(),
                                                        .bufferId = s.bufferData->getId(),
                                                        .frameNumber = s.bufferData->frameNumber});
                }
                ATRACE_FORMAT("fence unsignaled %s", layer->getDebugName());
                return TraverseBuffersReturnValues::STOP_TRAVERSAL;
            }
        }
        return TraverseBuffersReturnValues::CONTINUE_TRAVERSAL;
    });
    return ready;
}

TransactionHandler::TransactionReadiness SurfaceFlinger::transactionReadyBufferCheck(
        const TransactionHandler::TransactionFlushState& flushState) {
    using TransactionReadiness = TransactionHandler::TransactionReadiness;
    auto ready = TransactionReadiness::Ready;
    flushState.transaction->traverseStatesWithBuffersWhileTrue(
            [&](const ResolvedComposerState& resolvedState) FTL_FAKE_GUARD(
                    kMainThreadContext) -> bool {
                const frontend::RequestedLayerState* layer =
                        mLayerLifecycleManager.getLayerFromId(resolvedState.layerId);
                const auto& transaction = *flushState.transaction;
                const auto& s = resolvedState.state;
                // check for barrier frames
                if (s.bufferData->hasBarrier) {
                    // The current producerId is already a newer producer than the buffer that has a
                    // barrier. This means the incoming buffer is older and we can release it here.
                    // We don't wait on the barrier since we know that's stale information.
                    if (layer->barrierProducerId > s.bufferData->producerId) {
                        if (s.bufferData->releaseBufferListener) {
                            uint32_t currentMaxAcquiredBufferCount =
                                    getMaxAcquiredBufferCountForCurrentRefreshRate(
                                            layer->ownerUid.val());
                            ATRACE_FORMAT_INSTANT("callReleaseBufferCallback %s - %" PRIu64,
                                                  layer->name.c_str(), s.bufferData->frameNumber);
                            s.bufferData->releaseBufferListener
                                    ->onReleaseBuffer({resolvedState.externalTexture->getBuffer()
                                                               ->getId(),
                                                       s.bufferData->frameNumber},
                                                      s.bufferData->acquireFence
                                                              ? s.bufferData->acquireFence
                                                              : Fence::NO_FENCE,
                                                      currentMaxAcquiredBufferCount);
                        }

                        // Delete the entire state at this point and not just release the buffer
                        // because everything associated with the Layer in this Transaction is now
                        // out of date.
                        ATRACE_FORMAT("DeleteStaleBuffer %s barrierProducerId:%d > %d",
                                      layer->name.c_str(), layer->barrierProducerId,
                                      s.bufferData->producerId);
                        return TraverseBuffersReturnValues::DELETE_AND_CONTINUE_TRAVERSAL;
                    }

                    if (layer->barrierFrameNumber < s.bufferData->barrierFrameNumber) {
                        const bool willApplyBarrierFrame =
                                flushState.bufferLayersReadyToPresent.contains(s.surface.get()) &&
                                ((flushState.bufferLayersReadyToPresent.get(s.surface.get()) >=
                                  s.bufferData->barrierFrameNumber));
                        if (!willApplyBarrierFrame) {
                            ATRACE_FORMAT("NotReadyBarrier %s barrierFrameNumber:%" PRId64
                                          " > %" PRId64,
                                          layer->name.c_str(), layer->barrierFrameNumber,
                                          s.bufferData->barrierFrameNumber);
                            ready = TransactionReadiness::NotReadyBarrier;
                            return TraverseBuffersReturnValues::STOP_TRAVERSAL;
                        }
                    }
                }

                // If backpressure is enabled and we already have a buffer to commit, keep
                // the transaction in the queue.
                const bool hasPendingBuffer =
                        flushState.bufferLayersReadyToPresent.contains(s.surface.get());
                if (layer->backpressureEnabled() && hasPendingBuffer &&
                    transaction.isAutoTimestamp) {
                    ATRACE_FORMAT("hasPendingBuffer %s", layer->name.c_str());
                    ready = TransactionReadiness::NotReady;
                    return TraverseBuffersReturnValues::STOP_TRAVERSAL;
                }

                const bool acquireFenceAvailable = s.bufferData &&
                        s.bufferData->flags.test(BufferData::BufferDataChange::fenceChanged) &&
                        s.bufferData->acquireFence;
                const bool fenceSignaled = !acquireFenceAvailable ||
                        s.bufferData->acquireFence->getStatus() != Fence::Status::Unsignaled;
                if (!fenceSignaled) {
                    // check fence status
                    const bool allowLatchUnsignaled =
                            shouldLatchUnsignaled(s, transaction.states.size(),
                                                  flushState.firstTransaction) &&
                            layer->isSimpleBufferUpdate(s);
                    if (allowLatchUnsignaled) {
                        ATRACE_FORMAT("fence unsignaled try allowLatchUnsignaled %s",
                                      layer->name.c_str());
                        ready = TransactionReadiness::NotReadyUnsignaled;
                    } else {
                        ready = TransactionReadiness::NotReady;
                        auto& listener = s.bufferData->releaseBufferListener;
                        if (listener &&
                            (flushState.queueProcessTime - transaction.postTime) >
                                    std::chrono::nanoseconds(4s).count()) {
                            mTransactionHandler
                                    .onTransactionQueueStalled(transaction.id,
                                                               {.pid = layer->ownerPid.val(),
                                                                .layerId = layer->id,
                                                                .layerName = layer->name,
                                                                .bufferId = s.bufferData->getId(),
                                                                .frameNumber =
                                                                        s.bufferData->frameNumber});
                        }
                        ATRACE_FORMAT("fence unsignaled %s", layer->name.c_str());
                        return TraverseBuffersReturnValues::STOP_TRAVERSAL;
                    }
                }
                return TraverseBuffersReturnValues::CONTINUE_TRAVERSAL;
            });
    return ready;
}

void SurfaceFlinger::addTransactionReadyFilters() {
    mTransactionHandler.addTransactionReadyFilter(
            std::bind(&SurfaceFlinger::transactionReadyTimelineCheck, this, std::placeholders::_1));
    if (mLayerLifecycleManagerEnabled) {
        mTransactionHandler.addTransactionReadyFilter(
                std::bind(&SurfaceFlinger::transactionReadyBufferCheck, this,
                          std::placeholders::_1));
    } else {
        mTransactionHandler.addTransactionReadyFilter(
                std::bind(&SurfaceFlinger::transactionReadyBufferCheckLegacy, this,
                          std::placeholders::_1));
    }
}

// For tests only
bool SurfaceFlinger::flushTransactionQueues(VsyncId vsyncId) {
    mTransactionHandler.collectTransactions();
    std::vector<TransactionState> transactions = mTransactionHandler.flushTransactions();
    return applyTransactions(transactions, vsyncId);
}

bool SurfaceFlinger::applyTransactions(std::vector<TransactionState>& transactions,
                                       VsyncId vsyncId) {
    Mutex::Autolock lock(mStateLock);
    return applyTransactionsLocked(transactions, vsyncId);
}

bool SurfaceFlinger::applyTransactionsLocked(std::vector<TransactionState>& transactions,
                                             VsyncId vsyncId) {
    bool needsTraversal = false;
    // Now apply all transactions.
    for (auto& transaction : transactions) {
        needsTraversal |=
                applyTransactionState(transaction.frameTimelineInfo, transaction.states,
                                      transaction.displays, transaction.flags,
                                      transaction.inputWindowCommands,
                                      transaction.desiredPresentTime, transaction.isAutoTimestamp,
                                      std::move(transaction.uncacheBufferIds), transaction.postTime,
                                      transaction.hasListenerCallbacks,
                                      transaction.listenerCallbacks, transaction.originPid,
                                      transaction.originUid, transaction.id);
    }
    return needsTraversal;
}

bool SurfaceFlinger::transactionFlushNeeded() {
    return mTransactionHandler.hasPendingTransactions();
}

bool SurfaceFlinger::frameIsEarly(TimePoint expectedPresentTime, VsyncId vsyncId) const {
    const auto prediction =
            mFrameTimeline->getTokenManager()->getPredictionsForToken(ftl::to_underlying(vsyncId));
    if (!prediction) {
        return false;
    }

    const auto predictedPresentTime = TimePoint::fromNs(prediction->presentTime);

    if (std::chrono::abs(predictedPresentTime - expectedPresentTime) >=
        scheduler::VsyncConfig::kEarlyLatchMaxThreshold) {
        return false;
    }

    const Duration earlyLatchVsyncThreshold = mScheduler->getVsyncSchedule()->minFramePeriod() / 2;

    return predictedPresentTime >= expectedPresentTime &&
            predictedPresentTime - expectedPresentTime >= earlyLatchVsyncThreshold;
}

bool SurfaceFlinger::shouldLatchUnsignaled(const layer_state_t& state, size_t numStates,
                                           bool firstTransaction) const {
    if (enableLatchUnsignaledConfig == LatchUnsignaledConfig::Disabled) {
        ATRACE_FORMAT_INSTANT("%s: false (LatchUnsignaledConfig::Disabled)", __func__);
        return false;
    }

    // We only want to latch unsignaled when a single layer is updated in this
    // transaction (i.e. not a blast sync transaction).
    if (numStates != 1) {
        ATRACE_FORMAT_INSTANT("%s: false (numStates=%zu)", __func__, numStates);
        return false;
    }

    if (enableLatchUnsignaledConfig == LatchUnsignaledConfig::AutoSingleLayer) {
        if (!firstTransaction) {
            ATRACE_FORMAT_INSTANT("%s: false (LatchUnsignaledConfig::AutoSingleLayer; not first "
                                  "transaction)",
                                  __func__);
            return false;
        }

        // We don't want to latch unsignaled if are in early / client composition
        // as it leads to jank due to RenderEngine waiting for unsignaled buffer
        // or window animations being slow.
        if (mScheduler->vsyncModulator().isVsyncConfigEarly()) {
            ATRACE_FORMAT_INSTANT("%s: false (LatchUnsignaledConfig::AutoSingleLayer; "
                                  "isVsyncConfigEarly)",
                                  __func__);
            return false;
        }
    }

    return true;
}

status_t SurfaceFlinger::setTransactionState(
        const FrameTimelineInfo& frameTimelineInfo, Vector<ComposerState>& states,
<<<<<<< HEAD
        const Vector<DisplayState>& displays, uint32_t flags, const sp<IBinder>& applyToken,
=======
        Vector<DisplayState>& displays, uint32_t flags, const sp<IBinder>& applyToken,
>>>>>>> 9224694e
        InputWindowCommands inputWindowCommands, int64_t desiredPresentTime, bool isAutoTimestamp,
        const std::vector<client_cache_t>& uncacheBuffers, bool hasListenerCallbacks,
        const std::vector<ListenerCallbacks>& listenerCallbacks, uint64_t transactionId,
        const std::vector<uint64_t>& mergedTransactionIds) {
    ATRACE_CALL();

    IPCThreadState* ipc = IPCThreadState::self();
    const int originPid = ipc->getCallingPid();
    const int originUid = ipc->getCallingUid();
    uint32_t permissions = LayerStatePermissions::getTransactionPermissions(originPid, originUid);
    for (auto& composerState : states) {
        composerState.state.sanitize(permissions);
    }

<<<<<<< HEAD
    for (DisplayState display : displays) {
=======
    for (DisplayState& display : displays) {
>>>>>>> 9224694e
        display.sanitize(permissions);
    }

    if (!inputWindowCommands.empty() &&
        (permissions & layer_state_t::Permission::ACCESS_SURFACE_FLINGER) == 0) {
        ALOGE("Only privileged callers are allowed to send input commands.");
        inputWindowCommands.clear();
    }

    if (flags & (eEarlyWakeupStart | eEarlyWakeupEnd)) {
        const bool hasPermission =
                (permissions & layer_state_t::Permission::ACCESS_SURFACE_FLINGER) ||
                callingThreadHasPermission(sWakeupSurfaceFlinger);
        if (!hasPermission) {
            ALOGE("Caller needs permission android.permission.WAKEUP_SURFACE_FLINGER to use "
                  "eEarlyWakeup[Start|End] flags");
            flags &= ~(eEarlyWakeupStart | eEarlyWakeupEnd);
        }
    }

    const int64_t postTime = systemTime();

    std::vector<uint64_t> uncacheBufferIds;
    uncacheBufferIds.reserve(uncacheBuffers.size());
    for (const auto& uncacheBuffer : uncacheBuffers) {
        sp<GraphicBuffer> buffer = ClientCache::getInstance().erase(uncacheBuffer);
        if (buffer != nullptr) {
            uncacheBufferIds.push_back(buffer->getId());
        }
    }

    std::vector<ResolvedComposerState> resolvedStates;
    resolvedStates.reserve(states.size());
    for (auto& state : states) {
        resolvedStates.emplace_back(std::move(state));
        auto& resolvedState = resolvedStates.back();
        if (resolvedState.state.hasBufferChanges() && resolvedState.state.hasValidBuffer() &&
            resolvedState.state.surface) {
            sp<Layer> layer = LayerHandle::getLayer(resolvedState.state.surface);
            std::string layerName = (layer) ?
                    layer->getDebugName() : std::to_string(resolvedState.state.layerId);
            resolvedState.externalTexture =
                    getExternalTextureFromBufferData(*resolvedState.state.bufferData,
                                                     layerName.c_str(), transactionId);
            if (resolvedState.externalTexture) {
                resolvedState.state.bufferData->buffer = resolvedState.externalTexture->getBuffer();
            }
            mBufferCountTracker.increment(resolvedState.state.surface->localBinder());
        }
        resolvedState.layerId = LayerHandle::getLayerId(resolvedState.state.surface);
        if (resolvedState.state.what & layer_state_t::eReparent) {
            resolvedState.parentId =
                    getLayerIdFromSurfaceControl(resolvedState.state.parentSurfaceControlForChild);
        }
        if (resolvedState.state.what & layer_state_t::eRelativeLayerChanged) {
            resolvedState.relativeParentId =
                    getLayerIdFromSurfaceControl(resolvedState.state.relativeLayerSurfaceControl);
        }
        if (resolvedState.state.what & layer_state_t::eInputInfoChanged) {
            wp<IBinder>& touchableRegionCropHandle =
                    resolvedState.state.windowInfoHandle->editInfo()->touchableRegionCropHandle;
            resolvedState.touchCropId =
                    LayerHandle::getLayerId(touchableRegionCropHandle.promote());
        }
    }

    TransactionState state{frameTimelineInfo,
                           resolvedStates,
                           displays,
                           flags,
                           applyToken,
                           std::move(inputWindowCommands),
                           desiredPresentTime,
                           isAutoTimestamp,
                           std::move(uncacheBufferIds),
                           postTime,
                           hasListenerCallbacks,
                           listenerCallbacks,
                           originPid,
                           originUid,
                           transactionId,
                           mergedTransactionIds};

    if (mTransactionTracing) {
        mTransactionTracing->addQueuedTransaction(state);
    }

    const auto schedule = [](uint32_t flags) {
        if (flags & eEarlyWakeupEnd) return TransactionSchedule::EarlyEnd;
        if (flags & eEarlyWakeupStart) return TransactionSchedule::EarlyStart;
        return TransactionSchedule::Late;
    }(state.flags);

    const auto frameHint = state.isFrameActive() ? FrameHint::kActive : FrameHint::kNone;
    {
        // Transactions are added via a lockless queue and does not need to be added from the main
        // thread.
        ftl::FakeGuard guard(kMainThreadContext);
        mTransactionHandler.queueTransaction(std::move(state));
    }

    for (const auto& [displayId, data] : mNotifyExpectedPresentMap) {
        if (data.hintStatus.load() == NotifyExpectedPresentHintStatus::ScheduleOnTx) {
            scheduleNotifyExpectedPresentHint(displayId, VsyncId{frameTimelineInfo.vsyncId});
        }
    }
    setTransactionFlags(eTransactionFlushNeeded, schedule, applyToken, frameHint);
    return NO_ERROR;
}

bool SurfaceFlinger::applyTransactionState(const FrameTimelineInfo& frameTimelineInfo,
                                           std::vector<ResolvedComposerState>& states,
                                           Vector<DisplayState>& displays, uint32_t flags,
                                           const InputWindowCommands& inputWindowCommands,
                                           const int64_t desiredPresentTime, bool isAutoTimestamp,
                                           const std::vector<uint64_t>& uncacheBufferIds,
                                           const int64_t postTime, bool hasListenerCallbacks,
                                           const std::vector<ListenerCallbacks>& listenerCallbacks,
                                           int originPid, int originUid, uint64_t transactionId) {
    uint32_t transactionFlags = 0;
    if (!mLayerLifecycleManagerEnabled) {
        for (DisplayState& display : displays) {
            transactionFlags |= setDisplayStateLocked(display);
        }
    }

    // start and end registration for listeners w/ no surface so they can get their callback.  Note
    // that listeners with SurfaceControls will start registration during setClientStateLocked
    // below.
    for (const auto& listener : listenerCallbacks) {
        mTransactionCallbackInvoker.addEmptyTransaction(listener);
    }
    nsecs_t now = systemTime();
    uint32_t clientStateFlags = 0;
    for (auto& resolvedState : states) {
        clientStateFlags |=
                updateLayerCallbacksAndStats(frameTimelineInfo, resolvedState, desiredPresentTime,
                                             isAutoTimestamp, postTime, transactionId);
        if (!mLayerLifecycleManagerEnabled) {
            if ((flags & eAnimation) && resolvedState.state.surface) {
                if (const auto layer = LayerHandle::getLayer(resolvedState.state.surface)) {
                    const auto layerProps = scheduler::LayerProps{
                            .visible = layer->isVisible(),
                            .bounds = layer->getBounds(),
                            .transform = layer->getTransform(),
                            .setFrameRateVote = layer->getFrameRateForLayerTree(),
                            .frameRateSelectionPriority = layer->getFrameRateSelectionPriority(),
                            .isFrontBuffered = layer->isFrontBuffered(),
                    };
                    layer->recordLayerHistoryAnimationTx(layerProps, now);
                }
            }
        }
    }

    transactionFlags |= clientStateFlags;
    transactionFlags |= addInputWindowCommands(inputWindowCommands);

    for (uint64_t uncacheBufferId : uncacheBufferIds) {
        mBufferIdsToUncache.push_back(uncacheBufferId);
    }

    // If a synchronous transaction is explicitly requested without any changes, force a transaction
    // anyway. This can be used as a flush mechanism for previous async transactions.
    // Empty animation transaction can be used to simulate back-pressure, so also force a
    // transaction for empty animation transactions.
    if (transactionFlags == 0 && (flags & eAnimation)) {
        transactionFlags = eTransactionNeeded;
    }

    bool needsTraversal = false;
    if (transactionFlags) {
        // We are on the main thread, we are about to perform a traversal. Clear the traversal bit
        // so we don't have to wake up again next frame to perform an unnecessary traversal.
        if (transactionFlags & eTraversalNeeded) {
            transactionFlags = transactionFlags & (~eTraversalNeeded);
            needsTraversal = true;
        }
        if (transactionFlags) {
            setTransactionFlags(transactionFlags);
        }
    }

    return needsTraversal;
}

bool SurfaceFlinger::applyAndCommitDisplayTransactionStatesLocked(
        std::vector<TransactionState>& transactions) {
    bool needsTraversal = false;
    uint32_t transactionFlags = 0;
    for (auto& transaction : transactions) {
        for (DisplayState& display : transaction.displays) {
            transactionFlags |= setDisplayStateLocked(display);
        }
    }

    if (transactionFlags) {
        // We are on the main thread, we are about to perform a traversal. Clear the traversal bit
        // so we don't have to wake up again next frame to perform an unnecessary traversal.
        if (transactionFlags & eTraversalNeeded) {
            transactionFlags = transactionFlags & (~eTraversalNeeded);
            needsTraversal = true;
        }
        if (transactionFlags) {
            setTransactionFlags(transactionFlags);
        }
    }

    mFrontEndDisplayInfosChanged = mTransactionFlags & eDisplayTransactionNeeded;
    if (mFrontEndDisplayInfosChanged) {
        processDisplayChangesLocked();
        mFrontEndDisplayInfos.clear();
        for (const auto& [_, display] : mDisplays) {
            mFrontEndDisplayInfos.try_emplace(display->getLayerStack(), display->getFrontEndInfo());
        }
        needsTraversal = true;
    }

    return needsTraversal;
}

uint32_t SurfaceFlinger::setDisplayStateLocked(const DisplayState& s) {
    const ssize_t index = mCurrentState.displays.indexOfKey(s.token);
    if (index < 0) return 0;

    uint32_t flags = 0;
    DisplayDeviceState& state = mCurrentState.displays.editValueAt(index);

    const uint32_t what = s.what;
    if (what & DisplayState::eSurfaceChanged) {
        if (IInterface::asBinder(state.surface) != IInterface::asBinder(s.surface)) {
            state.surface = s.surface;
            flags |= eDisplayTransactionNeeded;
        }
    }
    if (what & DisplayState::eLayerStackChanged) {
        if (state.layerStack != s.layerStack) {
            state.layerStack = s.layerStack;
            flags |= eDisplayTransactionNeeded;
        }
    }
    if (what & DisplayState::eFlagsChanged) {
        if (state.flags != s.flags) {
            state.flags = s.flags;
            flags |= eDisplayTransactionNeeded;
        }
    }
    if (what & DisplayState::eDisplayProjectionChanged) {
        if (state.orientation != s.orientation) {
            state.orientation = s.orientation;
            flags |= eDisplayTransactionNeeded;
        }
        if (state.orientedDisplaySpaceRect != s.orientedDisplaySpaceRect) {
            state.orientedDisplaySpaceRect = s.orientedDisplaySpaceRect;
            flags |= eDisplayTransactionNeeded;
        }
        if (state.layerStackSpaceRect != s.layerStackSpaceRect) {
            state.layerStackSpaceRect = s.layerStackSpaceRect;
            flags |= eDisplayTransactionNeeded;
        }
    }
    if (what & DisplayState::eDisplaySizeChanged) {
        if (state.width != s.width) {
            state.width = s.width;
            flags |= eDisplayTransactionNeeded;
        }
        if (state.height != s.height) {
            state.height = s.height;
            flags |= eDisplayTransactionNeeded;
        }
    }

    return flags;
}

bool SurfaceFlinger::callingThreadHasUnscopedSurfaceFlingerAccess(bool usePermissionCache) {
    IPCThreadState* ipc = IPCThreadState::self();
    const int pid = ipc->getCallingPid();
    const int uid = ipc->getCallingUid();
    if ((uid != AID_GRAPHICS && uid != AID_SYSTEM) &&
        (usePermissionCache ? !PermissionCache::checkPermission(sAccessSurfaceFlinger, pid, uid)
                            : !checkPermission(sAccessSurfaceFlinger, pid, uid))) {
        return false;
    }
    return true;
}

uint32_t SurfaceFlinger::setClientStateLocked(const FrameTimelineInfo& frameTimelineInfo,
                                              ResolvedComposerState& composerState,
                                              int64_t desiredPresentTime, bool isAutoTimestamp,
                                              int64_t postTime, uint64_t transactionId) {
    layer_state_t& s = composerState.state;

    std::vector<ListenerCallbacks> filteredListeners;
    for (auto& listener : s.listeners) {
        // Starts a registration but separates the callback ids according to callback type. This
        // allows the callback invoker to send on latch callbacks earlier.
        // note that startRegistration will not re-register if the listener has
        // already be registered for a prior surface control

        ListenerCallbacks onCommitCallbacks = listener.filter(CallbackId::Type::ON_COMMIT);
        if (!onCommitCallbacks.callbackIds.empty()) {
            filteredListeners.push_back(onCommitCallbacks);
        }

        ListenerCallbacks onCompleteCallbacks = listener.filter(CallbackId::Type::ON_COMPLETE);
        if (!onCompleteCallbacks.callbackIds.empty()) {
            filteredListeners.push_back(onCompleteCallbacks);
        }
    }

    const uint64_t what = s.what;
    uint32_t flags = 0;
    sp<Layer> layer = nullptr;
    if (s.surface) {
        layer = LayerHandle::getLayer(s.surface);
    } else {
        // The client may provide us a null handle. Treat it as if the layer was removed.
        ALOGW("Attempt to set client state with a null layer handle");
    }
    if (layer == nullptr) {
        for (auto& [listener, callbackIds] : s.listeners) {
            mTransactionCallbackInvoker.addCallbackHandle(sp<CallbackHandle>::make(listener,
                                                                                   callbackIds,
                                                                                   s.surface),
                                                          std::vector<JankData>());
        }
        return 0;
    }
    MUTEX_ALIAS(mStateLock, layer->mFlinger->mStateLock);

    ui::LayerStack oldLayerStack = layer->getLayerStack(LayerVector::StateSet::Current);

    // Only set by BLAST adapter layers
    if (what & layer_state_t::eProducerDisconnect) {
        layer->onDisconnect();
    }

    if (what & layer_state_t::ePositionChanged) {
        if (layer->setPosition(s.x, s.y)) {
            flags |= eTraversalNeeded;
        }
    }
    if (what & layer_state_t::eLayerChanged) {
        // NOTE: index needs to be calculated before we update the state
        const auto& p = layer->getParent();
        if (p == nullptr) {
            ssize_t idx = mCurrentState.layersSortedByZ.indexOf(layer);
            if (layer->setLayer(s.z) && idx >= 0) {
                mCurrentState.layersSortedByZ.removeAt(idx);
                mCurrentState.layersSortedByZ.add(layer);
                // we need traversal (state changed)
                // AND transaction (list changed)
                flags |= eTransactionNeeded|eTraversalNeeded;
            }
        } else {
            if (p->setChildLayer(layer, s.z)) {
                flags |= eTransactionNeeded|eTraversalNeeded;
            }
        }
    }
    if (what & layer_state_t::eRelativeLayerChanged) {
        // NOTE: index needs to be calculated before we update the state
        const auto& p = layer->getParent();
        const auto& relativeHandle = s.relativeLayerSurfaceControl ?
                s.relativeLayerSurfaceControl->getHandle() : nullptr;
        if (p == nullptr) {
            ssize_t idx = mCurrentState.layersSortedByZ.indexOf(layer);
            if (layer->setRelativeLayer(relativeHandle, s.z) &&
                idx >= 0) {
                mCurrentState.layersSortedByZ.removeAt(idx);
                mCurrentState.layersSortedByZ.add(layer);
                // we need traversal (state changed)
                // AND transaction (list changed)
                flags |= eTransactionNeeded|eTraversalNeeded;
            }
        } else {
            if (p->setChildRelativeLayer(layer, relativeHandle, s.z)) {
                flags |= eTransactionNeeded|eTraversalNeeded;
            }
        }
    }
    if (what & layer_state_t::eAlphaChanged) {
        if (layer->setAlpha(s.color.a)) flags |= eTraversalNeeded;
    }
    if (what & layer_state_t::eColorChanged) {
        if (layer->setColor(s.color.rgb)) flags |= eTraversalNeeded;
    }
    if (what & layer_state_t::eColorTransformChanged) {
        if (layer->setColorTransform(s.colorTransform)) {
            flags |= eTraversalNeeded;
        }
    }
    if (what & layer_state_t::eBackgroundColorChanged) {
        if (layer->setBackgroundColor(s.bgColor.rgb, s.bgColor.a, s.bgColorDataspace)) {
            flags |= eTraversalNeeded;
        }
    }
    if (what & layer_state_t::eMatrixChanged) {
        if (layer->setMatrix(s.matrix)) flags |= eTraversalNeeded;
    }
    if (what & layer_state_t::eTransparentRegionChanged) {
        if (layer->setTransparentRegionHint(s.transparentRegion))
            flags |= eTraversalNeeded;
    }
    if (what & layer_state_t::eFlagsChanged) {
        if (layer->setFlags(s.flags, s.mask)) flags |= eTraversalNeeded;
    }
    if (what & layer_state_t::eCornerRadiusChanged) {
        if (layer->setCornerRadius(s.cornerRadius))
            flags |= eTraversalNeeded;
    }
    if (what & layer_state_t::eBackgroundBlurRadiusChanged && mSupportsBlur) {
        if (layer->setBackgroundBlurRadius(s.backgroundBlurRadius)) flags |= eTraversalNeeded;
    }
    if (what & layer_state_t::eBlurRegionsChanged) {
        if (layer->setBlurRegions(s.blurRegions)) flags |= eTraversalNeeded;
    }
    if (what & layer_state_t::eLayerStackChanged) {
        ssize_t idx = mCurrentState.layersSortedByZ.indexOf(layer);
        // We only allow setting layer stacks for top level layers,
        // everything else inherits layer stack from its parent.
        if (layer->hasParent()) {
            ALOGE("Attempt to set layer stack on layer with parent (%s) is invalid",
                  layer->getDebugName());
        } else if (idx < 0) {
            ALOGE("Attempt to set layer stack on layer without parent (%s) that "
                  "that also does not appear in the top level layer list. Something"
                  " has gone wrong.",
                  layer->getDebugName());
        } else if (layer->setLayerStack(s.layerStack)) {
            mCurrentState.layersSortedByZ.removeAt(idx);
            mCurrentState.layersSortedByZ.add(layer);
            // we need traversal (state changed)
            // AND transaction (list changed)
            flags |= eTransactionNeeded | eTraversalNeeded | eTransformHintUpdateNeeded;
        }
    }
    if (what & layer_state_t::eBufferTransformChanged) {
        if (layer->setTransform(s.bufferTransform)) flags |= eTraversalNeeded;
    }
    if (what & layer_state_t::eTransformToDisplayInverseChanged) {
        if (layer->setTransformToDisplayInverse(s.transformToDisplayInverse))
            flags |= eTraversalNeeded;
    }
    if (what & layer_state_t::eCropChanged) {
        if (layer->setCrop(s.crop)) flags |= eTraversalNeeded;
    }
    if (what & layer_state_t::eDataspaceChanged) {
        if (layer->setDataspace(s.dataspace)) flags |= eTraversalNeeded;
    }
    if (what & layer_state_t::eSurfaceDamageRegionChanged) {
        if (layer->setSurfaceDamageRegion(s.surfaceDamageRegion)) flags |= eTraversalNeeded;
    }
    if (what & layer_state_t::eApiChanged) {
        if (layer->setApi(s.api)) flags |= eTraversalNeeded;
    }
    if (what & layer_state_t::eSidebandStreamChanged) {
        if (layer->setSidebandStream(s.sidebandStream, frameTimelineInfo, postTime))
            flags |= eTraversalNeeded;
    }
    if (what & layer_state_t::eInputInfoChanged) {
        layer->setInputInfo(*s.windowInfoHandle->getInfo());
        flags |= eTraversalNeeded;
    }
    if (what & layer_state_t::eMetadataChanged) {
        if (const int32_t gameMode = s.metadata.getInt32(gui::METADATA_GAME_MODE, -1);
            gameMode != -1) {
            // The transaction will be received on the Task layer and needs to be applied to all
            // child layers. Child layers that are added at a later point will obtain the game mode
            // info through addChild().
            layer->setGameModeForTree(static_cast<GameMode>(gameMode));
        }

        if (layer->setMetadata(s.metadata)) {
            flags |= eTraversalNeeded;
            mLayerMetadataSnapshotNeeded = true;
        }
    }
    if (what & layer_state_t::eColorSpaceAgnosticChanged) {
        if (layer->setColorSpaceAgnostic(s.colorSpaceAgnostic)) {
            flags |= eTraversalNeeded;
        }
    }
    if (what & layer_state_t::eShadowRadiusChanged) {
        if (layer->setShadowRadius(s.shadowRadius)) flags |= eTraversalNeeded;
    }
    if (what & layer_state_t::eDefaultFrameRateCompatibilityChanged) {
        const auto compatibility =
                Layer::FrameRate::convertCompatibility(s.defaultFrameRateCompatibility);

        if (layer->setDefaultFrameRateCompatibility(compatibility)) {
            flags |= eTraversalNeeded;
        }
    }
    if (what & layer_state_t::eFrameRateSelectionPriority) {
        if (layer->setFrameRateSelectionPriority(s.frameRateSelectionPriority)) {
            flags |= eTraversalNeeded;
        }
    }
    if (what & layer_state_t::eFrameRateChanged) {
        const auto compatibility =
            Layer::FrameRate::convertCompatibility(s.frameRateCompatibility);
        const auto strategy =
            Layer::FrameRate::convertChangeFrameRateStrategy(s.changeFrameRateStrategy);

        if (layer->setFrameRate(Layer::FrameRate::FrameRateVote(Fps::fromValue(s.frameRate),
                                                                compatibility, strategy))) {
            flags |= eTraversalNeeded;
        }
    }
    if (what & layer_state_t::eFrameRateCategoryChanged) {
        const FrameRateCategory category = Layer::FrameRate::convertCategory(s.frameRateCategory);
        if (layer->setFrameRateCategory(category, s.frameRateCategorySmoothSwitchOnly)) {
            flags |= eTraversalNeeded;
        }
    }
    if (what & layer_state_t::eFrameRateSelectionStrategyChanged) {
        const scheduler::LayerInfo::FrameRateSelectionStrategy strategy =
                scheduler::LayerInfo::convertFrameRateSelectionStrategy(
                        s.frameRateSelectionStrategy);
        if (layer->setFrameRateSelectionStrategy(strategy)) {
            flags |= eTraversalNeeded;
        }
    }
    if (what & layer_state_t::eFixedTransformHintChanged) {
        if (layer->setFixedTransformHint(s.fixedTransformHint)) {
            flags |= eTraversalNeeded | eTransformHintUpdateNeeded;
        }
    }
    if (what & layer_state_t::eAutoRefreshChanged) {
        layer->setAutoRefresh(s.autoRefresh);
    }
    if (what & layer_state_t::eDimmingEnabledChanged) {
        if (layer->setDimmingEnabled(s.dimmingEnabled)) flags |= eTraversalNeeded;
    }
    if (what & layer_state_t::eExtendedRangeBrightnessChanged) {
        if (layer->setExtendedRangeBrightness(s.currentHdrSdrRatio, s.desiredHdrSdrRatio)) {
            flags |= eTraversalNeeded;
        }
    }
    if (what & layer_state_t::eDesiredHdrHeadroomChanged) {
        if (layer->setDesiredHdrHeadroom(s.desiredHdrSdrRatio)) {
            flags |= eTraversalNeeded;
        }
    }
    if (what & layer_state_t::eCachingHintChanged) {
        if (layer->setCachingHint(s.cachingHint)) {
            flags |= eTraversalNeeded;
        }
    }
    if (what & layer_state_t::eHdrMetadataChanged) {
        if (layer->setHdrMetadata(s.hdrMetadata)) flags |= eTraversalNeeded;
    }
    if (what & layer_state_t::eTrustedOverlayChanged) {
        if (layer->setTrustedOverlay(s.trustedOverlay == gui::TrustedOverlay::ENABLED)) {
            flags |= eTraversalNeeded;
        }
    }
    if (what & layer_state_t::eStretchChanged) {
        if (layer->setStretchEffect(s.stretchEffect)) {
            flags |= eTraversalNeeded;
        }
    }
    if (what & layer_state_t::eBufferCropChanged) {
        if (layer->setBufferCrop(s.bufferCrop)) {
            flags |= eTraversalNeeded;
        }
    }
    if (what & layer_state_t::eDestinationFrameChanged) {
        if (layer->setDestinationFrame(s.destinationFrame)) {
            flags |= eTraversalNeeded;
        }
    }
    if (what & layer_state_t::eDropInputModeChanged) {
        if (layer->setDropInputMode(s.dropInputMode)) {
            flags |= eTraversalNeeded;
            mUpdateInputInfo = true;
        }
    }
    // This has to happen after we reparent children because when we reparent to null we remove
    // child layers from current state and remove its relative z. If the children are reparented in
    // the same transaction, then we have to make sure we reparent the children first so we do not
    // lose its relative z order.
    if (what & layer_state_t::eReparent) {
        bool hadParent = layer->hasParent();
        auto parentHandle = (s.parentSurfaceControlForChild)
                ? s.parentSurfaceControlForChild->getHandle()
                : nullptr;
        if (layer->reparent(parentHandle)) {
            if (!hadParent) {
                layer->setIsAtRoot(false);
                mCurrentState.layersSortedByZ.remove(layer);
            }
            flags |= eTransactionNeeded | eTraversalNeeded;
        }
    }
    std::vector<sp<CallbackHandle>> callbackHandles;
    if ((what & layer_state_t::eHasListenerCallbacksChanged) && (!filteredListeners.empty())) {
        for (auto& [listener, callbackIds] : filteredListeners) {
            callbackHandles.emplace_back(
                    sp<CallbackHandle>::make(listener, callbackIds, s.surface));
        }
    }

    if (what & layer_state_t::eBufferChanged) {
        if (layer->setBuffer(composerState.externalTexture, *s.bufferData, postTime,
                             desiredPresentTime, isAutoTimestamp, frameTimelineInfo)) {
            flags |= eTraversalNeeded;
        }
    } else if (frameTimelineInfo.vsyncId != FrameTimelineInfo::INVALID_VSYNC_ID) {
        layer->setFrameTimelineVsyncForBufferlessTransaction(frameTimelineInfo, postTime);
    }

    if ((what & layer_state_t::eBufferChanged) == 0) {
        layer->setDesiredPresentTime(desiredPresentTime, isAutoTimestamp);
    }

    if (what & layer_state_t::eTrustedPresentationInfoChanged) {
        if (layer->setTrustedPresentationInfo(s.trustedPresentationThresholds,
                                              s.trustedPresentationListener)) {
            flags |= eTraversalNeeded;
        }
    }

    if (what & layer_state_t::eFlushJankData) {
        // Do nothing. Processing the transaction completed listeners currently cause the flush.
    }

    if (layer->setTransactionCompletedListeners(callbackHandles,
                                                layer->willPresentCurrentTransaction() ||
                                                        layer->willReleaseBufferOnLatch())) {
        flags |= eTraversalNeeded;
    }

    // Do not put anything that updates layer state or modifies flags after
    // setTransactionCompletedListener

    // if the layer has been parented on to a new display, update its transform hint.
    if (((flags & eTransformHintUpdateNeeded) == 0) &&
        oldLayerStack != layer->getLayerStack(LayerVector::StateSet::Current)) {
        flags |= eTransformHintUpdateNeeded;
    }

    return flags;
}

uint32_t SurfaceFlinger::updateLayerCallbacksAndStats(const FrameTimelineInfo& frameTimelineInfo,
                                                      ResolvedComposerState& composerState,
                                                      int64_t desiredPresentTime,
                                                      bool isAutoTimestamp, int64_t postTime,
                                                      uint64_t transactionId) {
    layer_state_t& s = composerState.state;

    std::vector<ListenerCallbacks> filteredListeners;
    for (auto& listener : s.listeners) {
        // Starts a registration but separates the callback ids according to callback type. This
        // allows the callback invoker to send on latch callbacks earlier.
        // note that startRegistration will not re-register if the listener has
        // already be registered for a prior surface control

        ListenerCallbacks onCommitCallbacks = listener.filter(CallbackId::Type::ON_COMMIT);
        if (!onCommitCallbacks.callbackIds.empty()) {
            filteredListeners.push_back(onCommitCallbacks);
        }

        ListenerCallbacks onCompleteCallbacks = listener.filter(CallbackId::Type::ON_COMPLETE);
        if (!onCompleteCallbacks.callbackIds.empty()) {
            filteredListeners.push_back(onCompleteCallbacks);
        }
    }

    const uint64_t what = s.what;
    uint32_t flags = 0;
    sp<Layer> layer = nullptr;
    if (s.surface) {
        layer = LayerHandle::getLayer(s.surface);
    } else {
        // The client may provide us a null handle. Treat it as if the layer was removed.
        ALOGW("Attempt to set client state with a null layer handle");
    }
    if (layer == nullptr) {
        for (auto& [listener, callbackIds] : s.listeners) {
            mTransactionCallbackInvoker.addCallbackHandle(sp<CallbackHandle>::make(listener,
                                                                                   callbackIds,
                                                                                   s.surface),
                                                          std::vector<JankData>());
        }
        return 0;
    }
    if (what & layer_state_t::eProducerDisconnect) {
        layer->onDisconnect();
    }

    std::vector<sp<CallbackHandle>> callbackHandles;
    if ((what & layer_state_t::eHasListenerCallbacksChanged) && (!filteredListeners.empty())) {
        for (auto& [listener, callbackIds] : filteredListeners) {
            callbackHandles.emplace_back(
                    sp<CallbackHandle>::make(listener, callbackIds, s.surface));
        }
    }
    // TODO(b/238781169) remove after screenshot refactor, currently screenshots
    // requires to read drawing state from binder thread. So we need to fix that
    // before removing this.
    if (what & layer_state_t::eBufferTransformChanged) {
        if (layer->setTransform(s.bufferTransform)) flags |= eTraversalNeeded;
    }
    if (what & layer_state_t::eTransformToDisplayInverseChanged) {
        if (layer->setTransformToDisplayInverse(s.transformToDisplayInverse))
            flags |= eTraversalNeeded;
<<<<<<< HEAD
    }
    if (what & layer_state_t::eCropChanged) {
        if (layer->setCrop(s.crop)) flags |= eTraversalNeeded;
    }
    if (what & layer_state_t::eSidebandStreamChanged) {
        if (layer->setSidebandStream(s.sidebandStream, frameTimelineInfo, postTime))
            flags |= eTraversalNeeded;
    }
    if (what & layer_state_t::eDataspaceChanged) {
        if (layer->setDataspace(s.dataspace)) flags |= eTraversalNeeded;
    }
    if (what & layer_state_t::eExtendedRangeBrightnessChanged) {
        if (layer->setExtendedRangeBrightness(s.currentHdrSdrRatio, s.desiredHdrSdrRatio)) {
            flags |= eTraversalNeeded;
        }
    }
    if (what & layer_state_t::eDesiredHdrHeadroomChanged) {
        if (layer->setDesiredHdrHeadroom(s.desiredHdrSdrRatio)) {
            flags |= eTraversalNeeded;
        }
    }
    if (what & layer_state_t::eBufferChanged) {
        std::optional<ui::Transform::RotationFlags> transformHint = std::nullopt;
        frontend::LayerSnapshot* snapshot = mLayerSnapshotBuilder.getSnapshot(layer->sequence);
        if (snapshot) {
            transformHint = snapshot->transformHint;
        }
        layer->setTransformHint(transformHint);
        if (layer->setBuffer(composerState.externalTexture, *s.bufferData, postTime,
                             desiredPresentTime, isAutoTimestamp, frameTimelineInfo)) {
            flags |= eTraversalNeeded;
        }
        mLayersWithQueuedFrames.emplace(layer);
    } else if (frameTimelineInfo.vsyncId != FrameTimelineInfo::INVALID_VSYNC_ID) {
        layer->setFrameTimelineVsyncForBufferlessTransaction(frameTimelineInfo, postTime);
    }

    if ((what & layer_state_t::eBufferChanged) == 0) {
        layer->setDesiredPresentTime(desiredPresentTime, isAutoTimestamp);
    }

    if (what & layer_state_t::eTrustedPresentationInfoChanged) {
        if (layer->setTrustedPresentationInfo(s.trustedPresentationThresholds,
                                              s.trustedPresentationListener)) {
            flags |= eTraversalNeeded;
        }
=======
>>>>>>> 9224694e
    }
    if (what & layer_state_t::eCropChanged) {
        if (layer->setCrop(s.crop)) flags |= eTraversalNeeded;
    }
    if (what & layer_state_t::eSidebandStreamChanged) {
        if (layer->setSidebandStream(s.sidebandStream, frameTimelineInfo, postTime))
            flags |= eTraversalNeeded;
    }
    if (what & layer_state_t::eDataspaceChanged) {
        if (layer->setDataspace(s.dataspace)) flags |= eTraversalNeeded;
    }
    if (what & layer_state_t::eExtendedRangeBrightnessChanged) {
        if (layer->setExtendedRangeBrightness(s.currentHdrSdrRatio, s.desiredHdrSdrRatio)) {
            flags |= eTraversalNeeded;
        }
    }
    if (what & layer_state_t::eDesiredHdrHeadroomChanged) {
        if (layer->setDesiredHdrHeadroom(s.desiredHdrSdrRatio)) {
            flags |= eTraversalNeeded;
        }
    }
    if (what & layer_state_t::eBufferChanged) {
        std::optional<ui::Transform::RotationFlags> transformHint = std::nullopt;
        frontend::LayerSnapshot* snapshot = mLayerSnapshotBuilder.getSnapshot(layer->sequence);
        if (snapshot) {
            transformHint = snapshot->transformHint;
        }
        layer->setTransformHint(transformHint);
        if (layer->setBuffer(composerState.externalTexture, *s.bufferData, postTime,
                             desiredPresentTime, isAutoTimestamp, frameTimelineInfo)) {
            flags |= eTraversalNeeded;
        }
        mLayersWithQueuedFrames.emplace(layer);
    } else if (frameTimelineInfo.vsyncId != FrameTimelineInfo::INVALID_VSYNC_ID) {
        layer->setFrameTimelineVsyncForBufferlessTransaction(frameTimelineInfo, postTime);
    }

    if ((what & layer_state_t::eBufferChanged) == 0) {
        layer->setDesiredPresentTime(desiredPresentTime, isAutoTimestamp);
    }

    if (what & layer_state_t::eTrustedPresentationInfoChanged) {
        if (layer->setTrustedPresentationInfo(s.trustedPresentationThresholds,
                                              s.trustedPresentationListener)) {
            flags |= eTraversalNeeded;
        }
    }

    const auto& requestedLayerState = mLayerLifecycleManager.getLayerFromId(layer->getSequence());
    bool willPresentCurrentTransaction = requestedLayerState &&
            (requestedLayerState->hasReadyFrame() ||
             requestedLayerState->willReleaseBufferOnLatch());
    if (layer->setTransactionCompletedListeners(callbackHandles, willPresentCurrentTransaction))
        flags |= eTraversalNeeded;

<<<<<<< HEAD
    const auto& requestedLayerState = mLayerLifecycleManager.getLayerFromId(layer->getSequence());
    bool willPresentCurrentTransaction = requestedLayerState &&
            (requestedLayerState->hasReadyFrame() ||
             requestedLayerState->willReleaseBufferOnLatch());
    if (layer->setTransactionCompletedListeners(callbackHandles, willPresentCurrentTransaction))
        flags |= eTraversalNeeded;

=======
>>>>>>> 9224694e
    return flags;
}

uint32_t SurfaceFlinger::addInputWindowCommands(const InputWindowCommands& inputWindowCommands) {
    bool hasChanges = mInputWindowCommands.merge(inputWindowCommands);
    return hasChanges ? eTraversalNeeded : 0;
}

status_t SurfaceFlinger::mirrorLayer(const LayerCreationArgs& args,
                                     const sp<IBinder>& mirrorFromHandle,
                                     gui::CreateSurfaceResult& outResult) {
    if (!mirrorFromHandle) {
        return NAME_NOT_FOUND;
    }

    sp<Layer> mirrorLayer;
    sp<Layer> mirrorFrom;
    LayerCreationArgs mirrorArgs = LayerCreationArgs::fromOtherArgs(args);
    {
        Mutex::Autolock _l(mStateLock);
        mirrorFrom = LayerHandle::getLayer(mirrorFromHandle);
        if (!mirrorFrom) {
            return NAME_NOT_FOUND;
        }
        mirrorArgs.flags |= ISurfaceComposerClient::eNoColorFill;
        mirrorArgs.mirrorLayerHandle = mirrorFromHandle;
        mirrorArgs.addToRoot = false;
        status_t result = createEffectLayer(mirrorArgs, &outResult.handle, &mirrorLayer);
        if (result != NO_ERROR) {
            return result;
        }

        mirrorLayer->setClonedChild(mirrorFrom->createClone());
    }

    outResult.layerId = mirrorLayer->sequence;
    outResult.layerName = String16(mirrorLayer->getDebugName());
    return addClientLayer(mirrorArgs, outResult.handle, mirrorLayer /* layer */,
                          nullptr /* parent */, nullptr /* outTransformHint */);
}

status_t SurfaceFlinger::mirrorDisplay(DisplayId displayId, const LayerCreationArgs& args,
                                       gui::CreateSurfaceResult& outResult) {
    IPCThreadState* ipc = IPCThreadState::self();
    const int uid = ipc->getCallingUid();
    if (uid != AID_ROOT && uid != AID_GRAPHICS && uid != AID_SYSTEM && uid != AID_SHELL) {
        ALOGE("Permission denied when trying to mirror display");
        return PERMISSION_DENIED;
    }

    ui::LayerStack layerStack;
    sp<Layer> rootMirrorLayer;
    status_t result = 0;

    {
        Mutex::Autolock lock(mStateLock);

        const auto display = getDisplayDeviceLocked(displayId);
        if (!display) {
            return NAME_NOT_FOUND;
        }

        layerStack = display->getLayerStack();
        LayerCreationArgs mirrorArgs = LayerCreationArgs::fromOtherArgs(args);
        mirrorArgs.flags |= ISurfaceComposerClient::eNoColorFill;
        mirrorArgs.addToRoot = true;
        mirrorArgs.layerStackToMirror = layerStack;
        result = createEffectLayer(mirrorArgs, &outResult.handle, &rootMirrorLayer);
        outResult.layerId = rootMirrorLayer->sequence;
        outResult.layerName = String16(rootMirrorLayer->getDebugName());
        result |= addClientLayer(mirrorArgs, outResult.handle, rootMirrorLayer /* layer */,
                                 nullptr /* parent */, nullptr /* outTransformHint */);
    }

    if (result != NO_ERROR) {
        return result;
    }

    setTransactionFlags(eTransactionFlushNeeded);
    return NO_ERROR;
}

status_t SurfaceFlinger::createLayer(LayerCreationArgs& args, gui::CreateSurfaceResult& outResult) {
    status_t result = NO_ERROR;

    sp<Layer> layer;

    switch (args.flags & ISurfaceComposerClient::eFXSurfaceMask) {
        case ISurfaceComposerClient::eFXSurfaceBufferQueue:
        case ISurfaceComposerClient::eFXSurfaceContainer:
        case ISurfaceComposerClient::eFXSurfaceBufferState:
            args.flags |= ISurfaceComposerClient::eNoColorFill;
            [[fallthrough]];
        case ISurfaceComposerClient::eFXSurfaceEffect: {
            result = createBufferStateLayer(args, &outResult.handle, &layer);
            std::atomic<int32_t>* pendingBufferCounter = layer->getPendingBufferCounter();
            if (pendingBufferCounter) {
                std::string counterName = layer->getPendingBufferCounterName();
                mBufferCountTracker.add(outResult.handle->localBinder(), counterName,
                                        pendingBufferCounter);
            }
        } break;
        default:
            result = BAD_VALUE;
            break;
    }

    if (result != NO_ERROR) {
        return result;
    }

    args.addToRoot = args.addToRoot && callingThreadHasUnscopedSurfaceFlingerAccess();
    // We can safely promote the parent layer in binder thread because we have a strong reference
    // to the layer's handle inside this scope.
    sp<Layer> parent = LayerHandle::getLayer(args.parentHandle.promote());
    if (args.parentHandle != nullptr && parent == nullptr) {
        ALOGE("Invalid parent handle %p", args.parentHandle.promote().get());
        args.addToRoot = false;
    }

    uint32_t outTransformHint;
    result = addClientLayer(args, outResult.handle, layer, parent, &outTransformHint);
    if (result != NO_ERROR) {
        return result;
    }

    outResult.transformHint = static_cast<int32_t>(outTransformHint);
    outResult.layerId = layer->sequence;
    outResult.layerName = String16(layer->getDebugName());
    return result;
}

status_t SurfaceFlinger::createBufferStateLayer(LayerCreationArgs& args, sp<IBinder>* handle,
                                                sp<Layer>* outLayer) {
    *outLayer = getFactory().createBufferStateLayer(args);
    *handle = (*outLayer)->getHandle();
    return NO_ERROR;
}

status_t SurfaceFlinger::createEffectLayer(const LayerCreationArgs& args, sp<IBinder>* handle,
                                           sp<Layer>* outLayer) {
    *outLayer = getFactory().createEffectLayer(args);
    *handle = (*outLayer)->getHandle();
    return NO_ERROR;
}

void SurfaceFlinger::markLayerPendingRemovalLocked(const sp<Layer>& layer) {
    mLayersPendingRemoval.add(layer);
    mLayersRemoved = true;
    setTransactionFlags(eTransactionNeeded);
}

void SurfaceFlinger::onHandleDestroyed(BBinder* handle, sp<Layer>& layer, uint32_t layerId) {
    {
        std::scoped_lock<std::mutex> lock(mCreatedLayersLock);
        mDestroyedHandles.emplace_back(layerId, layer->getDebugName());
    }

    {
        // Used to remove stalled transactions which uses an internal lock.
        ftl::FakeGuard guard(kMainThreadContext);
        mTransactionHandler.onLayerDestroyed(layerId);
    }

    Mutex::Autolock lock(mStateLock);
    markLayerPendingRemovalLocked(layer);
    layer->onHandleDestroyed();
    mBufferCountTracker.remove(handle);
    layer.clear();

    setTransactionFlags(eTransactionFlushNeeded);
}

void SurfaceFlinger::initializeDisplays() {
    TransactionState state;
    state.inputWindowCommands = mInputWindowCommands;
    const nsecs_t now = systemTime();
    state.desiredPresentTime = now;
    state.postTime = now;
    state.originPid = mPid;
    state.originUid = static_cast<int>(getuid());
    const uint64_t transactionId = (static_cast<uint64_t>(mPid) << 32) | mUniqueTransactionId++;
    state.id = transactionId;

    auto layerStack = ui::DEFAULT_LAYER_STACK.id;
    for (const auto& [id, display] : FTL_FAKE_GUARD(mStateLock, mPhysicalDisplays)) {
        state.displays.push(DisplayState(display.token(), ui::LayerStack::fromValue(layerStack++)));
    }

    std::vector<TransactionState> transactions;
    transactions.emplace_back(state);

    {
        Mutex::Autolock lock(mStateLock);
        applyAndCommitDisplayTransactionStatesLocked(transactions);
    }

    {
        ftl::FakeGuard guard(mStateLock);

        // In case of a restart, ensure all displays are off.
        for (const auto& [id, display] : mPhysicalDisplays) {
            setPowerModeInternal(getDisplayDeviceLocked(id), hal::PowerMode::OFF);
        }

        // Power on all displays. The primary display is first, so becomes the active display. Also,
        // the DisplayCapability set of a display is populated on its first powering on. Do this now
        // before responding to any Binder query from DisplayManager about display capabilities.
        // Additionally, do not turn on displays if the boot should be quiescent.
        if (!mSkipPowerOnForQuiescent) {
            for (const auto& [id, display] : mPhysicalDisplays) {
                setPowerModeInternal(getDisplayDeviceLocked(id), hal::PowerMode::ON);
            }
        }
    }
}

void SurfaceFlinger::setPowerModeInternal(const sp<DisplayDevice>& display, hal::PowerMode mode) {
    if (display->isVirtual()) {
        // TODO(b/241285876): This code path should not be reachable, so enforce this at compile
        // time.
        ALOGE("%s: Invalid operation on virtual display", __func__);
        return;
    }

    const auto displayId = display->getPhysicalId();
    ALOGD("Setting power mode %d on display %s", mode, to_string(displayId).c_str());

    const auto currentMode = display->getPowerMode();
    if (currentMode == mode) {
        return;
    }

    const bool isInternalDisplay = mPhysicalDisplays.get(displayId)
                                           .transform(&PhysicalDisplay::isInternal)
                                           .value_or(false);

    const auto activeDisplay = getDisplayDeviceLocked(mActiveDisplayId);

    ALOGW_IF(display != activeDisplay && isInternalDisplay && activeDisplay &&
                     activeDisplay->isPoweredOn(),
             "Trying to change power mode on inactive display without powering off active display");

    display->setPowerMode(mode);

    const auto activeMode = display->refreshRateSelector().getActiveMode().modePtr;
    if (currentMode == hal::PowerMode::OFF) {
        // Turn on the display

        // Activate the display (which involves a modeset to the active mode) when the inner or
        // outer display of a foldable is powered on. This condition relies on the above
        // DisplayDevice::setPowerMode. If `display` and `activeDisplay` are the same display,
        // then the `activeDisplay->isPoweredOn()` below is true, such that the display is not
        // activated every time it is powered on.
        //
        // TODO(b/255635821): Remove the concept of active display.
        if (isInternalDisplay && (!activeDisplay || !activeDisplay->isPoweredOn())) {
            onActiveDisplayChangedLocked(activeDisplay.get(), *display);
        }

        if (displayId == mActiveDisplayId) {
            // TODO(b/281692563): Merge the syscalls. For now, keep uclamp in a separate syscall and
            // set it before SCHED_FIFO due to b/190237315.
            if (setSchedAttr(true) != NO_ERROR) {
                ALOGW("Failed to set uclamp.min after powering on active display: %s",
                      strerror(errno));
            }
            if (setSchedFifo(true) != NO_ERROR) {
                ALOGW("Failed to set SCHED_FIFO after powering on active display: %s",
                      strerror(errno));
            }
        }

        getHwComposer().setPowerMode(displayId, mode);
        if (mode != hal::PowerMode::DOZE_SUSPEND &&
            (displayId == mActiveDisplayId || FlagManager::getInstance().multithreaded_present())) {
            const bool enable =
                    mScheduler->getVsyncSchedule(displayId)->getPendingHardwareVsyncState();
            requestHardwareVsync(displayId, enable);

            if (displayId == mActiveDisplayId) {
                mScheduler->enableSyntheticVsync(false);
            }

            constexpr bool kAllowToEnable = true;
            mScheduler->resyncToHardwareVsync(displayId, kAllowToEnable, activeMode.get());
        }

        mVisibleRegionsDirty = true;
        scheduleComposite(FrameHint::kActive);
    } else if (mode == hal::PowerMode::OFF) {
        const bool currentModeNotDozeSuspend = (currentMode != hal::PowerMode::DOZE_SUSPEND);
        // Turn off the display
        if (displayId == mActiveDisplayId) {
            if (const auto display = getActivatableDisplay()) {
                onActiveDisplayChangedLocked(activeDisplay.get(), *display);
            } else {
                if (setSchedFifo(false) != NO_ERROR) {
                    ALOGW("Failed to set SCHED_OTHER after powering off active display: %s",
                          strerror(errno));
                }
                if (setSchedAttr(false) != NO_ERROR) {
                    ALOGW("Failed set uclamp.min after powering off active display: %s",
                          strerror(errno));
                }

                if (currentModeNotDozeSuspend) {
                    if (!FlagManager::getInstance().multithreaded_present()) {
                        mScheduler->disableHardwareVsync(displayId, true);
                    }
                    mScheduler->enableSyntheticVsync();
                }
            }
        }
        if (currentModeNotDozeSuspend && FlagManager::getInstance().multithreaded_present()) {
            constexpr bool kDisallow = true;
            mScheduler->disableHardwareVsync(displayId, kDisallow);
        }

        // We must disable VSYNC *before* turning off the display. The call to
        // disableHardwareVsync, above, schedules a task to turn it off after
        // this method returns. But by that point, the display is OFF, so the
        // call just updates the pending state, without actually disabling
        // VSYNC.
        requestHardwareVsync(displayId, false);
        getHwComposer().setPowerMode(displayId, mode);

        mVisibleRegionsDirty = true;
        // from this point on, SF will stop drawing on this display
    } else if (mode == hal::PowerMode::DOZE || mode == hal::PowerMode::ON) {
        // Update display while dozing
        getHwComposer().setPowerMode(displayId, mode);
        if (currentMode == hal::PowerMode::DOZE_SUSPEND &&
            (displayId == mActiveDisplayId || FlagManager::getInstance().multithreaded_present())) {
            if (displayId == mActiveDisplayId) {
                ALOGI("Force repainting for DOZE_SUSPEND -> DOZE or ON.");
                mVisibleRegionsDirty = true;
                scheduleRepaint();
                mScheduler->enableSyntheticVsync(false);
            }
            constexpr bool kAllowToEnable = true;
            mScheduler->resyncToHardwareVsync(displayId, kAllowToEnable, activeMode.get());
        }
    } else if (mode == hal::PowerMode::DOZE_SUSPEND) {
        // Leave display going to doze
        if (displayId == mActiveDisplayId || FlagManager::getInstance().multithreaded_present()) {
            constexpr bool kDisallow = true;
            mScheduler->disableHardwareVsync(displayId, kDisallow);
        }
        if (displayId == mActiveDisplayId) {
            mScheduler->enableSyntheticVsync();
        }
        getHwComposer().setPowerMode(displayId, mode);
    } else {
        ALOGE("Attempting to set unknown power mode: %d\n", mode);
        getHwComposer().setPowerMode(displayId, mode);
    }

    if (displayId == mActiveDisplayId) {
        mTimeStats->setPowerMode(mode);
        mScheduler->setActiveDisplayPowerModeForRefreshRateStats(mode);
    }

    mScheduler->setDisplayPowerMode(displayId, mode);

    ALOGD("Finished setting power mode %d on display %s", mode, to_string(displayId).c_str());
}

void SurfaceFlinger::setPowerMode(const sp<IBinder>& displayToken, int mode) {
    auto future = mScheduler->schedule([=, this]() FTL_FAKE_GUARD(mStateLock) FTL_FAKE_GUARD(
                                               kMainThreadContext) {
        mSkipPowerOnForQuiescent = false;
        const auto display = getDisplayDeviceLocked(displayToken);
        if (!display) {
            ALOGE("Attempt to set power mode %d for invalid display token %p", mode,
                  displayToken.get());
        } else if (display->isVirtual()) {
            ALOGW("Attempt to set power mode %d for virtual display", mode);
        } else {
            setPowerModeInternal(display, static_cast<hal::PowerMode>(mode));
        }
    });

    future.wait();
}

status_t SurfaceFlinger::doDump(int fd, const DumpArgs& args, bool asProto) {
    std::string result;

    IPCThreadState* ipc = IPCThreadState::self();
    const int pid = ipc->getCallingPid();
    const int uid = ipc->getCallingUid();

    if ((uid != AID_SHELL) &&
            !PermissionCache::checkPermission(sDump, pid, uid)) {
        StringAppendF(&result, "Permission Denial: can't dump SurfaceFlinger from pid=%d, uid=%d\n",
                      pid, uid);
        write(fd, result.c_str(), result.size());
        return NO_ERROR;
    }

    if (asProto && args.empty()) {
        perfetto::protos::LayersTraceFileProto traceFileProto =
                mLayerTracing.createTraceFileProto();
        perfetto::protos::LayersSnapshotProto* layersTrace = traceFileProto.add_entry();
        perfetto::protos::LayersProto layersProto = dumpProtoFromMainThread();
        layersTrace->mutable_layers()->Swap(&layersProto);
        auto displayProtos = dumpDisplayProto();
        layersTrace->mutable_displays()->Swap(&displayProtos);
        result.append(traceFileProto.SerializeAsString());
        write(fd, result.c_str(), result.size());
        return NO_ERROR;
    }

    static const std::unordered_map<std::string, Dumper> dumpers = {
            {"--comp-displays"s, dumper(&SurfaceFlinger::dumpCompositionDisplays)},
            {"--display-id"s, dumper(&SurfaceFlinger::dumpDisplayIdentificationData)},
            {"--displays"s, dumper(&SurfaceFlinger::dumpDisplays)},
            {"--edid"s, argsDumper(&SurfaceFlinger::dumpRawDisplayIdentificationData)},
            {"--events"s, dumper(&SurfaceFlinger::dumpEvents)},
            {"--frametimeline"s, argsDumper(&SurfaceFlinger::dumpFrameTimeline)},
            {"--frontend"s, mainThreadDumper(&SurfaceFlinger::dumpFrontEnd)},
            {"--hdrinfo"s, dumper(&SurfaceFlinger::dumpHdrInfo)},
            {"--hwclayers"s, mainThreadDumper(&SurfaceFlinger::dumpHwcLayersMinidump)},
            {"--latency"s, argsMainThreadDumper(&SurfaceFlinger::dumpStats)},
            {"--latency-clear"s, argsMainThreadDumper(&SurfaceFlinger::clearStats)},
            {"--list"s, mainThreadDumper(&SurfaceFlinger::listLayers)},
            {"--planner"s, argsDumper(&SurfaceFlinger::dumpPlannerInfo)},
            {"--scheduler"s, dumper(&SurfaceFlinger::dumpScheduler)},
            {"--timestats"s, protoDumper(&SurfaceFlinger::dumpTimeStats)},
            {"--vsync"s, dumper(&SurfaceFlinger::dumpVsync)},
            {"--wide-color"s, dumper(&SurfaceFlinger::dumpWideColorInfo)},
    };

    const auto flag = args.empty() ? ""s : std::string(String8(args[0]));
    if (const auto it = dumpers.find(flag); it != dumpers.end()) {
        (it->second)(args, asProto, result);
        write(fd, result.c_str(), result.size());
        return NO_ERROR;
    }

    // Traversal of drawing state must happen on the main thread.
    // Otherwise, SortedVector may have shared ownership during concurrent
    // traversals, which can result in use-after-frees.
    std::string compositionLayers;
    mScheduler
            ->schedule([&]() FTL_FAKE_GUARD(mStateLock) FTL_FAKE_GUARD(kMainThreadContext) {
                dumpVisibleFrontEnd(compositionLayers);
            })
            .get();
    dumpAll(args, compositionLayers, result);
    write(fd, result.c_str(), result.size());
    return NO_ERROR;
}

status_t SurfaceFlinger::dumpCritical(int fd, const DumpArgs&, bool asProto) {
    return doDump(fd, DumpArgs(), asProto);
}

void SurfaceFlinger::listLayers(std::string& result) const {
    for (const auto& layer : mLayerLifecycleManager.getLayers()) {
        StringAppendF(&result, "%s\n", layer->getDebugString().c_str());
    }
}

void SurfaceFlinger::dumpStats(const DumpArgs& args, std::string& result) const {
    StringAppendF(&result, "%" PRId64 "\n", getVsyncPeriodFromHWC());
    if (args.size() < 2) return;

    const auto name = String8(args[1]);
    traverseLegacyLayers([&](Layer* layer) {
        if (layer->getName() == name.c_str()) {
            layer->dumpFrameStats(result);
        }
    });
}

void SurfaceFlinger::clearStats(const DumpArgs& args, std::string&) {
    const bool clearAll = args.size() < 2;
    const auto name = clearAll ? String8() : String8(args[1]);

    traverseLegacyLayers([&](Layer* layer) {
        if (clearAll || layer->getName() == name.c_str()) {
            layer->clearFrameStats();
        }
    });
}

void SurfaceFlinger::dumpTimeStats(const DumpArgs& args, bool asProto, std::string& result) const {
    mTimeStats->parseArgs(asProto, args, result);
}

void SurfaceFlinger::dumpFrameTimeline(const DumpArgs& args, std::string& result) const {
    mFrameTimeline->parseArgs(args, result);
}

void SurfaceFlinger::logFrameStats(TimePoint now) {
    static TimePoint sTimestamp = now;
    if (now - sTimestamp < 30min) return;
    sTimestamp = now;

    ATRACE_CALL();
    mDrawingState.traverse([&](Layer* layer) { layer->logFrameStats(); });
}

void SurfaceFlinger::appendSfConfigString(std::string& result) const {
    result.append(" [sf");

    StringAppendF(&result, " PRESENT_TIME_OFFSET=%" PRId64, dispSyncPresentTimeOffset);
    StringAppendF(&result, " FORCE_HWC_FOR_RBG_TO_YUV=%d", useHwcForRgbToYuv);
    StringAppendF(&result, " MAX_VIRT_DISPLAY_DIM=%zu",
                  getHwComposer().getMaxVirtualDisplayDimension());
    StringAppendF(&result, " RUNNING_WITHOUT_SYNC_FRAMEWORK=%d", !hasSyncFramework);
    StringAppendF(&result, " NUM_FRAMEBUFFER_SURFACE_BUFFERS=%" PRId64,
                  maxFrameBufferAcquiredBuffers);
    result.append("]");
}

void SurfaceFlinger::dumpScheduler(std::string& result) const {
    utils::Dumper dumper{result};

    mScheduler->dump(dumper);

    // TODO(b/241285876): Move to DisplayModeController.
    dumper.dump("debugDisplayModeSetByBackdoor"sv, mDebugDisplayModeSetByBackdoor);
    dumper.eol();

    StringAppendF(&result,
                  "         present offset: %9" PRId64 " ns\t        VSYNC period: %9" PRId64
                  " ns\n\n",
                  dispSyncPresentTimeOffset, getVsyncPeriodFromHWC());
}

void SurfaceFlinger::dumpEvents(std::string& result) const {
    mScheduler->dump(scheduler::Cycle::Render, result);
}

void SurfaceFlinger::dumpVsync(std::string& result) const {
    mScheduler->dumpVsync(result);
}

void SurfaceFlinger::dumpPlannerInfo(const DumpArgs& args, std::string& result) const {
    for (const auto& [token, display] : mDisplays) {
        const auto compositionDisplay = display->getCompositionDisplay();
        compositionDisplay->dumpPlannerInfo(args, result);
    }
}

void SurfaceFlinger::dumpCompositionDisplays(std::string& result) const {
    for (const auto& [token, display] : mDisplays) {
        display->getCompositionDisplay()->dump(result);
        result += '\n';
    }
}

void SurfaceFlinger::dumpDisplays(std::string& result) const {
    utils::Dumper dumper{result};

    for (const auto& [id, display] : mPhysicalDisplays) {
        utils::Dumper::Section section(dumper, ftl::Concat("Display ", id.value).str());

        display.snapshot().dump(dumper);

        if (const auto device = getDisplayDeviceLocked(id)) {
            device->dump(dumper);
        }
    }

    for (const auto& [token, display] : mDisplays) {
        if (display->isVirtual()) {
            const auto displayId = display->getId();
            utils::Dumper::Section section(dumper,
                                           ftl::Concat("Virtual Display ", displayId.value).str());
            display->dump(dumper);
        }
    }
}

void SurfaceFlinger::dumpDisplayIdentificationData(std::string& result) const {
    for (const auto& [token, display] : mDisplays) {
        const auto displayId = PhysicalDisplayId::tryCast(display->getId());
        if (!displayId) {
            continue;
        }
        const auto hwcDisplayId = getHwComposer().fromPhysicalDisplayId(*displayId);
        if (!hwcDisplayId) {
            continue;
        }

        StringAppendF(&result,
                      "Display %s (HWC display %" PRIu64 "): ", to_string(*displayId).c_str(),
                      *hwcDisplayId);
        uint8_t port;
        DisplayIdentificationData data;
        if (!getHwComposer().getDisplayIdentificationData(*hwcDisplayId, &port, &data)) {
            result.append("no display identification data\n");
            continue;
        }

        if (data.empty()) {
            result.append("empty display identification data\n");
            continue;
        }

        if (!isEdid(data)) {
            result.append("unknown format for display identification data\n");
            continue;
        }

        const auto edid = parseEdid(data);
        if (!edid) {
            result.append("invalid EDID\n");
            continue;
        }

        StringAppendF(&result, "port=%u pnpId=%s displayName=\"", port, edid->pnpId.data());
        result.append(edid->displayName.data(), edid->displayName.length());
        result.append("\"\n");
    }
}

void SurfaceFlinger::dumpRawDisplayIdentificationData(const DumpArgs& args,
                                                      std::string& result) const {
    hal::HWDisplayId hwcDisplayId;
    uint8_t port;
    DisplayIdentificationData data;

    if (args.size() > 1 && base::ParseUint(String8(args[1]), &hwcDisplayId) &&
        getHwComposer().getDisplayIdentificationData(hwcDisplayId, &port, &data)) {
        result.append(reinterpret_cast<const char*>(data.data()), data.size());
    }
}

void SurfaceFlinger::dumpWideColorInfo(std::string& result) const {
    StringAppendF(&result, "Device supports wide color: %d\n", mSupportsWideColor);
    StringAppendF(&result, "DisplayColorSetting: %s\n",
                  decodeDisplayColorSetting(mDisplayColorSetting).c_str());

    // TODO: print out if wide-color mode is active or not.

    for (const auto& [id, display] : mPhysicalDisplays) {
        StringAppendF(&result, "Display %s color modes:\n", to_string(id).c_str());
        for (const auto mode : display.snapshot().colorModes()) {
            StringAppendF(&result, "    %s (%d)\n", decodeColorMode(mode).c_str(),
                          fmt::underlying(mode));
        }

        if (const auto display = getDisplayDeviceLocked(id)) {
            ui::ColorMode currentMode = display->getCompositionDisplay()->getState().colorMode;
            StringAppendF(&result, "    Current color mode: %s (%d)\n",
                          decodeColorMode(currentMode).c_str(), fmt::underlying(currentMode));
        }
    }
    result.append("\n");
}

void SurfaceFlinger::dumpHdrInfo(std::string& result) const {
    for (const auto& [displayId, listener] : mHdrLayerInfoListeners) {
        StringAppendF(&result, "HDR events for display %" PRIu64 "\n", displayId.value);
        listener->dump(result);
        result.append("\n");
<<<<<<< HEAD
    }
}

void SurfaceFlinger::dumpFrontEnd(std::string& result) {
    std::ostringstream out;
    out << "\nComposition list\n";
    ui::LayerStack lastPrintedLayerStackHeader = ui::INVALID_LAYER_STACK;
    for (const auto& snapshot : mLayerSnapshotBuilder.getSnapshots()) {
        if (lastPrintedLayerStackHeader != snapshot->outputFilter.layerStack) {
            lastPrintedLayerStackHeader = snapshot->outputFilter.layerStack;
            out << "LayerStack=" << lastPrintedLayerStackHeader.id << "\n";
        }
        out << "  " << *snapshot << "\n";
    }

    out << "\nInput list\n";
    lastPrintedLayerStackHeader = ui::INVALID_LAYER_STACK;
    mLayerSnapshotBuilder.forEachInputSnapshot([&](const frontend::LayerSnapshot& snapshot) {
        if (lastPrintedLayerStackHeader != snapshot.outputFilter.layerStack) {
            lastPrintedLayerStackHeader = snapshot.outputFilter.layerStack;
            out << "LayerStack=" << lastPrintedLayerStackHeader.id << "\n";
        }
        out << "  " << snapshot << "\n";
    });

    out << "\nLayer Hierarchy\n"
        << mLayerHierarchyBuilder.getHierarchy().dump() << "\nOffscreen Hierarchy\n"
        << mLayerHierarchyBuilder.getOffscreenHierarchy().dump() << "\n\n";
    result.append(out.str());
}

=======
    }
}

void SurfaceFlinger::dumpFrontEnd(std::string& result) {
    std::ostringstream out;
    out << "\nComposition list\n";
    ui::LayerStack lastPrintedLayerStackHeader = ui::INVALID_LAYER_STACK;
    for (const auto& snapshot : mLayerSnapshotBuilder.getSnapshots()) {
        if (lastPrintedLayerStackHeader != snapshot->outputFilter.layerStack) {
            lastPrintedLayerStackHeader = snapshot->outputFilter.layerStack;
            out << "LayerStack=" << lastPrintedLayerStackHeader.id << "\n";
        }
        out << "  " << *snapshot << "\n";
    }

    out << "\nInput list\n";
    lastPrintedLayerStackHeader = ui::INVALID_LAYER_STACK;
    mLayerSnapshotBuilder.forEachInputSnapshot([&](const frontend::LayerSnapshot& snapshot) {
        if (lastPrintedLayerStackHeader != snapshot.outputFilter.layerStack) {
            lastPrintedLayerStackHeader = snapshot.outputFilter.layerStack;
            out << "LayerStack=" << lastPrintedLayerStackHeader.id << "\n";
        }
        out << "  " << snapshot << "\n";
    });

    out << "\nLayer Hierarchy\n"
        << mLayerHierarchyBuilder.getHierarchy().dump() << "\nOffscreen Hierarchy\n"
        << mLayerHierarchyBuilder.getOffscreenHierarchy().dump() << "\n\n";
    result.append(out.str());
}

>>>>>>> 9224694e
void SurfaceFlinger::dumpVisibleFrontEnd(std::string& result) {
    if (!mLayerLifecycleManagerEnabled) {
        StringAppendF(&result, "Composition layers\n");
        mDrawingState.traverseInZOrder([&](Layer* layer) {
            auto* compositionState = layer->getCompositionState();
            if (!compositionState || !compositionState->isVisible) return;
            android::base::StringAppendF(&result, "* Layer %p (%s)\n", layer,
                                         layer->getDebugName() ? layer->getDebugName()
                                                               : "<unknown>");
            compositionState->dump(result);
        });

        StringAppendF(&result, "Offscreen Layers\n");
        for (Layer* offscreenLayer : mOffscreenLayers) {
            offscreenLayer->traverse(LayerVector::StateSet::Drawing,
                                     [&](Layer* layer) { layer->dumpOffscreenDebugInfo(result); });
        }
    } else {
        std::ostringstream out;
        out << "\nComposition list\n";
        ui::LayerStack lastPrintedLayerStackHeader = ui::INVALID_LAYER_STACK;
        mLayerSnapshotBuilder.forEachVisibleSnapshot(
                [&](std::unique_ptr<frontend::LayerSnapshot>& snapshot) {
                    if (snapshot->hasSomethingToDraw()) {
                        if (lastPrintedLayerStackHeader != snapshot->outputFilter.layerStack) {
                            lastPrintedLayerStackHeader = snapshot->outputFilter.layerStack;
                            out << "LayerStack=" << lastPrintedLayerStackHeader.id << "\n";
                        }
                        out << "  " << *snapshot << "\n";
                    }
                });

        out << "\nInput list\n";
        lastPrintedLayerStackHeader = ui::INVALID_LAYER_STACK;
        mLayerSnapshotBuilder.forEachInputSnapshot([&](const frontend::LayerSnapshot& snapshot) {
            if (lastPrintedLayerStackHeader != snapshot.outputFilter.layerStack) {
                lastPrintedLayerStackHeader = snapshot.outputFilter.layerStack;
                out << "LayerStack=" << lastPrintedLayerStackHeader.id << "\n";
            }
            out << "  " << snapshot << "\n";
        });

        out << "\nLayer Hierarchy\n"
            << mLayerHierarchyBuilder.getHierarchy() << "\nOffscreen Hierarchy\n"
            << mLayerHierarchyBuilder.getOffscreenHierarchy() << "\n\n";
        result = out.str();
        dumpHwcLayersMinidump(result);
    }
}

perfetto::protos::LayersProto SurfaceFlinger::dumpDrawingStateProto(uint32_t traceFlags) const {
    std::unordered_set<uint64_t> stackIdsToSkip;

    // Determine if virtual layers display should be skipped
    if ((traceFlags & LayerTracing::TRACE_VIRTUAL_DISPLAYS) == 0) {
        for (const auto& [_, display] : FTL_FAKE_GUARD(mStateLock, mDisplays)) {
            if (display->isVirtual()) {
                stackIdsToSkip.insert(display->getLayerStack().id);
            }
        }
    }

    return LayerProtoFromSnapshotGenerator(mLayerSnapshotBuilder, mFrontEndDisplayInfos,
                                           mLegacyLayers, traceFlags)
            .generate(mLayerHierarchyBuilder.getHierarchy());
}

google::protobuf::RepeatedPtrField<perfetto::protos::DisplayProto>
SurfaceFlinger::dumpDisplayProto() const {
    google::protobuf::RepeatedPtrField<perfetto::protos::DisplayProto> displays;
    for (const auto& [_, display] : FTL_FAKE_GUARD(mStateLock, mDisplays)) {
        perfetto::protos::DisplayProto* displayProto = displays.Add();
        displayProto->set_id(display->getId().value);
        displayProto->set_name(display->getDisplayName());
        displayProto->set_layer_stack(display->getLayerStack().id);

        if (!display->isVirtual()) {
            const auto dpi = display->refreshRateSelector().getActiveMode().modePtr->getDpi();
            displayProto->set_dpi_x(dpi.x);
            displayProto->set_dpi_y(dpi.y);
        }

        LayerProtoHelper::writeSizeToProto(display->getWidth(), display->getHeight(),
                                           [&]() { return displayProto->mutable_size(); });
        LayerProtoHelper::writeToProto(display->getLayerStackSpaceRect(), [&]() {
            return displayProto->mutable_layer_stack_space_rect();
        });
        LayerProtoHelper::writeTransformToProto(display->getTransform(),
                                                displayProto->mutable_transform());
        displayProto->set_is_virtual(display->isVirtual());
    }
    return displays;
}

void SurfaceFlinger::dumpHwc(std::string& result) const {
    getHwComposer().dump(result);
}

void SurfaceFlinger::dumpOffscreenLayersProto(perfetto::protos::LayersProto& layersProto,
                                              uint32_t traceFlags) const {
    // Add a fake invisible root layer to the proto output and parent all the offscreen layers to
    // it.
    perfetto::protos::LayerProto* rootProto = layersProto.add_layers();
    const int32_t offscreenRootLayerId = INT32_MAX - 2;
    rootProto->set_id(offscreenRootLayerId);
    rootProto->set_name("Offscreen Root");
    rootProto->set_parent(-1);

    for (Layer* offscreenLayer : mOffscreenLayers) {
        // Add layer as child of the fake root
        rootProto->add_children(offscreenLayer->sequence);

        // Add layer
        auto* layerProto = offscreenLayer->writeToProto(layersProto, traceFlags);
        layerProto->set_parent(offscreenRootLayerId);
    }
}

perfetto::protos::LayersProto SurfaceFlinger::dumpProtoFromMainThread(uint32_t traceFlags) {
    return mScheduler
            ->schedule([=, this]() FTL_FAKE_GUARD(kMainThreadContext) {
                return dumpDrawingStateProto(traceFlags);
            })
            .get();
}

void SurfaceFlinger::dumpOffscreenLayers(std::string& result) {
    auto future = mScheduler->schedule([this] {
        std::string result;
        for (Layer* offscreenLayer : mOffscreenLayers) {
            offscreenLayer->traverse(LayerVector::StateSet::Drawing,
                                     [&](Layer* layer) { layer->dumpOffscreenDebugInfo(result); });
        }
        return result;
    });

    result.append("Offscreen Layers:\n");
    result.append(future.get());
}

void SurfaceFlinger::dumpHwcLayersMinidumpLockedLegacy(std::string& result) const {
    for (const auto& [token, display] : FTL_FAKE_GUARD(mStateLock, mDisplays)) {
        const auto displayId = HalDisplayId::tryCast(display->getId());
        if (!displayId) {
            continue;
        }

        StringAppendF(&result, "Display %s (%s) HWC layers:\n", to_string(*displayId).c_str(),
                      displayId == mActiveDisplayId ? "active" : "inactive");
        Layer::miniDumpHeader(result);

        const DisplayDevice& ref = *display;
        mDrawingState.traverseInZOrder([&](Layer* layer) { layer->miniDumpLegacy(result, ref); });
        result.append("\n");
    }
}

void SurfaceFlinger::dumpHwcLayersMinidump(std::string& result) const {
    if (!mLayerLifecycleManagerEnabled) {
        return dumpHwcLayersMinidumpLockedLegacy(result);
    }
    for (const auto& [token, display] : FTL_FAKE_GUARD(mStateLock, mDisplays)) {
        const auto displayId = HalDisplayId::tryCast(display->getId());
        if (!displayId) {
            continue;
        }

        StringAppendF(&result, "Display %s (%s) HWC layers:\n", to_string(*displayId).c_str(),
                      displayId == mActiveDisplayId ? "active" : "inactive");
        Layer::miniDumpHeader(result);

        const DisplayDevice& ref = *display;
        mLayerSnapshotBuilder.forEachVisibleSnapshot(
                [&](const frontend::LayerSnapshot& snapshot) FTL_FAKE_GUARD(kMainThreadContext) {
                    if (!snapshot.hasSomethingToDraw() ||
                        ref.getLayerStack() != snapshot.outputFilter.layerStack) {
                        return;
                    }
                    auto it = mLegacyLayers.find(snapshot.sequence);
                    LLOG_ALWAYS_FATAL_WITH_TRACE_IF(it == mLegacyLayers.end(),
                                                    "Couldnt find layer object for %s",
                                                    snapshot.getDebugString().c_str());
                    it->second->miniDump(result, snapshot, ref);
                });
        result.append("\n");
    }
}

void SurfaceFlinger::dumpAll(const DumpArgs& args, const std::string& compositionLayers,
                             std::string& result) const {
    TimedLock lock(mStateLock, s2ns(1), __func__);
    if (!lock.locked()) {
        StringAppendF(&result, "Dumping without lock after timeout: %s (%d)\n",
                      strerror(-lock.status), lock.status);
    }

    const bool colorize = !args.empty() && args[0] == String16("--color");
    Colorizer colorizer(colorize);

    // figure out if we're stuck somewhere
    const nsecs_t now = systemTime();
    const nsecs_t inTransaction(mDebugInTransaction);
    nsecs_t inTransactionDuration = (inTransaction) ? now-inTransaction : 0;

    /*
     * Dump library configuration.
     */

    colorizer.bold(result);
    result.append("Build configuration:");
    colorizer.reset(result);
    appendSfConfigString(result);
    result.append("\n");

    result.append("\nDisplay identification data:\n");
    dumpDisplayIdentificationData(result);

    result.append("\nWide-Color information:\n");
    dumpWideColorInfo(result);

    dumpHdrInfo(result);

    colorizer.bold(result);
    result.append("Sync configuration: ");
    colorizer.reset(result);
    result.append(SyncFeatures::getInstance().toString());
    result.append("\n\n");

    colorizer.bold(result);
    result.append("Scheduler:\n");
    colorizer.reset(result);
    dumpScheduler(result);
    dumpEvents(result);
    dumpVsync(result);
    result.append("\n");

    /*
     * Dump the visible layer list
     */
    colorizer.bold(result);
    StringAppendF(&result, "SurfaceFlinger New Frontend Enabled:%s\n",
                  mLayerLifecycleManagerEnabled ? "true" : "false");
    StringAppendF(&result, "Active Layers - layers with client handles (count = %zu)\n",
                  mNumLayers.load());
    colorizer.reset(result);

    result.append(compositionLayers);

    colorizer.bold(result);
    StringAppendF(&result, "Displays (%zu entries)\n", mDisplays.size());
    colorizer.reset(result);
    dumpDisplays(result);
    dumpCompositionDisplays(result);
    result.push_back('\n');

    mCompositionEngine->dump(result);

    /*
     * Dump SurfaceFlinger global state
     */

    colorizer.bold(result);
    result.append("SurfaceFlinger global state:\n");
    colorizer.reset(result);

    getRenderEngine().dump(result);

    result.append("ClientCache state:\n");
    ClientCache::getInstance().dump(result);
    DebugEGLImageTracker::getInstance()->dump(result);

    if (const auto display = getDefaultDisplayDeviceLocked()) {
        display->getCompositionDisplay()->getState().undefinedRegion.dump(result,
                                                                          "undefinedRegion");
        StringAppendF(&result, "  orientation=%s, isPoweredOn=%d\n",
                      toCString(display->getOrientation()), display->isPoweredOn());
    }
    StringAppendF(&result, "  transaction-flags         : %08x\n", mTransactionFlags.load());

    if (const auto display = getDefaultDisplayDeviceLocked()) {
        std::string peakFps, xDpi, yDpi;
        const auto activeMode = display->refreshRateSelector().getActiveMode();
        if (const auto activeModePtr = activeMode.modePtr.get()) {
            peakFps = to_string(activeMode.modePtr->getPeakFps());
            const auto dpi = activeModePtr->getDpi();
            xDpi = base::StringPrintf("%.2f", dpi.x);
            yDpi = base::StringPrintf("%.2f", dpi.y);
        } else {
            peakFps = "unknown";
            xDpi = "unknown";
            yDpi = "unknown";
        }
        StringAppendF(&result,
                      "  peak-refresh-rate         : %s\n"
                      "  x-dpi                     : %s\n"
                      "  y-dpi                     : %s\n",
                      peakFps.c_str(), xDpi.c_str(), yDpi.c_str());
    }

    StringAppendF(&result, "  transaction time: %f us\n", inTransactionDuration / 1000.0);

    result.append("\nTransaction tracing: ");
    if (mTransactionTracing) {
        result.append("enabled\n");
        mTransactionTracing->dump(result);
    } else {
        result.append("disabled\n");
    }
    result.push_back('\n');

    {
        DumpArgs plannerArgs;
        plannerArgs.add(); // first argument is ignored
        plannerArgs.add(String16("--layers"));
        dumpPlannerInfo(plannerArgs, result);
    }

    /*
     * Dump HWComposer state
     */
    colorizer.bold(result);
    result.append("h/w composer state:\n");
    colorizer.reset(result);
    const bool hwcDisabled = mDebugDisableHWC || mDebugFlashDelay;
    StringAppendF(&result, "  h/w composer %s\n", hwcDisabled ? "disabled" : "enabled");
    dumpHwc(result);

    /*
     * Dump gralloc state
     */
    const GraphicBufferAllocator& alloc(GraphicBufferAllocator::get());
    alloc.dump(result);

    /*
     * Dump flag/property manager state
     */
    FlagManager::getInstance().dump(result);

    result.append(mTimeStats->miniDump());
    result.append("\n");

    result.append("Window Infos:\n");
    auto windowInfosDebug = mWindowInfosListenerInvoker->getDebugInfo();
    StringAppendF(&result, "  max send vsync id: %" PRId64 "\n",
                  ftl::to_underlying(windowInfosDebug.maxSendDelayVsyncId));
    StringAppendF(&result, "  max send delay (ns): %" PRId64 " ns\n",
                  windowInfosDebug.maxSendDelayDuration);
    StringAppendF(&result, "  unsent messages: %zu\n", windowInfosDebug.pendingMessageCount);
    result.append("\n");
}

mat4 SurfaceFlinger::calculateColorMatrix(float saturation) {
    if (saturation == 1) {
        return mat4();
    }

    float3 luminance{0.213f, 0.715f, 0.072f};
    luminance *= 1.0f - saturation;
    mat4 saturationMatrix = mat4(vec4{luminance.r + saturation, luminance.r, luminance.r, 0.0f},
                                 vec4{luminance.g, luminance.g + saturation, luminance.g, 0.0f},
                                 vec4{luminance.b, luminance.b, luminance.b + saturation, 0.0f},
                                 vec4{0.0f, 0.0f, 0.0f, 1.0f});
    return saturationMatrix;
}

void SurfaceFlinger::updateColorMatrixLocked() {
    mat4 colorMatrix =
            mClientColorMatrix * calculateColorMatrix(mGlobalSaturationFactor) * mDaltonizer();

    if (mCurrentState.colorMatrix != colorMatrix) {
        mCurrentState.colorMatrix = colorMatrix;
        mCurrentState.colorMatrixChanged = true;
        setTransactionFlags(eTransactionNeeded);
    }
}

status_t SurfaceFlinger::CheckTransactCodeCredentials(uint32_t code) {
#pragma clang diagnostic push
#pragma clang diagnostic error "-Wswitch-enum"
    switch (static_cast<ISurfaceComposerTag>(code)) {
        // These methods should at minimum make sure that the client requested
        // access to SF.
        case GET_HDR_CAPABILITIES:
        case GET_AUTO_LOW_LATENCY_MODE_SUPPORT:
        case GET_GAME_CONTENT_TYPE_SUPPORT:
        case ACQUIRE_FRAME_RATE_FLEXIBILITY_TOKEN: {
            // OVERRIDE_HDR_TYPES is used by CTS tests, which acquire the necessary
            // permission dynamically. Don't use the permission cache for this check.
            bool usePermissionCache = code != OVERRIDE_HDR_TYPES;
            if (!callingThreadHasUnscopedSurfaceFlingerAccess(usePermissionCache)) {
                IPCThreadState* ipc = IPCThreadState::self();
                ALOGE("Permission Denial: can't access SurfaceFlinger pid=%d, uid=%d",
                        ipc->getCallingPid(), ipc->getCallingUid());
                return PERMISSION_DENIED;
            }
            return OK;
        }
        // The following calls are currently used by clients that do not
        // request necessary permissions. However, they do not expose any secret
        // information, so it is OK to pass them.
        case GET_ACTIVE_COLOR_MODE:
        case GET_ACTIVE_DISPLAY_MODE:
        case GET_DISPLAY_COLOR_MODES:
        case GET_DISPLAY_MODES:
        case GET_SCHEDULING_POLICY:
        // Calling setTransactionState is safe, because you need to have been
        // granted a reference to Client* and Handle* to do anything with it.
        case SET_TRANSACTION_STATE: {
            // This is not sensitive information, so should not require permission control.
            return OK;
        }
        case BOOT_FINISHED:
        // Used by apps to hook Choreographer to SurfaceFlinger.
        case CREATE_DISPLAY_EVENT_CONNECTION:
        case CREATE_CONNECTION:
        case CREATE_VIRTUAL_DISPLAY:
        case DESTROY_VIRTUAL_DISPLAY:
        case GET_PRIMARY_PHYSICAL_DISPLAY_ID:
        case GET_PHYSICAL_DISPLAY_IDS:
        case GET_PHYSICAL_DISPLAY_TOKEN:
        case AUTHENTICATE_SURFACE:
        case SET_POWER_MODE:
        case GET_SUPPORTED_FRAME_TIMESTAMPS:
        case GET_DISPLAY_STATE:
        case GET_DISPLAY_STATS:
        case GET_STATIC_DISPLAY_INFO:
        case GET_DYNAMIC_DISPLAY_INFO:
        case GET_DISPLAY_NATIVE_PRIMARIES:
        case SET_ACTIVE_COLOR_MODE:
        case SET_BOOT_DISPLAY_MODE:
        case CLEAR_BOOT_DISPLAY_MODE:
        case GET_BOOT_DISPLAY_MODE_SUPPORT:
        case SET_AUTO_LOW_LATENCY_MODE:
        case SET_GAME_CONTENT_TYPE:
        case CAPTURE_LAYERS:
        case CAPTURE_DISPLAY:
        case CAPTURE_DISPLAY_BY_ID:
        case CLEAR_ANIMATION_FRAME_STATS:
        case GET_ANIMATION_FRAME_STATS:
        case OVERRIDE_HDR_TYPES:
        case ON_PULL_ATOM:
        case ENABLE_VSYNC_INJECTIONS:
        case INJECT_VSYNC:
        case GET_LAYER_DEBUG_INFO:
        case GET_COLOR_MANAGEMENT:
        case GET_COMPOSITION_PREFERENCE:
        case GET_DISPLAYED_CONTENT_SAMPLING_ATTRIBUTES:
        case SET_DISPLAY_CONTENT_SAMPLING_ENABLED:
        case GET_DISPLAYED_CONTENT_SAMPLE:
        case GET_PROTECTED_CONTENT_SUPPORT:
        case IS_WIDE_COLOR_DISPLAY:
        case ADD_REGION_SAMPLING_LISTENER:
        case REMOVE_REGION_SAMPLING_LISTENER:
        case ADD_FPS_LISTENER:
        case REMOVE_FPS_LISTENER:
        case ADD_TUNNEL_MODE_ENABLED_LISTENER:
        case REMOVE_TUNNEL_MODE_ENABLED_LISTENER:
        case ADD_WINDOW_INFOS_LISTENER:
        case REMOVE_WINDOW_INFOS_LISTENER:
        case SET_DESIRED_DISPLAY_MODE_SPECS:
        case GET_DESIRED_DISPLAY_MODE_SPECS:
        case GET_DISPLAY_BRIGHTNESS_SUPPORT:
        case SET_DISPLAY_BRIGHTNESS:
        case ADD_HDR_LAYER_INFO_LISTENER:
        case REMOVE_HDR_LAYER_INFO_LISTENER:
        case NOTIFY_POWER_BOOST:
        case SET_GLOBAL_SHADOW_SETTINGS:
        case GET_DISPLAY_DECORATION_SUPPORT:
        case SET_FRAME_RATE:
        case SET_OVERRIDE_FRAME_RATE:
        case SET_FRAME_TIMELINE_INFO:
        case ADD_TRANSACTION_TRACE_LISTENER:
        case GET_GPU_CONTEXT_PRIORITY:
        case GET_MAX_ACQUIRED_BUFFER_COUNT:
            LOG_FATAL("Deprecated opcode: %d, migrated to AIDL", code);
            return PERMISSION_DENIED;
    }

    // These codes are used for the IBinder protocol to either interrogate the recipient
    // side of the transaction for its canonical interface descriptor or to dump its state.
    // We let them pass by default.
    if (code == IBinder::INTERFACE_TRANSACTION || code == IBinder::DUMP_TRANSACTION ||
        code == IBinder::PING_TRANSACTION || code == IBinder::SHELL_COMMAND_TRANSACTION ||
        code == IBinder::SYSPROPS_TRANSACTION) {
        return OK;
    }
    // Numbers from 1000 to 1045 are currently used for backdoors. The code
    // in onTransact verifies that the user is root, and has access to use SF.
    if (code >= 1000 && code <= 1045) {
        ALOGV("Accessing SurfaceFlinger through backdoor code: %u", code);
        return OK;
    }
    ALOGE("Permission Denial: SurfaceFlinger did not recognize request code: %u", code);
    return PERMISSION_DENIED;
#pragma clang diagnostic pop
}

status_t SurfaceFlinger::onTransact(uint32_t code, const Parcel& data, Parcel* reply,
                                    uint32_t flags) {
    if (const status_t error = CheckTransactCodeCredentials(code); error != OK) {
        return error;
    }

    status_t err = BnSurfaceComposer::onTransact(code, data, reply, flags);
    if (err == UNKNOWN_TRANSACTION || err == PERMISSION_DENIED) {
        CHECK_INTERFACE(ISurfaceComposer, data, reply);
        IPCThreadState* ipc = IPCThreadState::self();
        const int uid = ipc->getCallingUid();
        if (CC_UNLIKELY(uid != AID_SYSTEM
                && !PermissionCache::checkCallingPermission(sHardwareTest))) {
            const int pid = ipc->getCallingPid();
            ALOGE("Permission Denial: "
                    "can't access SurfaceFlinger pid=%d, uid=%d", pid, uid);
            return PERMISSION_DENIED;
        }
        int n;
        switch (code) {
            case 1000: // Unused.
            case 1001:
                return NAME_NOT_FOUND;
            case 1002: // Toggle flashing on surface damage.
                sfdo_setDebugFlash(data.readInt32());
                return NO_ERROR;
            case 1004: // Force composite ahead of next VSYNC.
            case 1006:
                sfdo_scheduleComposite();
                return NO_ERROR;
            case 1005: { // Force commit ahead of next VSYNC.
                sfdo_scheduleCommit();
                return NO_ERROR;
            }
            case 1007: // Unused.
                return NAME_NOT_FOUND;
            case 1008: // Toggle forced GPU composition.
                sfdo_forceClientComposition(data.readInt32() != 0);
                return NO_ERROR;
            case 1009: // Toggle use of transform hint.
                mDebugDisableTransformHint = data.readInt32() != 0;
                scheduleRepaint();
                return NO_ERROR;
            case 1010: // Interrogate.
                reply->writeInt32(0);
                reply->writeInt32(0);
                reply->writeInt32(mDebugFlashDelay);
                reply->writeInt32(0);
                reply->writeInt32(mDebugDisableHWC);
                return NO_ERROR;
            case 1013: // Unused.
                return NAME_NOT_FOUND;
            case 1014: {
                Mutex::Autolock _l(mStateLock);
                // daltonize
                n = data.readInt32();
                mDaltonizer.setLevel(data.readInt32());
                switch (n % 10) {
                    case 1:
                        mDaltonizer.setType(ColorBlindnessType::Protanomaly);
                        break;
                    case 2:
                        mDaltonizer.setType(ColorBlindnessType::Deuteranomaly);
                        break;
                    case 3:
                        mDaltonizer.setType(ColorBlindnessType::Tritanomaly);
                        break;
                    default:
                        mDaltonizer.setType(ColorBlindnessType::None);
                        break;
                }
                if (n >= 10) {
                    mDaltonizer.setMode(ColorBlindnessMode::Correction);
                } else {
                    mDaltonizer.setMode(ColorBlindnessMode::Simulation);
                }

                updateColorMatrixLocked();
                return NO_ERROR;
            }
            case 1015: {
                Mutex::Autolock _l(mStateLock);
                // apply a color matrix
                n = data.readInt32();
                if (n) {
                    // color matrix is sent as a column-major mat4 matrix
                    for (size_t i = 0 ; i < 4; i++) {
                        for (size_t j = 0; j < 4; j++) {
                            mClientColorMatrix[i][j] = data.readFloat();
                        }
                    }
                } else {
                    mClientColorMatrix = mat4();
                }

                // Check that supplied matrix's last row is {0,0,0,1} so we can avoid
                // the division by w in the fragment shader
                float4 lastRow(transpose(mClientColorMatrix)[3]);
                if (any(greaterThan(abs(lastRow - float4{0, 0, 0, 1}), float4{1e-4f}))) {
                    ALOGE("The color transform's last row must be (0, 0, 0, 1)");
                }

                updateColorMatrixLocked();
                return NO_ERROR;
            }
            case 1016: { // Unused.
                return NAME_NOT_FOUND;
            }
            case 1017: {
                n = data.readInt32();
                mForceFullDamage = n != 0;
                return NO_ERROR;
            }
            case 1018: { // Set the render deadline as a duration until VSYNC.
                n = data.readInt32();
                mScheduler->setDuration(scheduler::Cycle::Render, std::chrono::nanoseconds(n), 0ns);
                return NO_ERROR;
            }
            case 1019: { // Set the deadline of the last composite as a duration until VSYNC.
                n = data.readInt32();
                mScheduler->setDuration(scheduler::Cycle::LastComposite,
                                        std::chrono::nanoseconds(n), 0ns);
                return NO_ERROR;
            }
            case 1020: { // Unused
                return NAME_NOT_FOUND;
            }
            case 1021: { // Disable HWC virtual displays
                const bool enable = data.readInt32() != 0;
                static_cast<void>(
                        mScheduler->schedule([this, enable] { enableHalVirtualDisplays(enable); }));
                return NO_ERROR;
            }
            case 1022: { // Set saturation boost
                Mutex::Autolock _l(mStateLock);
                mGlobalSaturationFactor = std::max(0.0f, std::min(data.readFloat(), 2.0f));

                updateColorMatrixLocked();
                return NO_ERROR;
            }
            case 1023: { // Set color mode.
                mDisplayColorSetting = static_cast<DisplayColorSetting>(data.readInt32());

                if (int32_t colorMode; data.readInt32(&colorMode) == NO_ERROR) {
                    mForceColorMode = static_cast<ui::ColorMode>(colorMode);
                }
                scheduleRepaint();
                return NO_ERROR;
            }
            // Deprecate, use 1030 to check whether the device is color managed.
            case 1024: {
                return NAME_NOT_FOUND;
            }
            // Deprecated, use perfetto to start/stop the layer tracing
            case 1025: {
                return NAME_NOT_FOUND;
            }
            // Deprecated, execute "adb shell perfetto --query" to see the ongoing tracing sessions
            case 1026: {
                return NAME_NOT_FOUND;
            }
            // Is a DisplayColorSetting supported?
            case 1027: {
                const auto display = getDefaultDisplayDevice();
                if (!display) {
                    return NAME_NOT_FOUND;
                }

                DisplayColorSetting setting = static_cast<DisplayColorSetting>(data.readInt32());
                switch (setting) {
                    case DisplayColorSetting::kManaged:
                    case DisplayColorSetting::kUnmanaged:
                        reply->writeBool(true);
                        break;
                    case DisplayColorSetting::kEnhanced:
                        reply->writeBool(display->hasRenderIntent(RenderIntent::ENHANCE));
                        break;
                    default: // vendor display color setting
                        reply->writeBool(
                                display->hasRenderIntent(static_cast<RenderIntent>(setting)));
                        break;
                }
                return NO_ERROR;
            }
            case 1028: { // Unused.
                return NAME_NOT_FOUND;
            }
            // Deprecated, use perfetto to set the active layer tracing buffer size
            case 1029: {
                return NAME_NOT_FOUND;
            }
            // Is device color managed?
            case 1030: {
                // ColorDisplayManager stil calls this
                reply->writeBool(true);
                return NO_ERROR;
            }
            // Override default composition data space
            // adb shell service call SurfaceFlinger 1031 i32 1 DATASPACE_NUMBER DATASPACE_NUMBER \
            // && adb shell stop zygote && adb shell start zygote
            // to restore: adb shell service call SurfaceFlinger 1031 i32 0 && \
            // adb shell stop zygote && adb shell start zygote
            case 1031: {
                Mutex::Autolock _l(mStateLock);
                n = data.readInt32();
                if (n) {
                    n = data.readInt32();
                    if (n) {
                        Dataspace dataspace = static_cast<Dataspace>(n);
                        if (!validateCompositionDataspace(dataspace)) {
                            return BAD_VALUE;
                        }
                        mDefaultCompositionDataspace = dataspace;
                    }
                    n = data.readInt32();
                    if (n) {
                        Dataspace dataspace = static_cast<Dataspace>(n);
                        if (!validateCompositionDataspace(dataspace)) {
                            return BAD_VALUE;
                        }
                        mWideColorGamutCompositionDataspace = dataspace;
                    }
                } else {
                    // restore composition data space.
                    mDefaultCompositionDataspace = defaultCompositionDataspace;
                    mWideColorGamutCompositionDataspace = wideColorGamutCompositionDataspace;
                }
                return NO_ERROR;
            }
            // Deprecated, use perfetto to set layer trace flags
            case 1033: {
                return NAME_NOT_FOUND;
            }
            case 1034: {
                n = data.readInt32();
                if (n == 0 || n == 1) {
                    sfdo_enableRefreshRateOverlay(static_cast<bool>(n));
                } else {
                    Mutex::Autolock lock(mStateLock);
                    reply->writeBool(isRefreshRateOverlayEnabled());
                }
                return NO_ERROR;
            }
            case 1035: {
                // Parameters:
                // - (required) i32 mode id.
                // - (optional) i64 display id. Using default display if not provided.
                // - (optional) f min render rate. Using mode's fps is not provided.
                // - (optional) f max render rate. Using mode's fps is not provided.

                const int modeId = data.readInt32();

                const auto display = [&]() -> sp<IBinder> {
                    uint64_t value;
                    if (data.readUint64(&value) != NO_ERROR) {
                        return getDefaultDisplayDevice()->getDisplayToken().promote();
                    }

                    if (const auto id = DisplayId::fromValue<PhysicalDisplayId>(value)) {
                        return getPhysicalDisplayToken(*id);
                    }

                    ALOGE("Invalid physical display ID");
                    return nullptr;
                }();

                const auto getFps = [&] {
                    float value;
                    if (data.readFloat(&value) == NO_ERROR) {
                        return Fps::fromValue(value);
                    }

                    return Fps();
                };

                const auto minFps = getFps();
                const auto maxFps = getFps();

                mDebugDisplayModeSetByBackdoor = false;
                const status_t result =
                        setActiveModeFromBackdoor(display, DisplayModeId{modeId}, minFps, maxFps);
                mDebugDisplayModeSetByBackdoor = result == NO_ERROR;
                return result;
            }
            // Turn on/off frame rate flexibility mode. When turned on it overrides the display
            // manager frame rate policy a new policy which allows switching between all refresh
            // rates.
            case 1036: {
                if (data.readInt32() > 0) { // turn on
                    return mScheduler
                            ->schedule([this]() FTL_FAKE_GUARD(kMainThreadContext) {
                                const auto display =
                                        FTL_FAKE_GUARD(mStateLock, getDefaultDisplayDeviceLocked());

                                // This is a little racy, but not in a way that hurts anything. As
                                // we grab the defaultMode from the display manager policy, we could
                                // be setting a new display manager policy, leaving us using a stale
                                // defaultMode. The defaultMode doesn't matter for the override
                                // policy though, since we set allowGroupSwitching to true, so it's
                                // not a problem.
                                scheduler::RefreshRateSelector::OverridePolicy overridePolicy;
                                overridePolicy.defaultMode = display->refreshRateSelector()
                                                                     .getDisplayManagerPolicy()
                                                                     .defaultMode;
                                overridePolicy.allowGroupSwitching = true;
                                return setDesiredDisplayModeSpecsInternal(display, overridePolicy);
                            })
                            .get();
                } else { // turn off
                    return mScheduler
                            ->schedule([this]() FTL_FAKE_GUARD(kMainThreadContext) {
                                const auto display =
                                        FTL_FAKE_GUARD(mStateLock, getDefaultDisplayDeviceLocked());
                                return setDesiredDisplayModeSpecsInternal(
                                        display,
                                        scheduler::RefreshRateSelector::NoOverridePolicy{});
                            })
                            .get();
                }
            }
            // Inject a hotplug connected event for the primary display. This will deallocate and
            // reallocate the display state including framebuffers.
            case 1037: {
                const hal::HWDisplayId hwcId =
                        (Mutex::Autolock(mStateLock), getHwComposer().getPrimaryHwcDisplayId());

                onComposerHalHotplugEvent(hwcId, DisplayHotplugEvent::CONNECTED);
                return NO_ERROR;
            }
            // Modify the max number of display frames stored within FrameTimeline
            case 1038: {
                n = data.readInt32();
                if (n < 0 || n > MAX_ALLOWED_DISPLAY_FRAMES) {
                    ALOGW("Invalid max size. Maximum allowed is %d", MAX_ALLOWED_DISPLAY_FRAMES);
                    return BAD_VALUE;
                }
                if (n == 0) {
                    // restore to default
                    mFrameTimeline->reset();
                    return NO_ERROR;
                }
                mFrameTimeline->setMaxDisplayFrames(n);
                return NO_ERROR;
            }
            case 1039: {
                PhysicalDisplayId displayId = [&]() {
                    Mutex::Autolock lock(mStateLock);
                    return getDefaultDisplayDeviceLocked()->getPhysicalId();
                }();

                auto inUid = static_cast<uid_t>(data.readInt32());
                const auto refreshRate = data.readFloat();
                mScheduler->setPreferredRefreshRateForUid(FrameRateOverride{inUid, refreshRate});
                mScheduler->onFrameRateOverridesChanged(scheduler::Cycle::Render, displayId);
                return NO_ERROR;
            }
            // Toggle caching feature
            // First argument is an int32 - nonzero enables caching and zero disables caching
            // Second argument is an optional uint64 - if present, then limits enabling/disabling
            // caching to a particular physical display
            case 1040: {
                auto future = mScheduler->schedule([&] {
                    n = data.readInt32();
                    std::optional<PhysicalDisplayId> inputId = std::nullopt;
                    if (uint64_t inputDisplayId; data.readUint64(&inputDisplayId) == NO_ERROR) {
                        inputId = DisplayId::fromValue<PhysicalDisplayId>(inputDisplayId);
                        if (!inputId || getPhysicalDisplayToken(*inputId)) {
                            ALOGE("No display with id: %" PRIu64, inputDisplayId);
                            return NAME_NOT_FOUND;
                        }
                    }
                    {
                        Mutex::Autolock lock(mStateLock);
                        mLayerCachingEnabled = n != 0;
                        for (const auto& [_, display] : mDisplays) {
                            if (!inputId || *inputId == display->getPhysicalId()) {
                                display->enableLayerCaching(mLayerCachingEnabled);
                            }
                        }
                    }
                    return OK;
                });

                if (const status_t error = future.get(); error != OK) {
                    return error;
                }
                scheduleRepaint();
<<<<<<< HEAD
                return NO_ERROR;
            }
            case 1041: { // Transaction tracing
                if (mTransactionTracing) {
                    int arg = data.readInt32();
                    if (arg == -1) {
                        mScheduler->schedule([&]() { mTransactionTracing.reset(); }).get();
                    } else if (arg > 0) {
                        // Transaction tracing is always running but allow the user to temporarily
                        // increase the buffer when actively debugging.
                        mTransactionTracing->setBufferSize(
                                TransactionTracing::LEGACY_ACTIVE_TRACING_BUFFER_SIZE);
                    } else {
                        TransactionTraceWriter::getInstance().invoke("", /* overwrite= */ true);
                        mTransactionTracing->setBufferSize(
                                TransactionTracing::CONTINUOUS_TRACING_BUFFER_SIZE);
                    }
                }
                reply->writeInt32(NO_ERROR);
                return NO_ERROR;
            }
            case 1042: { // Write transaction trace to file
                if (mTransactionTracing) {
                    mTransactionTracing->writeToFile();
                }
                reply->writeInt32(NO_ERROR);
                return NO_ERROR;
            }
            // hdr sdr ratio overlay
            case 1043: {
                auto future = mScheduler->schedule(
                        [&]() FTL_FAKE_GUARD(mStateLock) FTL_FAKE_GUARD(kMainThreadContext) {
                            n = data.readInt32();
                            if (n == 0 || n == 1) {
                                mHdrSdrRatioOverlay = n != 0;
                                enableHdrSdrRatioOverlay(mHdrSdrRatioOverlay);
                            } else {
                                reply->writeBool(isHdrSdrRatioOverlayEnabled());
                            }
                        });
                future.wait();
                return NO_ERROR;
            }

            case 1044: { // Enable/Disable mirroring from one display to another
                /*
                 * Mirror one display onto another.
                 * Ensure the source and destination displays are on.
                 * Commands:
                 * 0: Mirror one display to another
                 * 1: Disable mirroring to a previously mirrored display
                 * 2: Disable mirroring on previously mirrored displays
                 *
                 * Ex:
                 * Get the display ids:
                 * adb shell dumpsys SurfaceFlinger --display-id
                 * Mirror first display to the second:
                 * adb shell service call SurfaceFlinger 1044 i64 0 i64 4619827677550801152 i64
                 * 4619827677550801153
                 * Stop mirroring:
                 * adb shell service call SurfaceFlinger 1044 i64 1
                 */

                int64_t arg0 = data.readInt64();

                switch (arg0) {
                    case 0: {
                        // Mirror arg1 to arg2
                        int64_t arg1 = data.readInt64();
                        int64_t arg2 = data.readInt64();
                        // Enable mirroring for one display
                        const auto display1id = DisplayId::fromValue(arg1);
                        auto mirrorRoot = SurfaceComposerClient::getDefault()->mirrorDisplay(
                                display1id.value());
                        auto id2 = DisplayId::fromValue<PhysicalDisplayId>(arg2);
                        const auto token2 = getPhysicalDisplayToken(*id2);
                        ui::LayerStack layerStack;
                        {
                            Mutex::Autolock lock(mStateLock);
                            sp<DisplayDevice> display = getDisplayDeviceLocked(token2);
                            layerStack = display->getLayerStack();
                        }
                        SurfaceComposerClient::Transaction t;
                        t.setDisplayLayerStack(token2, layerStack);
                        t.setLayer(mirrorRoot, INT_MAX); // Top-most layer
                        t.setLayerStack(mirrorRoot, layerStack);
                        t.apply();

                        mMirrorMapForDebug.emplace_or_replace(arg2, mirrorRoot);
                        break;
                    }

                    case 1: {
                        // Disable mirroring for arg1
                        int64_t arg1 = data.readInt64();
                        mMirrorMapForDebug.erase(arg1);
                        break;
                    }

                    case 2: {
                        // Disable mirroring for all displays
                        mMirrorMapForDebug.clear();
                        break;
                    }

                    default:
                        return BAD_VALUE;
                }
                return NO_ERROR;
            }
=======
                return NO_ERROR;
            }
            case 1041: { // Transaction tracing
                if (mTransactionTracing) {
                    int arg = data.readInt32();
                    if (arg == -1) {
                        mScheduler->schedule([&]() { mTransactionTracing.reset(); }).get();
                    } else if (arg > 0) {
                        // Transaction tracing is always running but allow the user to temporarily
                        // increase the buffer when actively debugging.
                        mTransactionTracing->setBufferSize(
                                TransactionTracing::LEGACY_ACTIVE_TRACING_BUFFER_SIZE);
                    } else {
                        TransactionTraceWriter::getInstance().invoke("", /* overwrite= */ true);
                        mTransactionTracing->setBufferSize(
                                TransactionTracing::CONTINUOUS_TRACING_BUFFER_SIZE);
                    }
                }
                reply->writeInt32(NO_ERROR);
                return NO_ERROR;
            }
            case 1042: { // Write transaction trace to file
                if (mTransactionTracing) {
                    mTransactionTracing->writeToFile();
                }
                reply->writeInt32(NO_ERROR);
                return NO_ERROR;
            }
            // hdr sdr ratio overlay
            case 1043: {
                auto future = mScheduler->schedule(
                        [&]() FTL_FAKE_GUARD(mStateLock) FTL_FAKE_GUARD(kMainThreadContext) {
                            n = data.readInt32();
                            if (n == 0 || n == 1) {
                                mHdrSdrRatioOverlay = n != 0;
                                enableHdrSdrRatioOverlay(mHdrSdrRatioOverlay);
                            } else {
                                reply->writeBool(isHdrSdrRatioOverlayEnabled());
                            }
                        });
                future.wait();
                return NO_ERROR;
            }

            case 1044: { // Enable/Disable mirroring from one display to another
                /*
                 * Mirror one display onto another.
                 * Ensure the source and destination displays are on.
                 * Commands:
                 * 0: Mirror one display to another
                 * 1: Disable mirroring to a previously mirrored display
                 * 2: Disable mirroring on previously mirrored displays
                 *
                 * Ex:
                 * Get the display ids:
                 * adb shell dumpsys SurfaceFlinger --display-id
                 * Mirror first display to the second:
                 * adb shell service call SurfaceFlinger 1044 i64 0 i64 4619827677550801152 i64
                 * 4619827677550801153
                 * Stop mirroring:
                 * adb shell service call SurfaceFlinger 1044 i64 1
                 */

                int64_t arg0 = data.readInt64();

                switch (arg0) {
                    case 0: {
                        // Mirror arg1 to arg2
                        int64_t arg1 = data.readInt64();
                        int64_t arg2 = data.readInt64();
                        // Enable mirroring for one display
                        const auto display1id = DisplayId::fromValue(arg1);
                        auto mirrorRoot = SurfaceComposerClient::getDefault()->mirrorDisplay(
                                display1id.value());
                        auto id2 = DisplayId::fromValue<PhysicalDisplayId>(arg2);
                        const auto token2 = getPhysicalDisplayToken(*id2);
                        ui::LayerStack layerStack;
                        {
                            Mutex::Autolock lock(mStateLock);
                            sp<DisplayDevice> display = getDisplayDeviceLocked(token2);
                            layerStack = display->getLayerStack();
                        }
                        SurfaceComposerClient::Transaction t;
                        t.setDisplayLayerStack(token2, layerStack);
                        t.setLayer(mirrorRoot, INT_MAX); // Top-most layer
                        t.setLayerStack(mirrorRoot, layerStack);
                        t.apply();

                        mMirrorMapForDebug.emplace_or_replace(arg2, mirrorRoot);
                        break;
                    }

                    case 1: {
                        // Disable mirroring for arg1
                        int64_t arg1 = data.readInt64();
                        mMirrorMapForDebug.erase(arg1);
                        break;
                    }

                    case 2: {
                        // Disable mirroring for all displays
                        mMirrorMapForDebug.clear();
                        break;
                    }

                    default:
                        return BAD_VALUE;
                }
                return NO_ERROR;
            }
>>>>>>> 9224694e
            // Inject jank
            // First argument is a float that describes the fraction of frame duration to jank by.
            // Second argument is a delay in ms for triggering the jank. This is useful for working
            // with tools that steal the adb connection. This argument is optional.
            case 1045: {
                if (FlagManager::getInstance().vrr_config()) {
                    float jankAmount = data.readFloat();
                    int32_t jankDelayMs = 0;
                    if (data.readInt32(&jankDelayMs) != NO_ERROR) {
                        jankDelayMs = 0;
                    }

                    const auto jankDelayDuration = Duration(std::chrono::milliseconds(jankDelayMs));

                    const bool jankAmountValid = jankAmount > 0.0 && jankAmount < 100.0;

                    if (!jankAmountValid) {
                        ALOGD("Ignoring invalid jank amount: %f", jankAmount);
                        reply->writeInt32(BAD_VALUE);
                        return BAD_VALUE;
                    }

                    (void)mScheduler->scheduleDelayed(
                            [&, jankAmount]() FTL_FAKE_GUARD(kMainThreadContext) {
                                mScheduler->injectPacesetterDelay(jankAmount);
                                scheduleComposite(FrameHint::kActive);
                            },
                            jankDelayDuration.ns());
                    reply->writeInt32(NO_ERROR);
                    return NO_ERROR;
                }
                return err;
            }
        }
    }
    return err;
}

void SurfaceFlinger::kernelTimerChanged(bool expired) {
    static bool updateOverlay =
            property_get_bool("debug.sf.kernel_idle_timer_update_overlay", true);
    if (!updateOverlay) return;

    // Update the overlay on the main thread to avoid race conditions with
    // RefreshRateSelector::getActiveMode
    static_cast<void>(mScheduler->schedule([=, this] {
        const auto display = FTL_FAKE_GUARD(mStateLock, getDefaultDisplayDeviceLocked());
        if (!display) {
            ALOGW("%s: default display is null", __func__);
            return;
        }
        if (!display->isRefreshRateOverlayEnabled()) return;

        const auto desiredModeIdOpt =
                mDisplayModeController.getDesiredMode(display->getPhysicalId())
                        .transform([](const display::DisplayModeRequest& request) {
                            return request.mode.modePtr->getId();
                        });

        const bool timerExpired = mKernelIdleTimerEnabled && expired;

        if (display->onKernelTimerChanged(desiredModeIdOpt, timerExpired)) {
            mScheduler->scheduleFrame();
        }
    }));
}

void SurfaceFlinger::vrrDisplayIdle(bool idle) {
    // Update the overlay on the main thread to avoid race conditions with
    // RefreshRateSelector::getActiveMode
    static_cast<void>(mScheduler->schedule([=, this] {
        const auto display = FTL_FAKE_GUARD(mStateLock, getDefaultDisplayDeviceLocked());
        if (!display) {
            ALOGW("%s: default display is null", __func__);
            return;
        }
        if (!display->isRefreshRateOverlayEnabled()) return;

        display->onVrrIdle(idle);
        mScheduler->scheduleFrame();
    }));
}

std::pair<std::optional<KernelIdleTimerController>, std::chrono::milliseconds>
SurfaceFlinger::getKernelIdleTimerProperties(PhysicalDisplayId displayId) {
    const bool isKernelIdleTimerHwcSupported = getHwComposer().getComposer()->isSupported(
            android::Hwc2::Composer::OptionalFeature::KernelIdleTimer);
    const auto timeout = getIdleTimerTimeout(displayId);
    if (isKernelIdleTimerHwcSupported) {
        if (getHwComposer().hasDisplayIdleTimerCapability(displayId)) {
            // In order to decide if we can use the HWC api for idle timer
            // we query DisplayCapability::DISPLAY_IDLE_TIMER directly on the composer
            // without relying on hasDisplayCapability.
            // hasDisplayCapability relies on DisplayCapabilities
            // which are updated after we set the PowerMode::ON.
            // DISPLAY_IDLE_TIMER is a display driver property
            // and is available before the PowerMode::ON
            return {KernelIdleTimerController::HwcApi, timeout};
        }
        return {std::nullopt, timeout};
    }
    if (getKernelIdleTimerSyspropConfig(displayId)) {
        return {KernelIdleTimerController::Sysprop, timeout};
    }

    return {std::nullopt, timeout};
}

void SurfaceFlinger::updateKernelIdleTimer(std::chrono::milliseconds timeout,
                                           KernelIdleTimerController controller,
                                           PhysicalDisplayId displayId) {
    switch (controller) {
        case KernelIdleTimerController::HwcApi: {
            getHwComposer().setIdleTimerEnabled(displayId, timeout);
            break;
        }
        case KernelIdleTimerController::Sysprop: {
            base::SetProperty(KERNEL_IDLE_TIMER_PROP, timeout > 0ms ? "true" : "false");
            break;
        }
    }
}

void SurfaceFlinger::toggleKernelIdleTimer() {
    using KernelIdleTimerAction = scheduler::RefreshRateSelector::KernelIdleTimerAction;

    const auto display = getDefaultDisplayDeviceLocked();
    if (!display) {
        ALOGW("%s: default display is null", __func__);
        return;
    }

    // If the support for kernel idle timer is disabled for the active display,
    // don't do anything.
    const std::optional<KernelIdleTimerController> kernelIdleTimerController =
            display->refreshRateSelector().kernelIdleTimerController();
    if (!kernelIdleTimerController.has_value()) {
        return;
    }

    const KernelIdleTimerAction action = display->refreshRateSelector().getIdleTimerAction();

    switch (action) {
        case KernelIdleTimerAction::TurnOff:
            if (mKernelIdleTimerEnabled) {
                ATRACE_INT("KernelIdleTimer", 0);
                std::chrono::milliseconds constexpr kTimerDisabledTimeout = 0ms;
                updateKernelIdleTimer(kTimerDisabledTimeout, kernelIdleTimerController.value(),
                                      display->getPhysicalId());
                mKernelIdleTimerEnabled = false;
            }
            break;
        case KernelIdleTimerAction::TurnOn:
            if (!mKernelIdleTimerEnabled) {
                ATRACE_INT("KernelIdleTimer", 1);
                const std::chrono::milliseconds timeout =
                        display->refreshRateSelector().getIdleTimerTimeout();
                updateKernelIdleTimer(timeout, kernelIdleTimerController.value(),
                                      display->getPhysicalId());
                mKernelIdleTimerEnabled = true;
            }
            break;
    }
}

// A simple RAII class to disconnect from an ANativeWindow* when it goes out of scope
class WindowDisconnector {
public:
    WindowDisconnector(ANativeWindow* window, int api) : mWindow(window), mApi(api) {}
    ~WindowDisconnector() {
        native_window_api_disconnect(mWindow, mApi);
    }

private:
    ANativeWindow* mWindow;
    const int mApi;
};

static bool hasCaptureBlackoutContentPermission() {
    IPCThreadState* ipc = IPCThreadState::self();
    const int pid = ipc->getCallingPid();
    const int uid = ipc->getCallingUid();
    return uid == AID_GRAPHICS || uid == AID_SYSTEM ||
            PermissionCache::checkPermission(sCaptureBlackoutContent, pid, uid);
}

static status_t validateScreenshotPermissions(const CaptureArgs& captureArgs) {
    IPCThreadState* ipc = IPCThreadState::self();
    const int pid = ipc->getCallingPid();
    const int uid = ipc->getCallingUid();
    if (uid == AID_GRAPHICS || PermissionCache::checkPermission(sReadFramebuffer, pid, uid)) {
        return OK;
    }

    // If the caller doesn't have the correct permissions but is only attempting to screenshot
    // itself, we allow it to continue.
    if (captureArgs.uid == uid) {
        return OK;
    }

    ALOGE("Permission Denial: can't take screenshot pid=%d, uid=%d", pid, uid);
    return PERMISSION_DENIED;
}

status_t SurfaceFlinger::setSchedFifo(bool enabled) {
    static constexpr int kFifoPriority = 2;
    static constexpr int kOtherPriority = 0;

    struct sched_param param = {0};
    int sched_policy;
    if (enabled) {
        sched_policy = SCHED_FIFO;
        param.sched_priority = kFifoPriority;
    } else {
        sched_policy = SCHED_OTHER;
        param.sched_priority = kOtherPriority;
    }

    if (sched_setscheduler(0, sched_policy, &param) != 0) {
        return -errno;
    }

    return NO_ERROR;
}

status_t SurfaceFlinger::setSchedAttr(bool enabled) {
    static const unsigned int kUclampMin =
            base::GetUintProperty<unsigned int>("ro.surface_flinger.uclamp.min"s, 0U);

    if (!kUclampMin) {
        // uclamp.min set to 0 (default), skip setting
        return NO_ERROR;
    }

    sched_attr attr = {};
    attr.size = sizeof(attr);

    attr.sched_flags = (SCHED_FLAG_KEEP_ALL | SCHED_FLAG_UTIL_CLAMP);
    attr.sched_util_min = enabled ? kUclampMin : 0;
    attr.sched_util_max = 1024;

    if (syscall(__NR_sched_setattr, 0, &attr, 0)) {
        return -errno;
    }

    return NO_ERROR;
}

namespace {

ui::Dataspace pickBestDataspace(ui::Dataspace requestedDataspace,
                                const compositionengine::impl::OutputCompositionState& state,
                                bool capturingHdrLayers, bool hintForSeamlessTransition) {
    if (requestedDataspace != ui::Dataspace::UNKNOWN) {
        return requestedDataspace;
    }

    const auto dataspaceForColorMode = ui::pickDataspaceFor(state.colorMode);

    // TODO: Enable once HDR screenshots are ready.
    if constexpr (/* DISABLES CODE */ (false)) {
        // For now since we only support 8-bit screenshots, just use HLG and
        // assume that 1.0 >= display max luminance. This isn't quite as future
        // proof as PQ is, but is good enough.
        // Consider using PQ once we support 16-bit screenshots and we're able
        // to consistently supply metadata to image encoders.
        return ui::Dataspace::BT2020_HLG;
    }

    return dataspaceForColorMode;
}

} // namespace

static void invokeScreenCaptureError(const status_t status,
                                     const sp<IScreenCaptureListener>& captureListener) {
    ScreenCaptureResults captureResults;
    captureResults.fenceResult = base::unexpected(status);
    captureListener->onScreenCaptureCompleted(captureResults);
}

void SurfaceFlinger::captureDisplay(const DisplayCaptureArgs& args,
                                    const sp<IScreenCaptureListener>& captureListener) {
    ATRACE_CALL();

    status_t validate = validateScreenshotPermissions(args);
    if (validate != OK) {
        ALOGD("Permission denied to captureDisplay");
        invokeScreenCaptureError(validate, captureListener);
        return;
<<<<<<< HEAD
    }

    if (!args.displayToken) {
        ALOGD("Invalid display token to captureDisplay");
        invokeScreenCaptureError(BAD_VALUE, captureListener);
        return;
    }

=======
    }

    if (!args.displayToken) {
        ALOGD("Invalid display token to captureDisplay");
        invokeScreenCaptureError(BAD_VALUE, captureListener);
        return;
    }

>>>>>>> 9224694e
    if (args.captureSecureLayers && !hasCaptureBlackoutContentPermission()) {
        ALOGD("Attempting to capture secure layers without CAPTURE_BLACKOUT_CONTENT");
        invokeScreenCaptureError(PERMISSION_DENIED, captureListener);
        return;
    }

    wp<const DisplayDevice> displayWeak;
    ui::LayerStack layerStack;
    ui::Size reqSize(args.width, args.height);
    std::unordered_set<uint32_t> excludeLayerIds;
    {
        Mutex::Autolock lock(mStateLock);
        sp<DisplayDevice> display = getDisplayDeviceLocked(args.displayToken);
        if (!display) {
            ALOGD("Unable to find display device for captureDisplay");
            invokeScreenCaptureError(NAME_NOT_FOUND, captureListener);
            return;
        }
        displayWeak = display;
        layerStack = display->getLayerStack();

        // set the requested width/height to the logical display layer stack rect size by default
        if (args.width == 0 || args.height == 0) {
            reqSize = display->getLayerStackSpaceRect().getSize();
        }

        for (const auto& handle : args.excludeHandles) {
            uint32_t excludeLayer = LayerHandle::getLayerId(handle);
            if (excludeLayer != UNASSIGNED_LAYER_ID) {
                excludeLayerIds.emplace(excludeLayer);
            } else {
                ALOGD("Invalid layer handle passed as excludeLayer to captureDisplay");
                invokeScreenCaptureError(NAME_NOT_FOUND, captureListener);
                return;
            }
        }
    }

    GetLayerSnapshotsFunction getLayerSnapshotsFn =
            getLayerSnapshotsForScreenshots(layerStack, args.uid, std::move(excludeLayerIds));

    ftl::Flags<RenderArea::Options> options;
    if (args.captureSecureLayers) options |= RenderArea::Options::CAPTURE_SECURE_LAYERS;
    if (args.hintForSeamlessTransition)
        options |= RenderArea::Options::HINT_FOR_SEAMLESS_TRANSITION;
    captureScreenCommon(RenderAreaBuilderVariant(std::in_place_type<DisplayRenderAreaBuilder>,
                                                 args.sourceCrop, reqSize, args.dataspace,
                                                 displayWeak, options),
                        getLayerSnapshotsFn, reqSize, args.pixelFormat, args.allowProtected,
                        args.grayscale, captureListener);
}

void SurfaceFlinger::captureDisplay(DisplayId displayId, const CaptureArgs& args,
                                    const sp<IScreenCaptureListener>& captureListener) {
    ui::LayerStack layerStack;
    wp<const DisplayDevice> displayWeak;
    ui::Size size;
    {
        Mutex::Autolock lock(mStateLock);

        const auto display = getDisplayDeviceLocked(displayId);
        if (!display) {
            ALOGD("Unable to find display device for captureDisplay");
            invokeScreenCaptureError(NAME_NOT_FOUND, captureListener);
            return;
        }

        displayWeak = display;
        layerStack = display->getLayerStack();
        size = display->getLayerStackSpaceRect().getSize();
    }
<<<<<<< HEAD

    size.width *= args.frameScaleX;
    size.height *= args.frameScaleY;

    // We could query a real value for this but it'll be a long, long time until we support
    // displays that need upwards of 1GB per buffer so...
    constexpr auto kMaxTextureSize = 16384;
    if (size.width <= 0 || size.height <= 0 || size.width >= kMaxTextureSize ||
        size.height >= kMaxTextureSize) {
        ALOGD("captureDisplay resolved to invalid size %d x %d", size.width, size.height);
        invokeScreenCaptureError(BAD_VALUE, captureListener);
        return;
    }

    GetLayerSnapshotsFunction getLayerSnapshotsFn =
            getLayerSnapshotsForScreenshots(layerStack, CaptureArgs::UNSET_UID,
                                            /*snapshotFilterFn=*/nullptr);

    if (captureListener == nullptr) {
        ALOGE("capture screen must provide a capture listener callback");
=======

    size.width *= args.frameScaleX;
    size.height *= args.frameScaleY;

    // We could query a real value for this but it'll be a long, long time until we support
    // displays that need upwards of 1GB per buffer so...
    constexpr auto kMaxTextureSize = 16384;
    if (size.width <= 0 || size.height <= 0 || size.width >= kMaxTextureSize ||
        size.height >= kMaxTextureSize) {
        ALOGD("captureDisplay resolved to invalid size %d x %d", size.width, size.height);
>>>>>>> 9224694e
        invokeScreenCaptureError(BAD_VALUE, captureListener);
        return;
    }

<<<<<<< HEAD
    constexpr bool kAllowProtected = false;
    constexpr bool kGrayscale = false;

    ftl::Flags<RenderArea::Options> options;
    if (args.hintForSeamlessTransition)
        options |= RenderArea::Options::HINT_FOR_SEAMLESS_TRANSITION;
    captureScreenCommon(RenderAreaBuilderVariant(std::in_place_type<DisplayRenderAreaBuilder>,
                                                 Rect(), size, args.dataspace, displayWeak,
                                                 options),
                        getLayerSnapshotsFn, size, args.pixelFormat, kAllowProtected, kGrayscale,
                        captureListener);
}

=======
    GetLayerSnapshotsFunction getLayerSnapshotsFn =
            getLayerSnapshotsForScreenshots(layerStack, CaptureArgs::UNSET_UID,
                                            /*snapshotFilterFn=*/nullptr);

    if (captureListener == nullptr) {
        ALOGE("capture screen must provide a capture listener callback");
        invokeScreenCaptureError(BAD_VALUE, captureListener);
        return;
    }

    constexpr bool kAllowProtected = false;
    constexpr bool kGrayscale = false;

    ftl::Flags<RenderArea::Options> options;
    if (args.hintForSeamlessTransition)
        options |= RenderArea::Options::HINT_FOR_SEAMLESS_TRANSITION;
    captureScreenCommon(RenderAreaBuilderVariant(std::in_place_type<DisplayRenderAreaBuilder>,
                                                 Rect(), size, args.dataspace, displayWeak,
                                                 options),
                        getLayerSnapshotsFn, size, args.pixelFormat, kAllowProtected, kGrayscale,
                        captureListener);
}

>>>>>>> 9224694e
ScreenCaptureResults SurfaceFlinger::captureLayersSync(const LayerCaptureArgs& args) {
    sp<SyncScreenCaptureListener> captureListener = sp<SyncScreenCaptureListener>::make();
    captureLayers(args, captureListener);
    return captureListener->waitForResults();
}

void SurfaceFlinger::captureLayers(const LayerCaptureArgs& args,
                                   const sp<IScreenCaptureListener>& captureListener) {
    ATRACE_CALL();

    status_t validate = validateScreenshotPermissions(args);
    if (validate != OK) {
        ALOGD("Permission denied to captureLayers");
        invokeScreenCaptureError(validate, captureListener);
        return;
    }

    ui::Size reqSize;
    sp<Layer> parent;
    Rect crop(args.sourceCrop);
    std::unordered_set<uint32_t> excludeLayerIds;
    ui::Dataspace dataspace = args.dataspace;

    if (args.captureSecureLayers && !hasCaptureBlackoutContentPermission()) {
        ALOGD("Attempting to capture secure layers without CAPTURE_BLACKOUT_CONTENT");
        invokeScreenCaptureError(PERMISSION_DENIED, captureListener);
        return;
    }

    {
        Mutex::Autolock lock(mStateLock);

        parent = LayerHandle::getLayer(args.layerHandle);
        if (parent == nullptr) {
            ALOGD("captureLayers called with an invalid or removed parent");
            invokeScreenCaptureError(NAME_NOT_FOUND, captureListener);
            return;
        }

        Rect parentSourceBounds = parent->getCroppedBufferSize(parent->getDrawingState());
        if (args.sourceCrop.width() <= 0) {
            crop.left = 0;
            crop.right = parentSourceBounds.getWidth();
        }

        if (args.sourceCrop.height() <= 0) {
            crop.top = 0;
            crop.bottom = parentSourceBounds.getHeight();
        }

        if (crop.isEmpty() || args.frameScaleX <= 0.0f || args.frameScaleY <= 0.0f) {
            // Error out if the layer has no source bounds (i.e. they are boundless) and a source
            // crop was not specified, or an invalid frame scale was provided.
            ALOGD("Boundless layer, unspecified crop, or invalid frame scale to captureLayers");
            invokeScreenCaptureError(BAD_VALUE, captureListener);
            return;
        }
        reqSize = ui::Size(crop.width() * args.frameScaleX, crop.height() * args.frameScaleY);

        for (const auto& handle : args.excludeHandles) {
            uint32_t excludeLayer = LayerHandle::getLayerId(handle);
            if (excludeLayer != UNASSIGNED_LAYER_ID) {
                excludeLayerIds.emplace(excludeLayer);
            } else {
                ALOGD("Invalid layer handle passed as excludeLayer to captureLayers");
                invokeScreenCaptureError(NAME_NOT_FOUND, captureListener);
                return;
            }
        }
    } // mStateLock

    // really small crop or frameScale
    if (reqSize.width <= 0 || reqSize.height <= 0) {
        ALOGD("Failed to captureLayers: crop or scale too small");
        invokeScreenCaptureError(BAD_VALUE, captureListener);
        return;
    }

    std::optional<FloatRect> parentCrop = std::nullopt;
    if (args.childrenOnly) {
        parentCrop = crop.isEmpty() ? FloatRect(0, 0, reqSize.width, reqSize.height)
                                    : crop.toFloatRect();
    }

    GetLayerSnapshotsFunction getLayerSnapshotsFn =
            getLayerSnapshotsForScreenshots(parent->sequence, args.uid, std::move(excludeLayerIds),
                                            args.childrenOnly, parentCrop);

    if (captureListener == nullptr) {
        ALOGD("capture screen must provide a capture listener callback");
        invokeScreenCaptureError(BAD_VALUE, captureListener);
        return;
    }

    ftl::Flags<RenderArea::Options> options;
    if (args.captureSecureLayers) options |= RenderArea::Options::CAPTURE_SECURE_LAYERS;
    if (args.hintForSeamlessTransition)
        options |= RenderArea::Options::HINT_FOR_SEAMLESS_TRANSITION;
    captureScreenCommon(RenderAreaBuilderVariant(std::in_place_type<LayerRenderAreaBuilder>, crop,
                                                 reqSize, dataspace, parent, args.childrenOnly,
                                                 options),
                        getLayerSnapshotsFn, reqSize, args.pixelFormat, args.allowProtected,
                        args.grayscale, captureListener);
}

// Creates a Future release fence for a layer and keeps track of it in a list to
// release the buffer when the Future is complete. Calls from composittion
// involve needing to refresh the composition start time for stats.
void SurfaceFlinger::attachReleaseFenceFutureToLayer(Layer* layer, LayerFE* layerFE,
                                                     ui::LayerStack layerStack) {
    ftl::Future<FenceResult> futureFence = layerFE->createReleaseFenceFuture();
    Layer* clonedFrom = layer->getClonedFrom().get();
    auto owningLayer = clonedFrom ? clonedFrom : layer;
    owningLayer->prepareReleaseCallbacks(std::move(futureFence), layerStack);
}

// Loop over all visible layers to see whether there's any protected layer. A protected layer is
// typically a layer with DRM contents, or have the GRALLOC_USAGE_PROTECTED set on the buffer.
// A protected layer has no implication on whether it's secure, which is explicitly set by
// application to avoid being screenshot or drawn via unsecure display.
bool SurfaceFlinger::layersHasProtectedLayer(const std::vector<sp<LayerFE>>& layers) const {
    bool protectedLayerFound = false;
    for (auto& layerFE : layers) {
        protectedLayerFound |=
                (layerFE->mSnapshot->isVisible && layerFE->mSnapshot->hasProtectedContent);
        if (protectedLayerFound) {
            break;
        }
    }
    return protectedLayerFound;
}

// Getting layer snapshots and display should take place on main thread.
// Accessing display requires mStateLock, and contention for this lock
// is reduced when grabbed from the main thread, thus also reducing
// risk of deadlocks.
std::optional<SurfaceFlinger::OutputCompositionState>
SurfaceFlinger::getDisplayAndLayerSnapshotsFromMainThread(
        RenderAreaBuilderVariant& renderAreaBuilder, GetLayerSnapshotsFunction getLayerSnapshotsFn,
        std::vector<sp<LayerFE>>& layerFEs) {
    return mScheduler
            ->schedule([=, this, &renderAreaBuilder, &layerFEs]() REQUIRES(kMainThreadContext) {
                auto layers = getLayerSnapshotsFn();
                for (auto& [layer, layerFE] : layers) {
                    attachReleaseFenceFutureToLayer(layer, layerFE.get(), ui::INVALID_LAYER_STACK);
                }
                layerFEs = extractLayerFEs(layers);
                return getDisplayStateFromRenderAreaBuilder(renderAreaBuilder);
            })
            .get();
}

void SurfaceFlinger::captureScreenCommon(RenderAreaBuilderVariant renderAreaBuilder,
                                         GetLayerSnapshotsFunction getLayerSnapshotsFn,
                                         ui::Size bufferSize, ui::PixelFormat reqPixelFormat,
                                         bool allowProtected, bool grayscale,
                                         const sp<IScreenCaptureListener>& captureListener) {
    ATRACE_CALL();

    if (exceedsMaxRenderTargetSize(bufferSize.getWidth(), bufferSize.getHeight())) {
        ALOGE("Attempted to capture screen with size (%" PRId32 ", %" PRId32
              ") that exceeds render target size limit.",
              bufferSize.getWidth(), bufferSize.getHeight());
        invokeScreenCaptureError(BAD_VALUE, captureListener);
        return;
    }

    if (FlagManager::getInstance().single_hop_screenshot() &&
        FlagManager::getInstance().ce_fence_promise() && mRenderEngine->isThreaded()) {
        std::vector<sp<LayerFE>> layerFEs;
        auto displayState =
                getDisplayAndLayerSnapshotsFromMainThread(renderAreaBuilder, getLayerSnapshotsFn,
                                                          layerFEs);

        const bool supportsProtected = getRenderEngine().supportsProtectedContent();
        bool hasProtectedLayer = false;
        if (allowProtected && supportsProtected) {
            hasProtectedLayer = layersHasProtectedLayer(layerFEs);
        }
        const bool isProtected = hasProtectedLayer && allowProtected && supportsProtected;
        const uint32_t usage = GRALLOC_USAGE_HW_COMPOSER | GRALLOC_USAGE_HW_RENDER |
                GRALLOC_USAGE_HW_TEXTURE |
                (isProtected ? GRALLOC_USAGE_PROTECTED
                             : GRALLOC_USAGE_SW_READ_OFTEN | GRALLOC_USAGE_SW_WRITE_OFTEN);
        sp<GraphicBuffer> buffer =
                getFactory().createGraphicBuffer(bufferSize.getWidth(), bufferSize.getHeight(),
                                                 static_cast<android_pixel_format>(reqPixelFormat),
                                                 1 /* layerCount */, usage, "screenshot");

        const status_t bufferStatus = buffer->initCheck();
        if (bufferStatus != OK) {
            // Animations may end up being really janky, but don't crash here.
            // Otherwise an irreponsible process may cause an SF crash by allocating
            // too much.
            ALOGE("%s: Buffer failed to allocate: %d", __func__, bufferStatus);
            invokeScreenCaptureError(bufferStatus, captureListener);
            return;
        }
        const std::shared_ptr<renderengine::ExternalTexture> texture = std::make_shared<
                renderengine::impl::ExternalTexture>(buffer, getRenderEngine(),
                                                     renderengine::impl::ExternalTexture::Usage::
                                                             WRITEABLE);
        auto futureFence =
                captureScreenshot(renderAreaBuilder, texture, false /* regionSampling */, grayscale,
                                  isProtected, captureListener, displayState, layerFEs);
        futureFence.get();

    } else {
        const bool supportsProtected = getRenderEngine().supportsProtectedContent();
        bool hasProtectedLayer = false;
        if (allowProtected && supportsProtected) {
            auto layers = mScheduler->schedule([=]() { return getLayerSnapshotsFn(); }).get();
            hasProtectedLayer = layersHasProtectedLayer(extractLayerFEs(layers));
        }
        const bool isProtected = hasProtectedLayer && allowProtected && supportsProtected;
        const uint32_t usage = GRALLOC_USAGE_HW_COMPOSER | GRALLOC_USAGE_HW_RENDER |
                GRALLOC_USAGE_HW_TEXTURE |
                (isProtected ? GRALLOC_USAGE_PROTECTED
                             : GRALLOC_USAGE_SW_READ_OFTEN | GRALLOC_USAGE_SW_WRITE_OFTEN);
        sp<GraphicBuffer> buffer =
                getFactory().createGraphicBuffer(bufferSize.getWidth(), bufferSize.getHeight(),
                                                 static_cast<android_pixel_format>(reqPixelFormat),
                                                 1 /* layerCount */, usage, "screenshot");

        const status_t bufferStatus = buffer->initCheck();
        if (bufferStatus != OK) {
            // Animations may end up being really janky, but don't crash here.
            // Otherwise an irreponsible process may cause an SF crash by allocating
            // too much.
            ALOGE("%s: Buffer failed to allocate: %d", __func__, bufferStatus);
            invokeScreenCaptureError(bufferStatus, captureListener);
            return;
        }
        const std::shared_ptr<renderengine::ExternalTexture> texture = std::make_shared<
                renderengine::impl::ExternalTexture>(buffer, getRenderEngine(),
                                                     renderengine::impl::ExternalTexture::Usage::
                                                             WRITEABLE);
        auto futureFence = captureScreenshotLegacy(renderAreaBuilder, getLayerSnapshotsFn, texture,
                                                   false /* regionSampling */, grayscale,
                                                   isProtected, captureListener);
        futureFence.get();
    }
}
<<<<<<< HEAD

std::optional<SurfaceFlinger::OutputCompositionState>
SurfaceFlinger::getDisplayStateFromRenderAreaBuilder(RenderAreaBuilderVariant& renderAreaBuilder) {
    sp<const DisplayDevice> display = nullptr;
    {
        Mutex::Autolock lock(mStateLock);
        if (auto* layerRenderAreaBuilder =
                    std::get_if<LayerRenderAreaBuilder>(&renderAreaBuilder)) {
            // LayerSnapshotBuilder should only be accessed from the main thread.
            const frontend::LayerSnapshot* snapshot =
                    mLayerSnapshotBuilder.getSnapshot(layerRenderAreaBuilder->layer->getSequence());
            if (!snapshot) {
                ALOGW("Couldn't find layer snapshot for %d",
                      layerRenderAreaBuilder->layer->getSequence());
            } else {
                layerRenderAreaBuilder->setLayerSnapshot(*snapshot);
                display = findDisplay(
                        [layerStack = snapshot->outputFilter.layerStack](const auto& display) {
                            return display.getLayerStack() == layerStack;
                        });
            }
        } else if (auto* displayRenderAreaBuilder =
                           std::get_if<DisplayRenderAreaBuilder>(&renderAreaBuilder)) {
            display = displayRenderAreaBuilder->displayWeak.promote();
        }

        if (display == nullptr) {
            display = getDefaultDisplayDeviceLocked();
        }

        if (display != nullptr) {
            return std::optional{display->getCompositionDisplay()->getState()};
        }
    }
    return std::nullopt;
}

=======

std::optional<SurfaceFlinger::OutputCompositionState>
SurfaceFlinger::getDisplayStateFromRenderAreaBuilder(RenderAreaBuilderVariant& renderAreaBuilder) {
    sp<const DisplayDevice> display = nullptr;
    {
        Mutex::Autolock lock(mStateLock);
        if (auto* layerRenderAreaBuilder =
                    std::get_if<LayerRenderAreaBuilder>(&renderAreaBuilder)) {
            // LayerSnapshotBuilder should only be accessed from the main thread.
            const frontend::LayerSnapshot* snapshot =
                    mLayerSnapshotBuilder.getSnapshot(layerRenderAreaBuilder->layer->getSequence());
            if (!snapshot) {
                ALOGW("Couldn't find layer snapshot for %d",
                      layerRenderAreaBuilder->layer->getSequence());
            } else {
                layerRenderAreaBuilder->setLayerSnapshot(*snapshot);
                display = findDisplay(
                        [layerStack = snapshot->outputFilter.layerStack](const auto& display) {
                            return display.getLayerStack() == layerStack;
                        });
            }
        } else if (auto* displayRenderAreaBuilder =
                           std::get_if<DisplayRenderAreaBuilder>(&renderAreaBuilder)) {
            display = displayRenderAreaBuilder->displayWeak.promote();
        }

        if (display == nullptr) {
            display = getDefaultDisplayDeviceLocked();
        }

        if (display != nullptr) {
            return std::optional{display->getCompositionDisplay()->getState()};
        }
    }
    return std::nullopt;
}

>>>>>>> 9224694e
std::vector<sp<LayerFE>> SurfaceFlinger::extractLayerFEs(
        const std::vector<std::pair<Layer*, sp<LayerFE>>>& layers) const {
    std::vector<sp<LayerFE>> layerFEs;
    layerFEs.reserve(layers.size());
    for (const auto& [_, layerFE] : layers) {
        layerFEs.push_back(layerFE);
    }
    return layerFEs;
}
<<<<<<< HEAD

ftl::SharedFuture<FenceResult> SurfaceFlinger::captureScreenshot(
        const RenderAreaBuilderVariant& renderAreaBuilder,
        const std::shared_ptr<renderengine::ExternalTexture>& buffer, bool regionSampling,
        bool grayscale, bool isProtected, const sp<IScreenCaptureListener>& captureListener,
        std::optional<OutputCompositionState>& displayState, std::vector<sp<LayerFE>>& layerFEs) {
    ATRACE_CALL();

    ScreenCaptureResults captureResults;
    std::unique_ptr<const RenderArea> renderArea =
            std::visit([](auto&& arg) -> std::unique_ptr<RenderArea> { return arg.build(); },
                       renderAreaBuilder);

    if (!renderArea) {
        ALOGW("Skipping screen capture because of invalid render area.");
        if (captureListener) {
            captureResults.fenceResult = base::unexpected(NO_MEMORY);
            captureListener->onScreenCaptureCompleted(captureResults);
        }
        return ftl::yield<FenceResult>(base::unexpected(NO_ERROR)).share();
    }

    // Empty vector needed to pass into renderScreenImpl for legacy path
    std::vector<std::pair<Layer*, sp<android::LayerFE>>> layers;
    ftl::SharedFuture<FenceResult> renderFuture =
            renderScreenImpl(std::move(renderArea), buffer, regionSampling, grayscale, isProtected,
                             captureResults, displayState, layers, layerFEs);

    if (captureListener) {
        // Defer blocking on renderFuture back to the Binder thread.
        return ftl::Future(std::move(renderFuture))
                .then([captureListener, captureResults = std::move(captureResults)](
                              FenceResult fenceResult) mutable -> FenceResult {
                    captureResults.fenceResult = std::move(fenceResult);
                    captureListener->onScreenCaptureCompleted(captureResults);
                    return base::unexpected(NO_ERROR);
                })
                .share();
    }
    return renderFuture;
}

ftl::SharedFuture<FenceResult> SurfaceFlinger::captureScreenshotLegacy(
        RenderAreaBuilderVariant renderAreaBuilder, GetLayerSnapshotsFunction getLayerSnapshotsFn,
        const std::shared_ptr<renderengine::ExternalTexture>& buffer, bool regionSampling,
        bool grayscale, bool isProtected, const sp<IScreenCaptureListener>& captureListener) {
    ATRACE_CALL();

    auto takeScreenshotFn = [=, this, renderAreaBuilder = std::move(renderAreaBuilder)]() REQUIRES(
                                    kMainThreadContext) mutable -> ftl::SharedFuture<FenceResult> {
        auto layers = getLayerSnapshotsFn();
        if (FlagManager::getInstance().ce_fence_promise()) {
            for (auto& [layer, layerFE] : layers) {
                attachReleaseFenceFutureToLayer(layer, layerFE.get(), ui::INVALID_LAYER_STACK);
            }
        }
        auto displayState = getDisplayStateFromRenderAreaBuilder(renderAreaBuilder);

        ScreenCaptureResults captureResults;
        std::unique_ptr<const RenderArea> renderArea =
                std::visit([](auto&& arg) -> std::unique_ptr<RenderArea> { return arg.build(); },
                           renderAreaBuilder);

        if (!renderArea) {
            ALOGW("Skipping screen capture because of invalid render area.");
            if (captureListener) {
                captureResults.fenceResult = base::unexpected(NO_MEMORY);
                captureListener->onScreenCaptureCompleted(captureResults);
            }
            return ftl::yield<FenceResult>(base::unexpected(NO_ERROR)).share();
        }

        auto layerFEs = extractLayerFEs(layers);
        ftl::SharedFuture<FenceResult> renderFuture =
                renderScreenImpl(std::move(renderArea), buffer, regionSampling, grayscale,
                                 isProtected, captureResults, displayState, layers, layerFEs);

        if (captureListener) {
            // Defer blocking on renderFuture back to the Binder thread.
            return ftl::Future(std::move(renderFuture))
                    .then([captureListener, captureResults = std::move(captureResults)](
                                  FenceResult fenceResult) mutable -> FenceResult {
                        captureResults.fenceResult = std::move(fenceResult);
                        captureListener->onScreenCaptureCompleted(captureResults);
                        return base::unexpected(NO_ERROR);
                    })
                    .share();
        }
        return renderFuture;
    };

    // TODO(b/294936197): Run takeScreenshotsFn() in a binder thread to reduce the number
    // of calls on the main thread.
    auto future =
            mScheduler->schedule(FTL_FAKE_GUARD(kMainThreadContext, std::move(takeScreenshotFn)));

    // Flatten nested futures.
    auto chain = ftl::Future(std::move(future)).then([](ftl::SharedFuture<FenceResult> future) {
        return future;
    });

    return chain.share();
}

ftl::SharedFuture<FenceResult> SurfaceFlinger::renderScreenImpl(
        std::unique_ptr<const RenderArea> renderArea,
        const std::shared_ptr<renderengine::ExternalTexture>& buffer, bool regionSampling,
        bool grayscale, bool isProtected, ScreenCaptureResults& captureResults,
        std::optional<OutputCompositionState>& displayState,
        std::vector<std::pair<Layer*, sp<LayerFE>>>& layers, std::vector<sp<LayerFE>>& layerFEs) {
    ATRACE_CALL();

    for (auto& layerFE : layerFEs) {
        frontend::LayerSnapshot* snapshot = layerFE->mSnapshot.get();
        captureResults.capturedSecureLayers |= (snapshot->isVisible && snapshot->isSecure);
        captureResults.capturedHdrLayers |= isHdrLayer(*snapshot);
        layerFE->mSnapshot->geomLayerTransform =
                renderArea->getTransform() * layerFE->mSnapshot->geomLayerTransform;
        layerFE->mSnapshot->geomInverseLayerTransform =
                layerFE->mSnapshot->geomLayerTransform.inverse();
=======

ftl::SharedFuture<FenceResult> SurfaceFlinger::captureScreenshot(
        const RenderAreaBuilderVariant& renderAreaBuilder,
        const std::shared_ptr<renderengine::ExternalTexture>& buffer, bool regionSampling,
        bool grayscale, bool isProtected, const sp<IScreenCaptureListener>& captureListener,
        std::optional<OutputCompositionState>& displayState, std::vector<sp<LayerFE>>& layerFEs) {
    ATRACE_CALL();

    ScreenCaptureResults captureResults;
    std::unique_ptr<const RenderArea> renderArea =
            std::visit([](auto&& arg) -> std::unique_ptr<RenderArea> { return arg.build(); },
                       renderAreaBuilder);

    if (!renderArea) {
        ALOGW("Skipping screen capture because of invalid render area.");
        if (captureListener) {
            captureResults.fenceResult = base::unexpected(NO_MEMORY);
            captureListener->onScreenCaptureCompleted(captureResults);
        }
        return ftl::yield<FenceResult>(base::unexpected(NO_ERROR)).share();
    }

    // Empty vector needed to pass into renderScreenImpl for legacy path
    std::vector<std::pair<Layer*, sp<android::LayerFE>>> layers;
    ftl::SharedFuture<FenceResult> renderFuture =
            renderScreenImpl(std::move(renderArea), buffer, regionSampling, grayscale, isProtected,
                             captureResults, displayState, layers, layerFEs);

    if (captureListener) {
        // Defer blocking on renderFuture back to the Binder thread.
        return ftl::Future(std::move(renderFuture))
                .then([captureListener, captureResults = std::move(captureResults)](
                              FenceResult fenceResult) mutable -> FenceResult {
                    captureResults.fenceResult = std::move(fenceResult);
                    captureListener->onScreenCaptureCompleted(captureResults);
                    return base::unexpected(NO_ERROR);
                })
                .share();
>>>>>>> 9224694e
    }
    return renderFuture;
}

<<<<<<< HEAD
    auto capturedBuffer = buffer;

    auto requestedDataspace = renderArea->getReqDataSpace();
    auto parent = renderArea->getParentLayer();
    auto renderIntent = RenderIntent::TONE_MAP_COLORIMETRIC;
    auto sdrWhitePointNits = DisplayDevice::sDefaultMaxLumiance;
    auto displayBrightnessNits = DisplayDevice::sDefaultMaxLumiance;

    captureResults.capturedDataspace = requestedDataspace;

    const bool enableLocalTonemapping = FlagManager::getInstance().local_tonemap_screenshots() &&
            !renderArea->getHintForSeamlessTransition();

    if (displayState) {
        const auto& state = displayState.value();
        captureResults.capturedDataspace =
                pickBestDataspace(requestedDataspace, state, captureResults.capturedHdrLayers,
                                  renderArea->getHintForSeamlessTransition());
        sdrWhitePointNits = state.sdrWhitePointNits;

        if (!captureResults.capturedHdrLayers) {
            displayBrightnessNits = sdrWhitePointNits;
        } else {
            displayBrightnessNits = state.displayBrightnessNits;
            if (!enableLocalTonemapping) {
                // Only clamp the display brightness if this is not a seamless transition.
                // Otherwise for seamless transitions it's important to match the current
                // display state as the buffer will be shown under these same conditions, and we
                // want to avoid any flickers
                if (sdrWhitePointNits > 1.0f && !renderArea->getHintForSeamlessTransition()) {
                    // Restrict the amount of HDR "headroom" in the screenshot to avoid
                    // over-dimming the SDR portion. 2.0 chosen by experimentation
                    constexpr float kMaxScreenshotHeadroom = 2.0f;
                    displayBrightnessNits = std::min(sdrWhitePointNits * kMaxScreenshotHeadroom,
                                                     displayBrightnessNits);
                }
=======
ftl::SharedFuture<FenceResult> SurfaceFlinger::captureScreenshotLegacy(
        RenderAreaBuilderVariant renderAreaBuilder, GetLayerSnapshotsFunction getLayerSnapshotsFn,
        const std::shared_ptr<renderengine::ExternalTexture>& buffer, bool regionSampling,
        bool grayscale, bool isProtected, const sp<IScreenCaptureListener>& captureListener) {
    ATRACE_CALL();

    auto takeScreenshotFn = [=, this, renderAreaBuilder = std::move(renderAreaBuilder)]() REQUIRES(
                                    kMainThreadContext) mutable -> ftl::SharedFuture<FenceResult> {
        auto layers = getLayerSnapshotsFn();
        if (FlagManager::getInstance().ce_fence_promise()) {
            for (auto& [layer, layerFE] : layers) {
                attachReleaseFenceFutureToLayer(layer, layerFE.get(), ui::INVALID_LAYER_STACK);
>>>>>>> 9224694e
            }
        }
        auto displayState = getDisplayStateFromRenderAreaBuilder(renderAreaBuilder);

        ScreenCaptureResults captureResults;
        std::unique_ptr<const RenderArea> renderArea =
                std::visit([](auto&& arg) -> std::unique_ptr<RenderArea> { return arg.build(); },
                           renderAreaBuilder);

        if (!renderArea) {
            ALOGW("Skipping screen capture because of invalid render area.");
            if (captureListener) {
                captureResults.fenceResult = base::unexpected(NO_MEMORY);
                captureListener->onScreenCaptureCompleted(captureResults);
            }
            return ftl::yield<FenceResult>(base::unexpected(NO_ERROR)).share();
        }

        auto layerFEs = extractLayerFEs(layers);
        ftl::SharedFuture<FenceResult> renderFuture =
                renderScreenImpl(std::move(renderArea), buffer, regionSampling, grayscale,
                                 isProtected, captureResults, displayState, layers, layerFEs);

        if (captureListener) {
            // Defer blocking on renderFuture back to the Binder thread.
            return ftl::Future(std::move(renderFuture))
                    .then([captureListener, captureResults = std::move(captureResults)](
                                  FenceResult fenceResult) mutable -> FenceResult {
                        captureResults.fenceResult = std::move(fenceResult);
                        captureListener->onScreenCaptureCompleted(captureResults);
                        return base::unexpected(NO_ERROR);
                    })
                    .share();
        }
        return renderFuture;
    };

    // TODO(b/294936197): Run takeScreenshotsFn() in a binder thread to reduce the number
    // of calls on the main thread.
    auto future =
            mScheduler->schedule(FTL_FAKE_GUARD(kMainThreadContext, std::move(takeScreenshotFn)));

<<<<<<< HEAD
        // Screenshots leaving the device should be colorimetric
        if (requestedDataspace == ui::Dataspace::UNKNOWN &&
            renderArea->getHintForSeamlessTransition()) {
            renderIntent = state.renderIntent;
        }
    }

=======
    // Flatten nested futures.
    auto chain = ftl::Future(std::move(future)).then([](ftl::SharedFuture<FenceResult> future) {
        return future;
    });

    return chain.share();
}

ftl::SharedFuture<FenceResult> SurfaceFlinger::renderScreenImpl(
        std::unique_ptr<const RenderArea> renderArea,
        const std::shared_ptr<renderengine::ExternalTexture>& buffer, bool regionSampling,
        bool grayscale, bool isProtected, ScreenCaptureResults& captureResults,
        std::optional<OutputCompositionState>& displayState,
        std::vector<std::pair<Layer*, sp<LayerFE>>>& layers, std::vector<sp<LayerFE>>& layerFEs) {
    ATRACE_CALL();

    for (auto& layerFE : layerFEs) {
        frontend::LayerSnapshot* snapshot = layerFE->mSnapshot.get();
        captureResults.capturedSecureLayers |= (snapshot->isVisible && snapshot->isSecure);
        captureResults.capturedHdrLayers |= isHdrLayer(*snapshot);
        layerFE->mSnapshot->geomLayerTransform =
                renderArea->getTransform() * layerFE->mSnapshot->geomLayerTransform;
        layerFE->mSnapshot->geomInverseLayerTransform =
                layerFE->mSnapshot->geomLayerTransform.inverse();
    }

    auto capturedBuffer = buffer;

    auto requestedDataspace = renderArea->getReqDataSpace();
    auto parent = renderArea->getParentLayer();
    auto renderIntent = RenderIntent::TONE_MAP_COLORIMETRIC;
    auto sdrWhitePointNits = DisplayDevice::sDefaultMaxLumiance;
    auto displayBrightnessNits = DisplayDevice::sDefaultMaxLumiance;

    captureResults.capturedDataspace = requestedDataspace;

    const bool enableLocalTonemapping = FlagManager::getInstance().local_tonemap_screenshots() &&
            !renderArea->getHintForSeamlessTransition();

    if (displayState) {
        const auto& state = displayState.value();
        captureResults.capturedDataspace =
                pickBestDataspace(requestedDataspace, state, captureResults.capturedHdrLayers,
                                  renderArea->getHintForSeamlessTransition());
        sdrWhitePointNits = state.sdrWhitePointNits;

        if (!captureResults.capturedHdrLayers) {
            displayBrightnessNits = sdrWhitePointNits;
        } else {
            displayBrightnessNits = state.displayBrightnessNits;
            if (!enableLocalTonemapping) {
                // Only clamp the display brightness if this is not a seamless transition.
                // Otherwise for seamless transitions it's important to match the current
                // display state as the buffer will be shown under these same conditions, and we
                // want to avoid any flickers
                if (sdrWhitePointNits > 1.0f && !renderArea->getHintForSeamlessTransition()) {
                    // Restrict the amount of HDR "headroom" in the screenshot to avoid
                    // over-dimming the SDR portion. 2.0 chosen by experimentation
                    constexpr float kMaxScreenshotHeadroom = 2.0f;
                    displayBrightnessNits = std::min(sdrWhitePointNits * kMaxScreenshotHeadroom,
                                                     displayBrightnessNits);
                }
            }
        }

        // Screenshots leaving the device should be colorimetric
        if (requestedDataspace == ui::Dataspace::UNKNOWN &&
            renderArea->getHintForSeamlessTransition()) {
            renderIntent = state.renderIntent;
        }
    }

>>>>>>> 9224694e
    captureResults.buffer = capturedBuffer->getBuffer();

    ui::LayerStack layerStack{ui::DEFAULT_LAYER_STACK};
    if (!layerFEs.empty()) {
        const sp<LayerFE>& layerFE = layerFEs.back();
        layerStack = layerFE->getCompositionState()->outputFilter.layerStack;
    }

    auto copyLayerFEs = [&layerFEs]() {
        std::vector<sp<compositionengine::LayerFE>> ceLayerFEs;
        ceLayerFEs.reserve(layerFEs.size());
        for (const auto& layerFE : layerFEs) {
            ceLayerFEs.push_back(layerFE);
        }
        return ceLayerFEs;
    };

    auto present = [this, buffer = capturedBuffer, dataspace = captureResults.capturedDataspace,
                    sdrWhitePointNits, displayBrightnessNits, grayscale, isProtected,
                    layerFEs = copyLayerFEs(), layerStack, regionSampling,
                    renderArea = std::move(renderArea), renderIntent,
                    enableLocalTonemapping]() -> FenceResult {
        std::unique_ptr<compositionengine::CompositionEngine> compositionEngine =
                mFactory.createCompositionEngine();
        compositionEngine->setRenderEngine(mRenderEngine.get());

        compositionengine::Output::ColorProfile colorProfile{.dataspace = dataspace,
                                                             .renderIntent = renderIntent};

        float targetBrightness = 1.0f;
        if (enableLocalTonemapping) {
            // Boost the whole scene so that SDR white is at 1.0 while still communicating the hdr
            // sdr ratio via display brightness / sdrWhite nits.
            targetBrightness = sdrWhitePointNits / displayBrightnessNits;
        } else if (dataspace == ui::Dataspace::BT2020_HLG) {
            const float maxBrightnessNits = displayBrightnessNits / sdrWhitePointNits * 203;
            // With a low dimming ratio, don't fit the entire curve. Otherwise mixed content
            // will appear way too bright.
            if (maxBrightnessNits < 1000.f) {
                targetBrightness = 1000.f / maxBrightnessNits;
            }
        }

        // Screenshots leaving the device must not dim in gamma space.
        const bool dimInGammaSpaceForEnhancedScreenshots = mDimInGammaSpaceForEnhancedScreenshots &&
                renderArea->getHintForSeamlessTransition();

        std::shared_ptr<ScreenCaptureOutput> output = createScreenCaptureOutput(
                ScreenCaptureOutputArgs{.compositionEngine = *compositionEngine,
                                        .colorProfile = colorProfile,
                                        .renderArea = *renderArea,
                                        .layerStack = layerStack,
                                        .buffer = std::move(buffer),
                                        .sdrWhitePointNits = sdrWhitePointNits,
                                        .displayBrightnessNits = displayBrightnessNits,
                                        .targetBrightness = targetBrightness,
                                        .regionSampling = regionSampling,
                                        .treat170mAsSrgb = mTreat170mAsSrgb,
                                        .dimInGammaSpaceForEnhancedScreenshots =
                                                dimInGammaSpaceForEnhancedScreenshots,
                                        .isProtected = isProtected,
                                        .enableLocalTonemapping = enableLocalTonemapping});

        const float colorSaturation = grayscale ? 0 : 1;
        compositionengine::CompositionRefreshArgs refreshArgs{
                .outputs = {output},
                .layers = std::move(layerFEs),
                .updatingOutputGeometryThisFrame = true,
                .updatingGeometryThisFrame = true,
                .colorTransformMatrix = calculateColorMatrix(colorSaturation),
        };
        compositionEngine->present(refreshArgs);

        return output->getRenderSurface()->getClientTargetAcquireFence();
    };

    // If RenderEngine is threaded, we can safely call CompositionEngine::present off the main
    // thread as the RenderEngine::drawLayers call will run on RenderEngine's thread. Otherwise,
    // we need RenderEngine to run on the main thread so we call CompositionEngine::present
    // immediately.
    //
    // TODO(b/196334700) Once we use RenderEngineThreaded everywhere we can always defer the call
    // to CompositionEngine::present.
    ftl::SharedFuture<FenceResult> presentFuture;
    if (FlagManager::getInstance().single_hop_screenshot() &&
        FlagManager::getInstance().ce_fence_promise() && mRenderEngine->isThreaded()) {
        presentFuture = ftl::yield(present()).share();
    } else {
        presentFuture = mRenderEngine->isThreaded() ? ftl::defer(std::move(present)).share()
                                                    : ftl::yield(present()).share();
    }

    if (!FlagManager::getInstance().ce_fence_promise()) {
        for (auto& [layer, layerFE] : layers) {
            layer->onLayerDisplayed(presentFuture, ui::INVALID_LAYER_STACK,
                                    [layerFE = std::move(layerFE)](FenceResult) {
                                        if (FlagManager::getInstance()
                                                    .screenshot_fence_preservation()) {
                                            const auto compositionResult =
                                                    layerFE->stealCompositionResult();
                                            const auto& fences = compositionResult.releaseFences;
                                            // CompositionEngine may choose to cull layers that
                                            // aren't visible, so pass a non-fence.
                                            return fences.empty() ? Fence::NO_FENCE
                                                                  : fences.back().first.get();
                                        } else {
                                            return layerFE->stealCompositionResult()
                                                    .releaseFences.back()
                                                    .first.get();
                                        }
                                    });
        }
    }

    return presentFuture;
}

void SurfaceFlinger::traverseLegacyLayers(const LayerVector::Visitor& visitor) const {
    if (mLayerLifecycleManagerEnabled) {
        for (auto& layer : mLegacyLayers) {
            visitor(layer.second.get());
        }
    } else {
        mDrawingState.traverse(visitor);
    }
}

// ---------------------------------------------------------------------------

void SurfaceFlinger::State::traverse(const LayerVector::Visitor& visitor) const {
    layersSortedByZ.traverse(visitor);
}

void SurfaceFlinger::State::traverseInZOrder(const LayerVector::Visitor& visitor) const {
    layersSortedByZ.traverseInZOrder(stateSet, visitor);
}

void SurfaceFlinger::State::traverseInReverseZOrder(const LayerVector::Visitor& visitor) const {
    layersSortedByZ.traverseInReverseZOrder(stateSet, visitor);
}

void SurfaceFlinger::traverseLayersInLayerStack(ui::LayerStack layerStack, const int32_t uid,
                                                std::unordered_set<uint32_t> excludeLayerIds,
                                                const LayerVector::Visitor& visitor) {
    // We loop through the first level of layers without traversing,
    // as we need to determine which layers belong to the requested display.
    for (const auto& layer : mDrawingState.layersSortedByZ) {
        if (layer->getLayerStack() != layerStack) {
            continue;
        }
        // relative layers are traversed in Layer::traverseInZOrder
        layer->traverseInZOrder(LayerVector::StateSet::Drawing, [&](Layer* layer) {
            if (layer->isInternalDisplayOverlay()) {
                return;
            }
            if (!layer->isVisible()) {
                return;
            }
            if (uid != CaptureArgs::UNSET_UID && layer->getOwnerUid() != uid) {
                return;
            }

            if (!excludeLayerIds.empty()) {
                auto p = sp<Layer>::fromExisting(layer);
                while (p != nullptr) {
                    if (excludeLayerIds.count(p->sequence) != 0) {
                        return;
                    }
                    p = p->getParent();
                }
            }

            visitor(layer);
        });
    }
}

ftl::Optional<scheduler::FrameRateMode> SurfaceFlinger::getPreferredDisplayMode(
        PhysicalDisplayId displayId, DisplayModeId defaultModeId) const {
    if (const auto schedulerMode = mScheduler->getPreferredDisplayMode();
        schedulerMode.modePtr->getPhysicalDisplayId() == displayId) {
        return schedulerMode;
    }

    return mPhysicalDisplays.get(displayId)
            .transform(&PhysicalDisplay::snapshotRef)
            .and_then([&](const display::DisplaySnapshot& snapshot) {
                return snapshot.displayModes().get(defaultModeId);
            })
            .transform([](const DisplayModePtr& modePtr) {
                return scheduler::FrameRateMode{modePtr->getPeakFps(), ftl::as_non_null(modePtr)};
            });
}

status_t SurfaceFlinger::setDesiredDisplayModeSpecsInternal(
        const sp<DisplayDevice>& display,
        const scheduler::RefreshRateSelector::PolicyVariant& policy) {
    const auto displayId = display->getPhysicalId();
    ATRACE_NAME(ftl::Concat(__func__, ' ', displayId.value).c_str());

    Mutex::Autolock lock(mStateLock);

    if (mDebugDisplayModeSetByBackdoor) {
        // ignore this request as mode is overridden by backdoor
        return NO_ERROR;
    }

    auto& selector = display->refreshRateSelector();
    using SetPolicyResult = scheduler::RefreshRateSelector::SetPolicyResult;

    switch (selector.setPolicy(policy)) {
        case SetPolicyResult::Invalid:
            return BAD_VALUE;
        case SetPolicyResult::Unchanged:
            return NO_ERROR;
        case SetPolicyResult::Changed:
            break;
    }

    return applyRefreshRateSelectorPolicy(displayId, selector);
}

status_t SurfaceFlinger::applyRefreshRateSelectorPolicy(
        PhysicalDisplayId displayId, const scheduler::RefreshRateSelector& selector) {
    const scheduler::RefreshRateSelector::Policy currentPolicy = selector.getCurrentPolicy();
    ALOGV("Setting desired display mode specs: %s", currentPolicy.toString().c_str());

    // TODO(b/140204874): Leave the event in until we do proper testing with all apps that might
    // be depending in this callback.
    if (const auto activeMode = selector.getActiveMode(); displayId == mActiveDisplayId) {
        mScheduler->onPrimaryDisplayModeChanged(scheduler::Cycle::Render, activeMode);
        toggleKernelIdleTimer();
    } else {
        mScheduler->onNonPrimaryDisplayModeChanged(scheduler::Cycle::Render, activeMode);
    }

    auto preferredModeOpt = getPreferredDisplayMode(displayId, currentPolicy.defaultMode);
    if (!preferredModeOpt) {
        ALOGE("%s: Preferred mode is unknown", __func__);
        return NAME_NOT_FOUND;
    }

    auto preferredMode = std::move(*preferredModeOpt);
    const auto preferredModeId = preferredMode.modePtr->getId();

    const Fps preferredFps = preferredMode.fps;
    ALOGV("Switching to Scheduler preferred mode %d (%s)", ftl::to_underlying(preferredModeId),
          to_string(preferredFps).c_str());

    if (!selector.isModeAllowed(preferredMode)) {
        ALOGE("%s: Preferred mode %d is disallowed", __func__, ftl::to_underlying(preferredModeId));
        return INVALID_OPERATION;
    }

    setDesiredMode({std::move(preferredMode), .emitEvent = true});

    // Update the frameRateOverride list as the display render rate might have changed
    if (mScheduler->updateFrameRateOverrides(scheduler::GlobalSignals{}, preferredFps)) {
        triggerOnFrameRateOverridesChanged();
    }

    return NO_ERROR;
}

namespace {
FpsRange translate(const gui::DisplayModeSpecs::RefreshRateRanges::RefreshRateRange& aidlRange) {
    return FpsRange{Fps::fromValue(aidlRange.min), Fps::fromValue(aidlRange.max)};
}

FpsRanges translate(const gui::DisplayModeSpecs::RefreshRateRanges& aidlRanges) {
    return FpsRanges{translate(aidlRanges.physical), translate(aidlRanges.render)};
}

gui::DisplayModeSpecs::RefreshRateRanges::RefreshRateRange translate(const FpsRange& range) {
    gui::DisplayModeSpecs::RefreshRateRanges::RefreshRateRange aidlRange;
    aidlRange.min = range.min.getValue();
    aidlRange.max = range.max.getValue();
    return aidlRange;
}

gui::DisplayModeSpecs::RefreshRateRanges translate(const FpsRanges& ranges) {
    gui::DisplayModeSpecs::RefreshRateRanges aidlRanges;
    aidlRanges.physical = translate(ranges.physical);
    aidlRanges.render = translate(ranges.render);
    return aidlRanges;
}

} // namespace

<<<<<<< HEAD
#ifdef QCOM_UM_FAMILY
bool SurfaceFlinger::canAllocateHwcDisplayIdForVDS(uint64_t usage) {
    uint64_t flag_mask_pvt_wfd = ~0;
    uint64_t flag_mask_hw_video = ~0;
    // Reserve hardware acceleration for WFD use-case
    // GRALLOC_USAGE_PRIVATE_WFD + GRALLOC_USAGE_HW_VIDEO_ENCODER = WFD using HW composer.
    flag_mask_pvt_wfd = GRALLOC_USAGE_PRIVATE_WFD;
    flag_mask_hw_video = GRALLOC_USAGE_HW_VIDEO_ENCODER;
    bool isWfd = (usage & flag_mask_pvt_wfd) && (usage & flag_mask_hw_video);
    // Enabling only the vendor property would allow WFD to use HWC
    // Enabling both the aosp and vendor properties would allow all other VDS to use HWC
    // Disabling both would set all virtual displays to fall back to GPU
    // In vendor frozen targets, allow WFD to use HWC without any property settings.
    bool canAllocate = mAllowHwcForVDS || (isWfd && mAllowHwcForWFD) || (isWfd &&
                       mFirstApiLevel < __ANDROID_API_T__);

    if (canAllocate) {
        enableHalVirtualDisplays(true);
    }

    return canAllocate;

}
#else
bool SurfaceFlinger::canAllocateHwcDisplayIdForVDS(uint64_t) {
    return true;
}
#endif

=======
>>>>>>> 9224694e
status_t SurfaceFlinger::setDesiredDisplayModeSpecs(const sp<IBinder>& displayToken,
                                                    const gui::DisplayModeSpecs& specs) {
    ATRACE_CALL();

    if (!displayToken) {
        return BAD_VALUE;
    }

    auto future = mScheduler->schedule([=, this]() FTL_FAKE_GUARD(kMainThreadContext) -> status_t {
        const auto display = FTL_FAKE_GUARD(mStateLock, getDisplayDeviceLocked(displayToken));
        if (!display) {
            ALOGE("Attempt to set desired display modes for invalid display token %p",
                  displayToken.get());
            return NAME_NOT_FOUND;
        } else if (display->isVirtual()) {
            ALOGW("Attempt to set desired display modes for virtual display");
            return INVALID_OPERATION;
        } else {
            using Policy = scheduler::RefreshRateSelector::DisplayManagerPolicy;
            const auto idleScreenConfigOpt =
                    FlagManager::getInstance().idle_screen_refresh_rate_timeout()
                    ? specs.idleScreenRefreshRateConfig
                    : std::nullopt;
            const Policy policy{DisplayModeId(specs.defaultMode), translate(specs.primaryRanges),
                                translate(specs.appRequestRanges), specs.allowGroupSwitching,
                                idleScreenConfigOpt};

            return setDesiredDisplayModeSpecsInternal(display, policy);
        }
    });

    return future.get();
}

status_t SurfaceFlinger::getDesiredDisplayModeSpecs(const sp<IBinder>& displayToken,
                                                    gui::DisplayModeSpecs* outSpecs) {
    ATRACE_CALL();

    if (!displayToken || !outSpecs) {
        return BAD_VALUE;
    }

    Mutex::Autolock lock(mStateLock);
    const auto display = getDisplayDeviceLocked(displayToken);
    if (!display) {
        return NAME_NOT_FOUND;
    }

    if (display->isVirtual()) {
        return INVALID_OPERATION;
    }

    scheduler::RefreshRateSelector::Policy policy =
            display->refreshRateSelector().getDisplayManagerPolicy();
    outSpecs->defaultMode = ftl::to_underlying(policy.defaultMode);
    outSpecs->allowGroupSwitching = policy.allowGroupSwitching;
    outSpecs->primaryRanges = translate(policy.primaryRanges);
    outSpecs->appRequestRanges = translate(policy.appRequestRanges);
    return NO_ERROR;
}

void SurfaceFlinger::onLayerFirstRef(Layer* layer) {
    mNumLayers++;
    if (!layer->isRemovedFromCurrentState()) {
        mScheduler->registerLayer(layer);
    }
}

void SurfaceFlinger::onLayerDestroyed(Layer* layer) {
    mNumLayers--;
    removeHierarchyFromOffscreenLayers(layer);
    if (!layer->isRemovedFromCurrentState()) {
        mScheduler->deregisterLayer(layer);
    }
    if (mTransactionTracing) {
        mTransactionTracing->onLayerRemoved(layer->getSequence());
    }
    mScheduler->onLayerDestroyed(layer);
}

void SurfaceFlinger::onLayerUpdate() {
    scheduleCommit(FrameHint::kActive);
}

// WARNING: ONLY CALL THIS FROM LAYER DTOR
// Here we add children in the current state to offscreen layers and remove the
// layer itself from the offscreen layer list.  Since
// this is the dtor, it is safe to access the current state.  This keeps us
// from dangling children layers such that they are not reachable from the
// Drawing state nor the offscreen layer list
// See b/141111965
void SurfaceFlinger::removeHierarchyFromOffscreenLayers(Layer* layer) {
    for (auto& child : layer->getCurrentChildren()) {
        mOffscreenLayers.emplace(child.get());
    }
    mOffscreenLayers.erase(layer);
}

void SurfaceFlinger::removeFromOffscreenLayers(Layer* layer) {
    mOffscreenLayers.erase(layer);
}

status_t SurfaceFlinger::setGlobalShadowSettings(const half4& ambientColor, const half4& spotColor,
                                                 float lightPosY, float lightPosZ,
                                                 float lightRadius) {
    Mutex::Autolock _l(mStateLock);
    mCurrentState.globalShadowSettings.ambientColor = vec4(ambientColor);
    mCurrentState.globalShadowSettings.spotColor = vec4(spotColor);
    mCurrentState.globalShadowSettings.lightPos.y = lightPosY;
    mCurrentState.globalShadowSettings.lightPos.z = lightPosZ;
    mCurrentState.globalShadowSettings.lightRadius = lightRadius;

    // these values are overridden when calculating the shadow settings for a layer.
    mCurrentState.globalShadowSettings.lightPos.x = 0.f;
    mCurrentState.globalShadowSettings.length = 0.f;
    return NO_ERROR;
}

const std::unordered_map<std::string, uint32_t>& SurfaceFlinger::getGenericLayerMetadataKeyMap()
        const {
    // TODO(b/149500060): Remove this fixed/static mapping. Please prefer taking
    // on the work to remove the table in that bug rather than adding more to
    // it.
    static const std::unordered_map<std::string, uint32_t> genericLayerMetadataKeyMap{
            {"org.chromium.arc.V1_0.TaskId", gui::METADATA_TASK_ID},
            {"org.chromium.arc.V1_0.CursorInfo", gui::METADATA_MOUSE_CURSOR},
    };
    return genericLayerMetadataKeyMap;
}

status_t SurfaceFlinger::setGameModeFrameRateOverride(uid_t uid, float frameRate) {
    PhysicalDisplayId displayId = [&]() {
        Mutex::Autolock lock(mStateLock);
        return getDefaultDisplayDeviceLocked()->getPhysicalId();
    }();

    mScheduler->setGameModeFrameRateForUid(FrameRateOverride{static_cast<uid_t>(uid), frameRate});
    mScheduler->onFrameRateOverridesChanged(scheduler::Cycle::Render, displayId);
    return NO_ERROR;
}

status_t SurfaceFlinger::setGameDefaultFrameRateOverride(uid_t uid, float frameRate) {
    if (FlagManager::getInstance().game_default_frame_rate()) {
        mScheduler->setGameDefaultFrameRateForUid(
                FrameRateOverride{static_cast<uid_t>(uid), frameRate});
    }
    return NO_ERROR;
}

status_t SurfaceFlinger::updateSmallAreaDetection(
        std::vector<std::pair<int32_t, float>>& appIdThresholdMappings) {
    mScheduler->updateSmallAreaDetection(appIdThresholdMappings);
    return NO_ERROR;
}

status_t SurfaceFlinger::setSmallAreaDetectionThreshold(int32_t appId, float threshold) {
    mScheduler->setSmallAreaDetectionThreshold(appId, threshold);
    return NO_ERROR;
}

void SurfaceFlinger::enableRefreshRateOverlay(bool enable) {
    bool setByHwc = getHwComposer().hasCapability(Capability::REFRESH_RATE_CHANGED_CALLBACK_DEBUG);
    for (const auto& [displayId, physical] : mPhysicalDisplays) {
        if (physical.snapshot().connectionType() == ui::DisplayConnectionType::Internal ||
            FlagManager::getInstance().refresh_rate_overlay_on_external_display()) {
            if (const auto display = getDisplayDeviceLocked(displayId)) {
                const auto enableOverlay = [&](bool setByHwc) FTL_FAKE_GUARD(kMainThreadContext) {
                    const auto activeMode = mDisplayModeController.getActiveMode(displayId);
                    const Fps refreshRate = activeMode.modePtr->getVsyncRate();
                    const Fps renderFps = activeMode.fps;

                    display->enableRefreshRateOverlay(enable, setByHwc, refreshRate, renderFps,
                                                      mRefreshRateOverlaySpinner,
                                                      mRefreshRateOverlayRenderRate,
                                                      mRefreshRateOverlayShowInMiddle);
                };

                enableOverlay(setByHwc);
                if (setByHwc) {
                    const auto status =
                            getHwComposer().setRefreshRateChangedCallbackDebugEnabled(displayId,
                                                                                      enable);
                    if (status != NO_ERROR) {
                        ALOGE("Error %s refresh rate changed callback debug",
                              enable ? "enabling" : "disabling");
                        enableOverlay(/*setByHwc*/ false);
                    }
                }
            }
        }
    }
}

void SurfaceFlinger::enableHdrSdrRatioOverlay(bool enable) {
    for (const auto& [id, display] : mPhysicalDisplays) {
        if (display.snapshot().connectionType() == ui::DisplayConnectionType::Internal) {
            if (const auto device = getDisplayDeviceLocked(id)) {
                device->enableHdrSdrRatioOverlay(enable);
            }
        }
    }
}

int SurfaceFlinger::getGpuContextPriority() {
    return getRenderEngine().getContextPriority();
}

int SurfaceFlinger::calculateMaxAcquiredBufferCount(Fps refreshRate,
                                                    std::chrono::nanoseconds presentLatency) {
    auto pipelineDepth = presentLatency.count() / refreshRate.getPeriodNsecs();
    if (presentLatency.count() % refreshRate.getPeriodNsecs()) {
        pipelineDepth++;
    }
    return std::max(minAcquiredBuffers, static_cast<int64_t>(pipelineDepth - 1));
}

status_t SurfaceFlinger::getMaxAcquiredBufferCount(int* buffers) const {
    Fps maxRefreshRate = 60_Hz;

    if (!getHwComposer().isHeadless()) {
        if (const auto display = getDefaultDisplayDevice()) {
            maxRefreshRate = display->refreshRateSelector().getSupportedRefreshRateRange().max;
        }
    }

    *buffers = getMaxAcquiredBufferCountForRefreshRate(maxRefreshRate);
    return NO_ERROR;
}

uint32_t SurfaceFlinger::getMaxAcquiredBufferCountForCurrentRefreshRate(uid_t uid) const {
    Fps refreshRate = 60_Hz;

    if (const auto frameRateOverride = mScheduler->getFrameRateOverride(uid)) {
        refreshRate = *frameRateOverride;
    } else if (!getHwComposer().isHeadless()) {
        if (const auto display = FTL_FAKE_GUARD(mStateLock, getDefaultDisplayDeviceLocked())) {
            refreshRate = display->refreshRateSelector().getActiveMode().fps;
        }
    }

    return getMaxAcquiredBufferCountForRefreshRate(refreshRate);
}

int SurfaceFlinger::getMaxAcquiredBufferCountForRefreshRate(Fps refreshRate) const {
    const auto vsyncConfig =
            mScheduler->getVsyncConfiguration().getConfigsForRefreshRate(refreshRate).late;
    const auto presentLatency = vsyncConfig.appWorkDuration + vsyncConfig.sfWorkDuration;
    return calculateMaxAcquiredBufferCount(refreshRate, presentLatency);
}

void SurfaceFlinger::handleLayerCreatedLocked(const LayerCreatedState& state, VsyncId vsyncId) {
    sp<Layer> layer = state.layer.promote();
    if (!layer) {
        ALOGD("Layer was destroyed soon after creation %p", state.layer.unsafe_get());
        return;
    }
    MUTEX_ALIAS(mStateLock, layer->mFlinger->mStateLock);

    sp<Layer> parent;
    bool addToRoot = state.addToRoot;
    if (state.initialParent != nullptr) {
        parent = state.initialParent.promote();
        if (parent == nullptr) {
            ALOGD("Parent was destroyed soon after creation %p", state.initialParent.unsafe_get());
            addToRoot = false;
        }
    }

    if (parent == nullptr && addToRoot) {
        layer->setIsAtRoot(true);
        mCurrentState.layersSortedByZ.add(layer);
    } else if (parent == nullptr) {
        layer->onRemovedFromCurrentState();
    } else if (parent->isRemovedFromCurrentState()) {
        parent->addChild(layer);
        layer->onRemovedFromCurrentState();
    } else {
        parent->addChild(layer);
    }

    ui::LayerStack layerStack = layer->getLayerStack(LayerVector::StateSet::Current);
    sp<const DisplayDevice> hintDisplay;
    // Find the display that includes the layer.
    for (const auto& [token, display] : mDisplays) {
        if (display->getLayerStack() == layerStack) {
            hintDisplay = display;
            break;
        }
    }

    if (hintDisplay) {
        layer->updateTransformHint(hintDisplay->getTransformHint());
    }
}

void SurfaceFlinger::sample() {
    if (!mLumaSampling || !mRegionSamplingThread) {
        return;
    }

    const auto scheduledFrameResultOpt = mScheduler->getScheduledFrameResult();
    const auto scheduleFrameTimeOpt = scheduledFrameResultOpt
            ? std::optional{scheduledFrameResultOpt->callbackTime}
            : std::nullopt;
    mRegionSamplingThread->onCompositionComplete(scheduleFrameTimeOpt);
}

void SurfaceFlinger::onActiveDisplaySizeChanged(const DisplayDevice& activeDisplay) {
    mScheduler->onActiveDisplayAreaChanged(activeDisplay.getWidth() * activeDisplay.getHeight());
    getRenderEngine().onActiveDisplaySizeChanged(activeDisplay.getSize());
}

sp<DisplayDevice> SurfaceFlinger::getActivatableDisplay() const {
    if (mPhysicalDisplays.size() == 1) return nullptr;

    // TODO(b/255635821): Choose the pacesetter display, considering both internal and external
    // displays. For now, pick the other internal display, assuming a dual-display foldable.
    return findDisplay([this](const DisplayDevice& display) REQUIRES(mStateLock) {
        const auto idOpt = PhysicalDisplayId::tryCast(display.getId());
        return idOpt && *idOpt != mActiveDisplayId && display.isPoweredOn() &&
                mPhysicalDisplays.get(*idOpt)
                        .transform(&PhysicalDisplay::isInternal)
                        .value_or(false);
    });
}

void SurfaceFlinger::onActiveDisplayChangedLocked(const DisplayDevice* inactiveDisplayPtr,
                                                  const DisplayDevice& activeDisplay) {
    ATRACE_CALL();

    if (inactiveDisplayPtr) {
        inactiveDisplayPtr->getCompositionDisplay()->setLayerCachingTexturePoolEnabled(false);
    }

    mActiveDisplayId = activeDisplay.getPhysicalId();
    activeDisplay.getCompositionDisplay()->setLayerCachingTexturePoolEnabled(true);

    mScheduler->resetPhaseConfiguration(mDisplayModeController.getActiveMode(mActiveDisplayId).fps);

    // TODO(b/255635711): Check for pending mode changes on other displays.
    mScheduler->setModeChangePending(false);

    mScheduler->setPacesetterDisplay(mActiveDisplayId);

    onActiveDisplaySizeChanged(activeDisplay);
    mActiveDisplayTransformHint = activeDisplay.getTransformHint();
    sActiveDisplayRotationFlags = ui::Transform::toRotationFlags(activeDisplay.getOrientation());

    // Whether or not the policy of the new active/pacesetter display changed while it was inactive
    // (in which case its preferred mode has already been propagated to HWC via setDesiredMode), the
    // Scheduler's cachedModeChangedParams must be initialized to the newly active mode, and the
    // kernel idle timer of the newly active display must be toggled.
    applyRefreshRateSelectorPolicy(mActiveDisplayId, activeDisplay.refreshRateSelector());
}

status_t SurfaceFlinger::addWindowInfosListener(const sp<IWindowInfosListener>& windowInfosListener,
                                                gui::WindowInfosListenerInfo* outInfo) {
    mWindowInfosListenerInvoker->addWindowInfosListener(windowInfosListener, outInfo);
    setTransactionFlags(eInputInfoUpdateNeeded);
    return NO_ERROR;
}

status_t SurfaceFlinger::removeWindowInfosListener(
        const sp<IWindowInfosListener>& windowInfosListener) const {
    mWindowInfosListenerInvoker->removeWindowInfosListener(windowInfosListener);
    return NO_ERROR;
}

status_t SurfaceFlinger::getStalledTransactionInfo(
        int pid, std::optional<TransactionHandler::StalledTransactionInfo>& result) {
    // Used to add a stalled transaction which uses an internal lock.
    ftl::FakeGuard guard(kMainThreadContext);
    result = mTransactionHandler.getStalledTransactionInfo(pid);
    return NO_ERROR;
}

void SurfaceFlinger::updateHdcpLevels(hal::HWDisplayId hwcDisplayId, int32_t connectedLevel,
                                      int32_t maxLevel) {
    if (!FlagManager::getInstance().connected_display()) {
        return;
    }

    Mutex::Autolock lock(mStateLock);

    const auto idOpt = getHwComposer().toPhysicalDisplayId(hwcDisplayId);
    if (!idOpt) {
        ALOGE("No display found for HDCP level changed event: connected=%d, max=%d for "
              "display=%" PRIu64,
              connectedLevel, maxLevel, hwcDisplayId);
        return;
    }

    const bool isInternalDisplay =
            mPhysicalDisplays.get(*idOpt).transform(&PhysicalDisplay::isInternal).value_or(false);
    if (isInternalDisplay) {
        ALOGW("Unexpected HDCP level changed for internal display: connected=%d, max=%d for "
              "display=%" PRIu64,
              connectedLevel, maxLevel, hwcDisplayId);
        return;
    }

    static_cast<void>(mScheduler->schedule([this, displayId = *idOpt, connectedLevel, maxLevel]() {
        if (const auto display = FTL_FAKE_GUARD(mStateLock, getDisplayDeviceLocked(displayId))) {
            Mutex::Autolock lock(mStateLock);
            display->setSecure(connectedLevel >= 2 /* HDCP_V1 */);
        }
        mScheduler->onHdcpLevelsChanged(scheduler::Cycle::Render, displayId, connectedLevel,
                                        maxLevel);
    }));
}

std::shared_ptr<renderengine::ExternalTexture> SurfaceFlinger::getExternalTextureFromBufferData(
        BufferData& bufferData, const char* layerName, uint64_t transactionId) {
    if (bufferData.buffer &&
        exceedsMaxRenderTargetSize(bufferData.buffer->getWidth(), bufferData.buffer->getHeight())) {
        std::string errorMessage =
                base::StringPrintf("Attempted to create an ExternalTexture with size (%u, %u) for "
                                   "layer %s that exceeds render target size limit of %u.",
                                   bufferData.buffer->getWidth(), bufferData.buffer->getHeight(),
                                   layerName, static_cast<uint32_t>(mMaxRenderTargetSize));
        ALOGD("%s", errorMessage.c_str());
        if (bufferData.releaseBufferListener) {
            bufferData.releaseBufferListener->onTransactionQueueStalled(
                    String8(errorMessage.c_str()));
        }
        return nullptr;
    }

    bool cachedBufferChanged =
            bufferData.flags.test(BufferData::BufferDataChange::cachedBufferChanged);
    if (cachedBufferChanged && bufferData.buffer) {
        auto result = ClientCache::getInstance().add(bufferData.cachedBuffer, bufferData.buffer);
        if (result.ok()) {
            return result.value();
        }

        if (result.error() == ClientCache::AddError::CacheFull) {
            ALOGE("Attempted to create an ExternalTexture for layer %s but CacheFull", layerName);

            if (bufferData.releaseBufferListener) {
                bufferData.releaseBufferListener->onTransactionQueueStalled(
                        String8("Buffer processing hung due to full buffer cache"));
            }
        }

        return nullptr;
    }

    if (cachedBufferChanged) {
        return ClientCache::getInstance().get(bufferData.cachedBuffer);
    }

    if (bufferData.buffer) {
        return std::make_shared<
                renderengine::impl::ExternalTexture>(bufferData.buffer, getRenderEngine(),
                                                     renderengine::impl::ExternalTexture::Usage::
                                                             READABLE);
    }

    return nullptr;
}

bool SurfaceFlinger::commitMirrorDisplays(VsyncId vsyncId) {
    std::vector<MirrorDisplayState> mirrorDisplays;
    {
        std::scoped_lock<std::mutex> lock(mMirrorDisplayLock);
        mirrorDisplays = std::move(mMirrorDisplays);
        mMirrorDisplays.clear();
        if (mirrorDisplays.size() == 0) {
            return false;
        }
    }

    sp<IBinder> unused;
    for (const auto& mirrorDisplay : mirrorDisplays) {
        // Set mirror layer's default layer stack to -1 so it doesn't end up rendered on a display
        // accidentally.
        sp<Layer> rootMirrorLayer = LayerHandle::getLayer(mirrorDisplay.rootHandle);
        ssize_t idx = mCurrentState.layersSortedByZ.indexOf(rootMirrorLayer);
        bool ret = rootMirrorLayer->setLayerStack(ui::LayerStack::fromValue(-1));
        if (idx >= 0 && ret) {
            mCurrentState.layersSortedByZ.removeAt(idx);
            mCurrentState.layersSortedByZ.add(rootMirrorLayer);
        }

        for (const auto& layer : mDrawingState.layersSortedByZ) {
            if (layer->getLayerStack() != mirrorDisplay.layerStack ||
                layer->isInternalDisplayOverlay()) {
                continue;
            }

            LayerCreationArgs mirrorArgs(this, mirrorDisplay.client, "MirrorLayerParent",
                                         ISurfaceComposerClient::eNoColorFill,
                                         gui::LayerMetadata());
            sp<Layer> childMirror;
            {
                Mutex::Autolock lock(mStateLock);
                createEffectLayer(mirrorArgs, &unused, &childMirror);
                MUTEX_ALIAS(mStateLock, childMirror->mFlinger->mStateLock);
                childMirror->setClonedChild(layer->createClone());
                childMirror->reparent(mirrorDisplay.rootHandle);
            }
            // lock on mStateLock needs to be released before binder handle gets destroyed
            unused.clear();
        }
    }
    return true;
}

bool SurfaceFlinger::commitCreatedLayers(VsyncId vsyncId,
                                         std::vector<LayerCreatedState>& createdLayers) {
    if (createdLayers.size() == 0) {
        return false;
    }

    Mutex::Autolock _l(mStateLock);
    for (const auto& createdLayer : createdLayers) {
        handleLayerCreatedLocked(createdLayer, vsyncId);
    }
    mLayersAdded = true;
    return mLayersAdded;
}

void SurfaceFlinger::updateLayerMetadataSnapshot() {
    LayerMetadata parentMetadata;
    for (const auto& layer : mDrawingState.layersSortedByZ) {
        layer->updateMetadataSnapshot(parentMetadata);
    }

    std::unordered_set<Layer*> visited;
    mDrawingState.traverse([&visited](Layer* layer) {
        if (visited.find(layer) != visited.end()) {
            return;
        }

        // If the layer isRelativeOf, then either it's relative metadata will be set
        // recursively when updateRelativeMetadataSnapshot is called on its relative parent or
        // it's relative parent has been deleted. Clear the layer's relativeLayerMetadata to ensure
        // that layers with deleted relative parents don't hold stale relativeLayerMetadata.
        if (layer->getDrawingState().isRelativeOf) {
            layer->editLayerSnapshot()->relativeLayerMetadata = {};
            return;
        }

        layer->updateRelativeMetadataSnapshot({}, visited);
    });
}

void SurfaceFlinger::moveSnapshotsFromCompositionArgs(
        compositionengine::CompositionRefreshArgs& refreshArgs,
        const std::vector<std::pair<Layer*, LayerFE*>>& layers) {
    if (mLayerLifecycleManagerEnabled) {
        std::vector<std::unique_ptr<frontend::LayerSnapshot>>& snapshots =
                mLayerSnapshotBuilder.getSnapshots();
        for (auto [_, layerFE] : layers) {
            auto i = layerFE->mSnapshot->globalZ;
            snapshots[i] = std::move(layerFE->mSnapshot);
        }
    }
    if (!mLayerLifecycleManagerEnabled) {
        for (auto [layer, layerFE] : layers) {
            layer->updateLayerSnapshot(std::move(layerFE->mSnapshot));
        }
    }
}

std::vector<std::pair<Layer*, LayerFE*>> SurfaceFlinger::moveSnapshotsToCompositionArgs(
        compositionengine::CompositionRefreshArgs& refreshArgs, bool cursorOnly) {
    std::vector<std::pair<Layer*, LayerFE*>> layers;
    if (mLayerLifecycleManagerEnabled) {
        nsecs_t currentTime = systemTime();
        mLayerSnapshotBuilder.forEachVisibleSnapshot(
                [&](std::unique_ptr<frontend::LayerSnapshot>& snapshot) FTL_FAKE_GUARD(
                        kMainThreadContext) {
                    if (cursorOnly &&
                        snapshot->compositionType !=
                                aidl::android::hardware::graphics::composer3::Composition::CURSOR) {
                        return;
                    }

                    if (!snapshot->hasSomethingToDraw()) {
                        return;
                    }

                    auto it = mLegacyLayers.find(snapshot->sequence);
                    LLOG_ALWAYS_FATAL_WITH_TRACE_IF(it == mLegacyLayers.end(),
                                                    "Couldnt find layer object for %s",
                                                    snapshot->getDebugString().c_str());
                    auto& legacyLayer = it->second;
                    sp<LayerFE> layerFE = legacyLayer->getCompositionEngineLayerFE(snapshot->path);
                    snapshot->fps = getLayerFramerate(currentTime, snapshot->sequence);
                    layerFE->mSnapshot = std::move(snapshot);
                    refreshArgs.layers.push_back(layerFE);
                    layers.emplace_back(legacyLayer.get(), layerFE.get());
                });
    }
    if (!mLayerLifecycleManagerEnabled) {
        auto moveSnapshots = [&layers, &refreshArgs, cursorOnly](Layer* layer) {
            if (const auto& layerFE = layer->getCompositionEngineLayerFE()) {
                if (cursorOnly &&
                    layer->getLayerSnapshot()->compositionType !=
                            aidl::android::hardware::graphics::composer3::Composition::CURSOR)
                    return;
                layer->updateSnapshot(refreshArgs.updatingGeometryThisFrame);
                layerFE->mSnapshot = layer->stealLayerSnapshot();
                refreshArgs.layers.push_back(layerFE);
                layers.emplace_back(layer, layerFE.get());
            }
        };

        if (cursorOnly || !mVisibleRegionsDirty) {
            // for hot path avoid traversals by walking though the previous composition list
            for (sp<Layer> layer : mPreviouslyComposedLayers) {
                moveSnapshots(layer.get());
            }
        } else {
            mPreviouslyComposedLayers.clear();
            mDrawingState.traverseInZOrder(
                    [&moveSnapshots](Layer* layer) { moveSnapshots(layer); });
            mPreviouslyComposedLayers.reserve(layers.size());
            for (auto [layer, _] : layers) {
                mPreviouslyComposedLayers.push_back(sp<Layer>::fromExisting(layer));
            }
        }
    }

    return layers;
}

std::function<std::vector<std::pair<Layer*, sp<LayerFE>>>()>
SurfaceFlinger::getLayerSnapshotsForScreenshots(
        std::optional<ui::LayerStack> layerStack, uint32_t uid,
        std::function<bool(const frontend::LayerSnapshot&, bool& outStopTraversal)>
                snapshotFilterFn) {
    return [&, layerStack, uid]() FTL_FAKE_GUARD(kMainThreadContext) {
        std::vector<std::pair<Layer*, sp<LayerFE>>> layers;
        bool stopTraversal = false;
        mLayerSnapshotBuilder.forEachVisibleSnapshot(
                [&](std::unique_ptr<frontend::LayerSnapshot>& snapshot) FTL_FAKE_GUARD(
                        kMainThreadContext) {
                    if (stopTraversal) {
                        return;
                    }
                    if (layerStack && snapshot->outputFilter.layerStack != *layerStack) {
                        return;
                    }
                    if (uid != CaptureArgs::UNSET_UID && snapshot->uid != gui::Uid(uid)) {
                        return;
                    }
                    if (!snapshot->hasSomethingToDraw()) {
                        return;
                    }
                    if (snapshotFilterFn && !snapshotFilterFn(*snapshot, stopTraversal)) {
                        return;
                    }

                    auto it = mLegacyLayers.find(snapshot->sequence);
                    LLOG_ALWAYS_FATAL_WITH_TRACE_IF(it == mLegacyLayers.end(),
                                                    "Couldnt find layer object for %s",
                                                    snapshot->getDebugString().c_str());
                    Layer* legacyLayer = (it == mLegacyLayers.end()) ? nullptr : it->second.get();
                    sp<LayerFE> layerFE = getFactory().createLayerFE(snapshot->name, legacyLayer);
                    layerFE->mSnapshot = std::make_unique<frontend::LayerSnapshot>(*snapshot);
                    layers.emplace_back(legacyLayer, std::move(layerFE));
                });

        return layers;
    };
}

std::function<std::vector<std::pair<Layer*, sp<LayerFE>>>()>
SurfaceFlinger::getLayerSnapshotsForScreenshots(std::optional<ui::LayerStack> layerStack,
                                                uint32_t uid,
                                                std::unordered_set<uint32_t> excludeLayerIds) {
    return [&, layerStack, uid,
            excludeLayerIds = std::move(excludeLayerIds)]() FTL_FAKE_GUARD(kMainThreadContext) {
        if (excludeLayerIds.empty()) {
            auto getLayerSnapshotsFn =
                    getLayerSnapshotsForScreenshots(layerStack, uid, /*snapshotFilterFn=*/nullptr);
            std::vector<std::pair<Layer*, sp<LayerFE>>> layers = getLayerSnapshotsFn();
            return layers;
        }

        frontend::LayerSnapshotBuilder::Args
                args{.root = mLayerHierarchyBuilder.getHierarchy(),
                     .layerLifecycleManager = mLayerLifecycleManager,
                     .forceUpdate = frontend::LayerSnapshotBuilder::ForceUpdateFlags::HIERARCHY,
                     .displays = mFrontEndDisplayInfos,
                     .displayChanges = true,
                     .globalShadowSettings = mDrawingState.globalShadowSettings,
                     .supportsBlur = mSupportsBlur,
                     .forceFullDamage = mForceFullDamage,
                     .excludeLayerIds = std::move(excludeLayerIds),
                     .supportedLayerGenericMetadata =
                             getHwComposer().getSupportedLayerGenericMetadata(),
                     .genericLayerMetadataKeyMap = getGenericLayerMetadataKeyMap(),
                     .skipRoundCornersWhenProtected =
                             !getRenderEngine().supportsProtectedContent()};
        mLayerSnapshotBuilder.update(args);

        auto getLayerSnapshotsFn =
                getLayerSnapshotsForScreenshots(layerStack, uid, /*snapshotFilterFn=*/nullptr);
        std::vector<std::pair<Layer*, sp<LayerFE>>> layers = getLayerSnapshotsFn();

        args.excludeLayerIds.clear();
        mLayerSnapshotBuilder.update(args);

        return layers;
    };
}

std::function<std::vector<std::pair<Layer*, sp<LayerFE>>>()>
SurfaceFlinger::getLayerSnapshotsForScreenshots(uint32_t rootLayerId, uint32_t uid,
                                                std::unordered_set<uint32_t> excludeLayerIds,
                                                bool childrenOnly,
                                                const std::optional<FloatRect>& parentCrop) {
    return [&, rootLayerId, uid, excludeLayerIds = std::move(excludeLayerIds), childrenOnly,
            parentCrop]() FTL_FAKE_GUARD(kMainThreadContext) {
        auto root = mLayerHierarchyBuilder.getPartialHierarchy(rootLayerId, childrenOnly);
        frontend::LayerSnapshotBuilder::Args
                args{.root = root,
                     .layerLifecycleManager = mLayerLifecycleManager,
                     .forceUpdate = frontend::LayerSnapshotBuilder::ForceUpdateFlags::HIERARCHY,
                     .displays = mFrontEndDisplayInfos,
                     .displayChanges = true,
                     .globalShadowSettings = mDrawingState.globalShadowSettings,
                     .supportsBlur = mSupportsBlur,
                     .forceFullDamage = mForceFullDamage,
                     .parentCrop = parentCrop,
                     .excludeLayerIds = std::move(excludeLayerIds),
                     .supportedLayerGenericMetadata =
                             getHwComposer().getSupportedLayerGenericMetadata(),
                     .genericLayerMetadataKeyMap = getGenericLayerMetadataKeyMap(),
                     .skipRoundCornersWhenProtected =
                             !getRenderEngine().supportsProtectedContent()};
        // The layer may not exist if it was just created and a screenshot was requested immediately
        // after. In this case, the hierarchy will be empty so we will not render any layers.
        args.rootSnapshot.isSecure = mLayerLifecycleManager.getLayerFromId(rootLayerId) &&
                mLayerLifecycleManager.isLayerSecure(rootLayerId);
        mLayerSnapshotBuilder.update(args);

        auto getLayerSnapshotsFn =
                getLayerSnapshotsForScreenshots({}, uid, /*snapshotFilterFn=*/nullptr);
        std::vector<std::pair<Layer*, sp<LayerFE>>> layers = getLayerSnapshotsFn();
        args.root = mLayerHierarchyBuilder.getHierarchy();
        args.parentCrop.reset();
        args.excludeLayerIds.clear();
        mLayerSnapshotBuilder.update(args);
        return layers;
    };
}

frontend::Update SurfaceFlinger::flushLifecycleUpdates() {
    frontend::Update update;
    ATRACE_NAME("TransactionHandler:flushTransactions");
    // Locking:
    // 1. to prevent onHandleDestroyed from being called while the state lock is held,
    // we must keep a copy of the transactions (specifically the composer
    // states) around outside the scope of the lock.
    // 2. Transactions and created layers do not share a lock. To prevent applying
    // transactions with layers still in the createdLayer queue, flush the transactions
    // before committing the created layers.
    mTransactionHandler.collectTransactions();
    update.transactions = mTransactionHandler.flushTransactions();
    {
        // TODO(b/238781169) lockless queue this and keep order.
        std::scoped_lock<std::mutex> lock(mCreatedLayersLock);
        update.layerCreatedStates = std::move(mCreatedLayers);
        mCreatedLayers.clear();
        update.newLayers = std::move(mNewLayers);
        mNewLayers.clear();
        update.layerCreationArgs = std::move(mNewLayerArgs);
        mNewLayerArgs.clear();
        update.destroyedHandles = std::move(mDestroyedHandles);
        mDestroyedHandles.clear();
    }
    return update;
}

void SurfaceFlinger::doActiveLayersTracingIfNeeded(bool isCompositionComputed,
                                                   bool visibleRegionDirty, TimePoint time,
                                                   VsyncId vsyncId) {
    if (!mLayerTracing.isActiveTracingStarted()) {
        return;
    }
    if (isCompositionComputed !=
        mLayerTracing.isActiveTracingFlagSet(LayerTracing::Flag::TRACE_COMPOSITION)) {
        return;
    }
    if (!visibleRegionDirty &&
        !mLayerTracing.isActiveTracingFlagSet(LayerTracing::Flag::TRACE_BUFFERS)) {
        return;
    }
    auto snapshot = takeLayersSnapshotProto(mLayerTracing.getActiveTracingFlags(), time, vsyncId,
                                            visibleRegionDirty);
    mLayerTracing.addProtoSnapshotToOstream(std::move(snapshot), LayerTracing::Mode::MODE_ACTIVE);
}

perfetto::protos::LayersSnapshotProto SurfaceFlinger::takeLayersSnapshotProto(
        uint32_t traceFlags, TimePoint time, VsyncId vsyncId, bool visibleRegionDirty) {
    ATRACE_CALL();
    perfetto::protos::LayersSnapshotProto snapshot;
    snapshot.set_elapsed_realtime_nanos(time.ns());
    snapshot.set_vsync_id(ftl::to_underlying(vsyncId));
    snapshot.set_where(visibleRegionDirty ? "visibleRegionsDirty" : "bufferLatched");
    snapshot.set_excludes_composition_state((traceFlags & LayerTracing::Flag::TRACE_COMPOSITION) ==
                                            0);

    auto layers = dumpDrawingStateProto(traceFlags);
    if (traceFlags & LayerTracing::Flag::TRACE_EXTRA) {
        dumpOffscreenLayersProto(layers);
    }
    *snapshot.mutable_layers() = std::move(layers);

    if (traceFlags & LayerTracing::Flag::TRACE_HWC) {
        std::string hwcDump;
        dumpHwc(hwcDump);
        snapshot.set_hwc_blob(std::move(hwcDump));
    }

    *snapshot.mutable_displays() = dumpDisplayProto();

    return snapshot;
}

// sfdo functions

void SurfaceFlinger::sfdo_enableRefreshRateOverlay(bool active) {
    auto future = mScheduler->schedule(
            [&]() FTL_FAKE_GUARD(mStateLock)
                    FTL_FAKE_GUARD(kMainThreadContext) { enableRefreshRateOverlay(active); });
    future.wait();
}

void SurfaceFlinger::sfdo_setDebugFlash(int delay) {
    if (delay > 0) {
        mDebugFlashDelay = delay;
    } else {
        mDebugFlashDelay = mDebugFlashDelay ? 0 : 1;
    }
    scheduleRepaint();
}

void SurfaceFlinger::sfdo_scheduleComposite() {
    scheduleComposite(SurfaceFlinger::FrameHint::kActive);
}

void SurfaceFlinger::sfdo_scheduleCommit() {
    Mutex::Autolock lock(mStateLock);
    setTransactionFlags(eTransactionNeeded | eDisplayTransactionNeeded | eTraversalNeeded);
}

void SurfaceFlinger::sfdo_forceClientComposition(bool enabled) {
    mDebugDisableHWC = enabled;
    scheduleRepaint();
}

// gui::ISurfaceComposer

binder::Status SurfaceComposerAIDL::bootFinished() {
    status_t status = checkAccessPermission();
    if (status != OK) {
        return binderStatusFromStatusT(status);
    }
    mFlinger->bootFinished();
    return binder::Status::ok();
}

binder::Status SurfaceComposerAIDL::createDisplayEventConnection(
        VsyncSource vsyncSource, EventRegistration eventRegistration,
        const sp<IBinder>& layerHandle, sp<IDisplayEventConnection>* outConnection) {
    sp<IDisplayEventConnection> conn =
            mFlinger->createDisplayEventConnection(vsyncSource, eventRegistration, layerHandle);
    if (conn == nullptr) {
        *outConnection = nullptr;
        return binderStatusFromStatusT(BAD_VALUE);
    } else {
        *outConnection = conn;
        return binder::Status::ok();
    }
}

binder::Status SurfaceComposerAIDL::createConnection(sp<gui::ISurfaceComposerClient>* outClient) {
    const sp<Client> client = sp<Client>::make(mFlinger);
    if (client->initCheck() == NO_ERROR) {
        *outClient = client;
        if (FlagManager::getInstance().misc1()) {
            const int policy = SCHED_FIFO;
            client->setMinSchedulerPolicy(policy, sched_get_priority_min(policy));
        }
        return binder::Status::ok();
    } else {
        *outClient = nullptr;
        return binderStatusFromStatusT(BAD_VALUE);
    }
}

binder::Status SurfaceComposerAIDL::createVirtualDisplay(const std::string& displayName,
                                                         bool isSecure, const std::string& uniqueId,
                                                         float requestedRefreshRate,
                                                         sp<IBinder>* outDisplay) {
    status_t status = checkAccessPermission();
    if (status != OK) {
        return binderStatusFromStatusT(status);
    }
    *outDisplay =
            mFlinger->createVirtualDisplay(displayName, isSecure, uniqueId, requestedRefreshRate);
    return binder::Status::ok();
}

binder::Status SurfaceComposerAIDL::destroyVirtualDisplay(const sp<IBinder>& displayToken) {
    status_t status = checkAccessPermission();
    if (status != OK) {
        return binderStatusFromStatusT(status);
    }
    return binder::Status::fromStatusT(mFlinger->destroyVirtualDisplay(displayToken));
}

binder::Status SurfaceComposerAIDL::getPhysicalDisplayIds(std::vector<int64_t>* outDisplayIds) {
    std::vector<PhysicalDisplayId> physicalDisplayIds = mFlinger->getPhysicalDisplayIds();
    std::vector<int64_t> displayIds;
    displayIds.reserve(physicalDisplayIds.size());
    for (const auto id : physicalDisplayIds) {
        displayIds.push_back(static_cast<int64_t>(id.value));
    }
    *outDisplayIds = std::move(displayIds);
    return binder::Status::ok();
}

binder::Status SurfaceComposerAIDL::getPhysicalDisplayToken(int64_t displayId,
                                                            sp<IBinder>* outDisplay) {
    status_t status = checkAccessPermission();
    if (status != OK) {
        return binderStatusFromStatusT(status);
    }
    const auto id = DisplayId::fromValue<PhysicalDisplayId>(static_cast<uint64_t>(displayId));
    *outDisplay = mFlinger->getPhysicalDisplayToken(*id);
    return binder::Status::ok();
}

binder::Status SurfaceComposerAIDL::setPowerMode(const sp<IBinder>& display, int mode) {
    status_t status = checkAccessPermission();
    if (status != OK) {
        return binderStatusFromStatusT(status);
    }
    mFlinger->setPowerMode(display, mode);
    return binder::Status::ok();
}

binder::Status SurfaceComposerAIDL::getSupportedFrameTimestamps(
        std::vector<FrameEvent>* outSupported) {
    status_t status;
    if (!outSupported) {
        status = UNEXPECTED_NULL;
    } else {
        outSupported->clear();
        status = mFlinger->getSupportedFrameTimestamps(outSupported);
    }
    return binderStatusFromStatusT(status);
}

binder::Status SurfaceComposerAIDL::getDisplayStats(const sp<IBinder>& display,
                                                    gui::DisplayStatInfo* outStatInfo) {
    DisplayStatInfo statInfo;
    status_t status = mFlinger->getDisplayStats(display, &statInfo);
    if (status == NO_ERROR) {
        outStatInfo->vsyncTime = static_cast<long>(statInfo.vsyncTime);
        outStatInfo->vsyncPeriod = static_cast<long>(statInfo.vsyncPeriod);
    }
    return binderStatusFromStatusT(status);
}

binder::Status SurfaceComposerAIDL::getDisplayState(const sp<IBinder>& display,
                                                    gui::DisplayState* outState) {
    ui::DisplayState state;
    status_t status = mFlinger->getDisplayState(display, &state);
    if (status == NO_ERROR) {
        outState->layerStack = state.layerStack.id;
        outState->orientation = static_cast<gui::Rotation>(state.orientation);
        outState->layerStackSpaceRect.width = state.layerStackSpaceRect.width;
        outState->layerStackSpaceRect.height = state.layerStackSpaceRect.height;
    }
    return binderStatusFromStatusT(status);
}

binder::Status SurfaceComposerAIDL::getStaticDisplayInfo(int64_t displayId,
                                                         gui::StaticDisplayInfo* outInfo) {
    using Tag = gui::DeviceProductInfo::ManufactureOrModelDate::Tag;
    ui::StaticDisplayInfo info;

    status_t status = mFlinger->getStaticDisplayInfo(displayId, &info);
    if (status == NO_ERROR) {
        // convert ui::StaticDisplayInfo to gui::StaticDisplayInfo
        outInfo->connectionType = static_cast<gui::DisplayConnectionType>(info.connectionType);
        outInfo->density = info.density;
        outInfo->secure = info.secure;
        outInfo->installOrientation = static_cast<gui::Rotation>(info.installOrientation);

        if (const std::optional<DeviceProductInfo> dpi = info.deviceProductInfo) {
            gui::DeviceProductInfo dinfo;
            dinfo.name = std::move(dpi->name);
            dinfo.manufacturerPnpId = std::vector<uint8_t>(dpi->manufacturerPnpId.begin(),
                                                           dpi->manufacturerPnpId.end());
            dinfo.productId = dpi->productId;
            dinfo.relativeAddress =
                    std::vector<uint8_t>(dpi->relativeAddress.begin(), dpi->relativeAddress.end());
            if (const auto* model =
                        std::get_if<DeviceProductInfo::ModelYear>(&dpi->manufactureOrModelDate)) {
                gui::DeviceProductInfo::ModelYear modelYear;
                modelYear.year = model->year;
                dinfo.manufactureOrModelDate.set<Tag::modelYear>(modelYear);
            } else if (const auto* manufacture = std::get_if<DeviceProductInfo::ManufactureYear>(
                               &dpi->manufactureOrModelDate)) {
                gui::DeviceProductInfo::ManufactureYear date;
                date.modelYear.year = manufacture->year;
                dinfo.manufactureOrModelDate.set<Tag::manufactureYear>(date);
            } else if (const auto* manufacture =
                               std::get_if<DeviceProductInfo::ManufactureWeekAndYear>(
                                       &dpi->manufactureOrModelDate)) {
                gui::DeviceProductInfo::ManufactureWeekAndYear date;
                date.manufactureYear.modelYear.year = manufacture->year;
                date.week = manufacture->week;
                dinfo.manufactureOrModelDate.set<Tag::manufactureWeekAndYear>(date);
            }

            outInfo->deviceProductInfo = dinfo;
        }
    }
    return binderStatusFromStatusT(status);
}

void SurfaceComposerAIDL::getDynamicDisplayInfoInternal(ui::DynamicDisplayInfo& info,
                                                        gui::DynamicDisplayInfo*& outInfo) {
    // convert ui::DynamicDisplayInfo to gui::DynamicDisplayInfo
    outInfo->supportedDisplayModes.clear();
    outInfo->supportedDisplayModes.reserve(info.supportedDisplayModes.size());
    for (const auto& mode : info.supportedDisplayModes) {
        gui::DisplayMode outMode;
        outMode.id = mode.id;
        outMode.resolution.width = mode.resolution.width;
        outMode.resolution.height = mode.resolution.height;
        outMode.xDpi = mode.xDpi;
        outMode.yDpi = mode.yDpi;
        outMode.peakRefreshRate = mode.peakRefreshRate;
        outMode.vsyncRate = mode.vsyncRate;
        outMode.appVsyncOffset = mode.appVsyncOffset;
        outMode.sfVsyncOffset = mode.sfVsyncOffset;
        outMode.presentationDeadline = mode.presentationDeadline;
        outMode.group = mode.group;
        std::transform(mode.supportedHdrTypes.begin(), mode.supportedHdrTypes.end(),
                       std::back_inserter(outMode.supportedHdrTypes),
                       [](const ui::Hdr& value) { return static_cast<int32_t>(value); });
        outInfo->supportedDisplayModes.push_back(outMode);
    }

    outInfo->activeDisplayModeId = info.activeDisplayModeId;
    outInfo->renderFrameRate = info.renderFrameRate;

    outInfo->supportedColorModes.clear();
    outInfo->supportedColorModes.reserve(info.supportedColorModes.size());
    for (const auto& cmode : info.supportedColorModes) {
        outInfo->supportedColorModes.push_back(static_cast<int32_t>(cmode));
    }

    outInfo->activeColorMode = static_cast<int32_t>(info.activeColorMode);

    gui::HdrCapabilities& hdrCapabilities = outInfo->hdrCapabilities;
    hdrCapabilities.supportedHdrTypes.clear();
    hdrCapabilities.supportedHdrTypes.reserve(info.hdrCapabilities.getSupportedHdrTypes().size());
    for (const auto& hdr : info.hdrCapabilities.getSupportedHdrTypes()) {
        hdrCapabilities.supportedHdrTypes.push_back(static_cast<int32_t>(hdr));
    }
    hdrCapabilities.maxLuminance = info.hdrCapabilities.getDesiredMaxLuminance();
    hdrCapabilities.maxAverageLuminance = info.hdrCapabilities.getDesiredMaxAverageLuminance();
    hdrCapabilities.minLuminance = info.hdrCapabilities.getDesiredMinLuminance();

    outInfo->autoLowLatencyModeSupported = info.autoLowLatencyModeSupported;
    outInfo->gameContentTypeSupported = info.gameContentTypeSupported;
    outInfo->preferredBootDisplayMode = info.preferredBootDisplayMode;
}

binder::Status SurfaceComposerAIDL::getDynamicDisplayInfoFromToken(
        const sp<IBinder>& display, gui::DynamicDisplayInfo* outInfo) {
    ui::DynamicDisplayInfo info;
    status_t status = mFlinger->getDynamicDisplayInfoFromToken(display, &info);
    if (status == NO_ERROR) {
        getDynamicDisplayInfoInternal(info, outInfo);
    }
    return binderStatusFromStatusT(status);
}

binder::Status SurfaceComposerAIDL::getDynamicDisplayInfoFromId(int64_t displayId,
                                                                gui::DynamicDisplayInfo* outInfo) {
    ui::DynamicDisplayInfo info;
    status_t status = mFlinger->getDynamicDisplayInfoFromId(displayId, &info);
    if (status == NO_ERROR) {
        getDynamicDisplayInfoInternal(info, outInfo);
    }
    return binderStatusFromStatusT(status);
}

binder::Status SurfaceComposerAIDL::getDisplayNativePrimaries(const sp<IBinder>& display,
                                                              gui::DisplayPrimaries* outPrimaries) {
    ui::DisplayPrimaries primaries;
    status_t status = mFlinger->getDisplayNativePrimaries(display, primaries);
    if (status == NO_ERROR) {
        outPrimaries->red.X = primaries.red.X;
        outPrimaries->red.Y = primaries.red.Y;
        outPrimaries->red.Z = primaries.red.Z;

        outPrimaries->green.X = primaries.green.X;
        outPrimaries->green.Y = primaries.green.Y;
        outPrimaries->green.Z = primaries.green.Z;

        outPrimaries->blue.X = primaries.blue.X;
        outPrimaries->blue.Y = primaries.blue.Y;
        outPrimaries->blue.Z = primaries.blue.Z;

        outPrimaries->white.X = primaries.white.X;
        outPrimaries->white.Y = primaries.white.Y;
        outPrimaries->white.Z = primaries.white.Z;
    }
    return binderStatusFromStatusT(status);
}

binder::Status SurfaceComposerAIDL::setActiveColorMode(const sp<IBinder>& display, int colorMode) {
    status_t status = checkAccessPermission();
    if (status == OK) {
        status = mFlinger->setActiveColorMode(display, static_cast<ui::ColorMode>(colorMode));
    }
    return binderStatusFromStatusT(status);
}

binder::Status SurfaceComposerAIDL::setBootDisplayMode(const sp<IBinder>& display,
                                                       int displayModeId) {
    status_t status = checkAccessPermission();
    if (status == OK) {
        status = mFlinger->setBootDisplayMode(display, DisplayModeId{displayModeId});
    }
    return binderStatusFromStatusT(status);
}

binder::Status SurfaceComposerAIDL::clearBootDisplayMode(const sp<IBinder>& display) {
    status_t status = checkAccessPermission();
    if (status == OK) {
        status = mFlinger->clearBootDisplayMode(display);
    }
    return binderStatusFromStatusT(status);
}

binder::Status SurfaceComposerAIDL::getOverlaySupport(gui::OverlayProperties* outProperties) {
    status_t status = checkAccessPermission();
    if (status == OK) {
        status = mFlinger->getOverlaySupport(outProperties);
    }
    return binderStatusFromStatusT(status);
}

binder::Status SurfaceComposerAIDL::getBootDisplayModeSupport(bool* outMode) {
    status_t status = checkAccessPermission();
    if (status == OK) {
        status = mFlinger->getBootDisplayModeSupport(outMode);
    }
    return binderStatusFromStatusT(status);
}

binder::Status SurfaceComposerAIDL::getHdrConversionCapabilities(
        std::vector<gui::HdrConversionCapability>* hdrConversionCapabilities) {
    status_t status = checkAccessPermission();
    if (status == OK) {
        status = mFlinger->getHdrConversionCapabilities(hdrConversionCapabilities);
    }
    return binderStatusFromStatusT(status);
}

binder::Status SurfaceComposerAIDL::setHdrConversionStrategy(
        const gui::HdrConversionStrategy& hdrConversionStrategy,
        int32_t* outPreferredHdrOutputType) {
    status_t status = checkAccessPermission();
    if (status == OK) {
        status = mFlinger->setHdrConversionStrategy(hdrConversionStrategy,
                                                    outPreferredHdrOutputType);
    }
    return binderStatusFromStatusT(status);
}

binder::Status SurfaceComposerAIDL::getHdrOutputConversionSupport(bool* outMode) {
    status_t status = checkAccessPermission();
    if (status == OK) {
        status = mFlinger->getHdrOutputConversionSupport(outMode);
    }
    return binderStatusFromStatusT(status);
}

binder::Status SurfaceComposerAIDL::setAutoLowLatencyMode(const sp<IBinder>& display, bool on) {
    status_t status = checkAccessPermission();
    if (status != OK) {
        return binderStatusFromStatusT(status);
    }
    mFlinger->setAutoLowLatencyMode(display, on);
    return binder::Status::ok();
}

binder::Status SurfaceComposerAIDL::setGameContentType(const sp<IBinder>& display, bool on) {
    status_t status = checkAccessPermission();
    if (status != OK) {
        return binderStatusFromStatusT(status);
    }
    mFlinger->setGameContentType(display, on);
    return binder::Status::ok();
}

binder::Status SurfaceComposerAIDL::captureDisplay(
        const DisplayCaptureArgs& args, const sp<IScreenCaptureListener>& captureListener) {
    mFlinger->captureDisplay(args, captureListener);
    return binderStatusFromStatusT(NO_ERROR);
}

binder::Status SurfaceComposerAIDL::captureDisplayById(
        int64_t displayId, const CaptureArgs& args,
        const sp<IScreenCaptureListener>& captureListener) {
    // status_t status;
    IPCThreadState* ipc = IPCThreadState::self();
    const int uid = ipc->getCallingUid();
    if (uid == AID_ROOT || uid == AID_GRAPHICS || uid == AID_SYSTEM || uid == AID_SHELL) {
        std::optional<DisplayId> id = DisplayId::fromValue(static_cast<uint64_t>(displayId));
        mFlinger->captureDisplay(*id, args, captureListener);
    } else {
        ALOGD("Permission denied to captureDisplayById");
        invokeScreenCaptureError(PERMISSION_DENIED, captureListener);
    }
    return binderStatusFromStatusT(NO_ERROR);
}

binder::Status SurfaceComposerAIDL::captureLayersSync(const LayerCaptureArgs& args,
                                                      ScreenCaptureResults* outResults) {
    *outResults = mFlinger->captureLayersSync(args);
    return binderStatusFromStatusT(NO_ERROR);
}

binder::Status SurfaceComposerAIDL::captureLayers(
        const LayerCaptureArgs& args, const sp<IScreenCaptureListener>& captureListener) {
    mFlinger->captureLayers(args, captureListener);
    return binderStatusFromStatusT(NO_ERROR);
}

binder::Status SurfaceComposerAIDL::overrideHdrTypes(const sp<IBinder>& display,
                                                     const std::vector<int32_t>& hdrTypes) {
    // overrideHdrTypes is used by CTS tests, which acquire the necessary
    // permission dynamically. Don't use the permission cache for this check.
    status_t status = checkAccessPermission(false);
    if (status != OK) {
        return binderStatusFromStatusT(status);
    }

    std::vector<ui::Hdr> hdrTypesVector;
    for (int32_t i : hdrTypes) {
        hdrTypesVector.push_back(static_cast<ui::Hdr>(i));
    }
    status = mFlinger->overrideHdrTypes(display, hdrTypesVector);
    return binderStatusFromStatusT(status);
}

binder::Status SurfaceComposerAIDL::onPullAtom(int32_t atomId, gui::PullAtomData* outPullData) {
    status_t status;
    const int uid = IPCThreadState::self()->getCallingUid();
    if (uid != AID_SYSTEM) {
        status = PERMISSION_DENIED;
    } else {
        status = mFlinger->onPullAtom(atomId, &outPullData->data, &outPullData->success);
    }
    return binderStatusFromStatusT(status);
}

binder::Status SurfaceComposerAIDL::getCompositionPreference(gui::CompositionPreference* outPref) {
    ui::Dataspace dataspace;
    ui::PixelFormat pixelFormat;
    ui::Dataspace wideColorGamutDataspace;
    ui::PixelFormat wideColorGamutPixelFormat;
    status_t status =
            mFlinger->getCompositionPreference(&dataspace, &pixelFormat, &wideColorGamutDataspace,
                                               &wideColorGamutPixelFormat);
    if (status == NO_ERROR) {
        outPref->defaultDataspace = static_cast<int32_t>(dataspace);
        outPref->defaultPixelFormat = static_cast<int32_t>(pixelFormat);
        outPref->wideColorGamutDataspace = static_cast<int32_t>(wideColorGamutDataspace);
        outPref->wideColorGamutPixelFormat = static_cast<int32_t>(wideColorGamutPixelFormat);
    }
    return binderStatusFromStatusT(status);
}

binder::Status SurfaceComposerAIDL::getDisplayedContentSamplingAttributes(
        const sp<IBinder>& display, gui::ContentSamplingAttributes* outAttrs) {
    status_t status = checkAccessPermission();
    if (status != OK) {
        return binderStatusFromStatusT(status);
    }

    ui::PixelFormat format;
    ui::Dataspace dataspace;
    uint8_t componentMask;
    status = mFlinger->getDisplayedContentSamplingAttributes(display, &format, &dataspace,
                                                             &componentMask);
    if (status == NO_ERROR) {
        outAttrs->format = static_cast<int32_t>(format);
        outAttrs->dataspace = static_cast<int32_t>(dataspace);
        outAttrs->componentMask = static_cast<int8_t>(componentMask);
    }
    return binderStatusFromStatusT(status);
}

binder::Status SurfaceComposerAIDL::setDisplayContentSamplingEnabled(const sp<IBinder>& display,
                                                                     bool enable,
                                                                     int8_t componentMask,
                                                                     int64_t maxFrames) {
    status_t status = checkAccessPermission();
    if (status == OK) {
        status = mFlinger->setDisplayContentSamplingEnabled(display, enable,
                                                            static_cast<uint8_t>(componentMask),
                                                            static_cast<uint64_t>(maxFrames));
    }
    return binderStatusFromStatusT(status);
}

binder::Status SurfaceComposerAIDL::getDisplayedContentSample(const sp<IBinder>& display,
                                                              int64_t maxFrames, int64_t timestamp,
                                                              gui::DisplayedFrameStats* outStats) {
    if (!outStats) {
        return binderStatusFromStatusT(BAD_VALUE);
    }

    status_t status = checkAccessPermission();
    if (status != OK) {
        return binderStatusFromStatusT(status);
    }

    DisplayedFrameStats stats;
    status = mFlinger->getDisplayedContentSample(display, static_cast<uint64_t>(maxFrames),
                                                 static_cast<uint64_t>(timestamp), &stats);
    if (status == NO_ERROR) {
        // convert from ui::DisplayedFrameStats to gui::DisplayedFrameStats
        outStats->numFrames = static_cast<int64_t>(stats.numFrames);
        outStats->component_0_sample.reserve(stats.component_0_sample.size());
        for (const auto& s : stats.component_0_sample) {
            outStats->component_0_sample.push_back(static_cast<int64_t>(s));
        }
        outStats->component_1_sample.reserve(stats.component_1_sample.size());
        for (const auto& s : stats.component_1_sample) {
            outStats->component_1_sample.push_back(static_cast<int64_t>(s));
        }
        outStats->component_2_sample.reserve(stats.component_2_sample.size());
        for (const auto& s : stats.component_2_sample) {
            outStats->component_2_sample.push_back(static_cast<int64_t>(s));
        }
        outStats->component_3_sample.reserve(stats.component_3_sample.size());
        for (const auto& s : stats.component_3_sample) {
            outStats->component_3_sample.push_back(static_cast<int64_t>(s));
        }
    }
    return binderStatusFromStatusT(status);
}

binder::Status SurfaceComposerAIDL::getProtectedContentSupport(bool* outSupported) {
    status_t status = mFlinger->getProtectedContentSupport(outSupported);
    return binderStatusFromStatusT(status);
}

binder::Status SurfaceComposerAIDL::isWideColorDisplay(const sp<IBinder>& token,
                                                       bool* outIsWideColorDisplay) {
    status_t status = mFlinger->isWideColorDisplay(token, outIsWideColorDisplay);
    return binderStatusFromStatusT(status);
}

binder::Status SurfaceComposerAIDL::addRegionSamplingListener(
        const gui::ARect& samplingArea, const sp<IBinder>& stopLayerHandle,
        const sp<gui::IRegionSamplingListener>& listener) {
    status_t status = checkReadFrameBufferPermission();
    if (status != OK) {
        return binderStatusFromStatusT(status);
    }
    android::Rect rect;
    rect.left = samplingArea.left;
    rect.top = samplingArea.top;
    rect.right = samplingArea.right;
    rect.bottom = samplingArea.bottom;
    status = mFlinger->addRegionSamplingListener(rect, stopLayerHandle, listener);
    return binderStatusFromStatusT(status);
}

binder::Status SurfaceComposerAIDL::removeRegionSamplingListener(
        const sp<gui::IRegionSamplingListener>& listener) {
    status_t status = checkReadFrameBufferPermission();
    if (status == OK) {
        status = mFlinger->removeRegionSamplingListener(listener);
    }
    return binderStatusFromStatusT(status);
}

binder::Status SurfaceComposerAIDL::addFpsListener(int32_t taskId,
                                                   const sp<gui::IFpsListener>& listener) {
    status_t status = checkReadFrameBufferPermission();
    if (status == OK) {
        status = mFlinger->addFpsListener(taskId, listener);
    }
    return binderStatusFromStatusT(status);
}

binder::Status SurfaceComposerAIDL::removeFpsListener(const sp<gui::IFpsListener>& listener) {
    status_t status = checkReadFrameBufferPermission();
    if (status == OK) {
        status = mFlinger->removeFpsListener(listener);
    }
    return binderStatusFromStatusT(status);
}

binder::Status SurfaceComposerAIDL::addTunnelModeEnabledListener(
        const sp<gui::ITunnelModeEnabledListener>& listener) {
    status_t status = checkAccessPermission();
    if (status == OK) {
        status = mFlinger->addTunnelModeEnabledListener(listener);
    }
    return binderStatusFromStatusT(status);
}

binder::Status SurfaceComposerAIDL::removeTunnelModeEnabledListener(
        const sp<gui::ITunnelModeEnabledListener>& listener) {
    status_t status = checkAccessPermission();
    if (status == OK) {
        status = mFlinger->removeTunnelModeEnabledListener(listener);
    }
    return binderStatusFromStatusT(status);
}

binder::Status SurfaceComposerAIDL::setDesiredDisplayModeSpecs(const sp<IBinder>& displayToken,
                                                               const gui::DisplayModeSpecs& specs) {
    status_t status = checkAccessPermission();
    if (status == OK) {
        status = mFlinger->setDesiredDisplayModeSpecs(displayToken, specs);
    }
    return binderStatusFromStatusT(status);
}

binder::Status SurfaceComposerAIDL::getDesiredDisplayModeSpecs(const sp<IBinder>& displayToken,
                                                               gui::DisplayModeSpecs* outSpecs) {
    if (!outSpecs) {
        return binderStatusFromStatusT(BAD_VALUE);
    }

    status_t status = checkAccessPermission();
    if (status != OK) {
        return binderStatusFromStatusT(status);
    }

    status = mFlinger->getDesiredDisplayModeSpecs(displayToken, outSpecs);
    return binderStatusFromStatusT(status);
}

binder::Status SurfaceComposerAIDL::getDisplayBrightnessSupport(const sp<IBinder>& displayToken,
                                                                bool* outSupport) {
    status_t status = mFlinger->getDisplayBrightnessSupport(displayToken, outSupport);
    return binderStatusFromStatusT(status);
}

binder::Status SurfaceComposerAIDL::setDisplayBrightness(const sp<IBinder>& displayToken,
                                                         const gui::DisplayBrightness& brightness) {
    status_t status = checkControlDisplayBrightnessPermission();
    if (status == OK) {
        status = mFlinger->setDisplayBrightness(displayToken, brightness);
    }
    return binderStatusFromStatusT(status);
}

binder::Status SurfaceComposerAIDL::addHdrLayerInfoListener(
        const sp<IBinder>& displayToken, const sp<gui::IHdrLayerInfoListener>& listener) {
    status_t status = checkControlDisplayBrightnessPermission();
    if (status == OK) {
        status = mFlinger->addHdrLayerInfoListener(displayToken, listener);
    }
    return binderStatusFromStatusT(status);
}

binder::Status SurfaceComposerAIDL::removeHdrLayerInfoListener(
        const sp<IBinder>& displayToken, const sp<gui::IHdrLayerInfoListener>& listener) {
    status_t status = checkControlDisplayBrightnessPermission();
    if (status == OK) {
        status = mFlinger->removeHdrLayerInfoListener(displayToken, listener);
    }
    return binderStatusFromStatusT(status);
}

binder::Status SurfaceComposerAIDL::notifyPowerBoost(int boostId) {
    status_t status = checkAccessPermission();
    if (status == OK) {
        status = mFlinger->notifyPowerBoost(boostId);
    }
    return binderStatusFromStatusT(status);
}

binder::Status SurfaceComposerAIDL::setGlobalShadowSettings(const gui::Color& ambientColor,
                                                            const gui::Color& spotColor,
                                                            float lightPosY, float lightPosZ,
                                                            float lightRadius) {
    status_t status = checkAccessPermission();
    if (status != OK) {
        return binderStatusFromStatusT(status);
    }

    half4 ambientColorHalf = {ambientColor.r, ambientColor.g, ambientColor.b, ambientColor.a};
    half4 spotColorHalf = {spotColor.r, spotColor.g, spotColor.b, spotColor.a};
    status = mFlinger->setGlobalShadowSettings(ambientColorHalf, spotColorHalf, lightPosY,
                                               lightPosZ, lightRadius);
    return binderStatusFromStatusT(status);
}

binder::Status SurfaceComposerAIDL::getDisplayDecorationSupport(
        const sp<IBinder>& displayToken, std::optional<gui::DisplayDecorationSupport>* outSupport) {
    std::optional<aidl::android::hardware::graphics::common::DisplayDecorationSupport> support;
    status_t status = mFlinger->getDisplayDecorationSupport(displayToken, &support);
    if (status != NO_ERROR) {
        ALOGE("getDisplayDecorationSupport failed with error %d", status);
        return binderStatusFromStatusT(status);
    }

    if (!support || !support.has_value()) {
        outSupport->reset();
    } else {
        outSupport->emplace();
        outSupport->value().format = static_cast<int32_t>(support->format);
        outSupport->value().alphaInterpretation =
                static_cast<int32_t>(support->alphaInterpretation);
    }

    return binder::Status::ok();
}

binder::Status SurfaceComposerAIDL::setGameModeFrameRateOverride(int32_t uid, float frameRate) {
    status_t status;
    const int c_uid = IPCThreadState::self()->getCallingUid();
    if (c_uid == AID_ROOT || c_uid == AID_SYSTEM) {
        status = mFlinger->setGameModeFrameRateOverride(uid, frameRate);
    } else {
        ALOGE("setGameModeFrameRateOverride() permission denied for uid: %d", c_uid);
        status = PERMISSION_DENIED;
    }
    return binderStatusFromStatusT(status);
}

binder::Status SurfaceComposerAIDL::setGameDefaultFrameRateOverride(int32_t uid, float frameRate) {
    status_t status;
    const int c_uid = IPCThreadState::self()->getCallingUid();
    if (c_uid == AID_ROOT || c_uid == AID_SYSTEM) {
        status = mFlinger->setGameDefaultFrameRateOverride(uid, frameRate);
    } else {
        ALOGE("setGameDefaultFrameRateOverride() permission denied for uid: %d", c_uid);
        status = PERMISSION_DENIED;
    }
    return binderStatusFromStatusT(status);
}

binder::Status SurfaceComposerAIDL::enableRefreshRateOverlay(bool active) {
    mFlinger->sfdo_enableRefreshRateOverlay(active);
    return binder::Status::ok();
}

binder::Status SurfaceComposerAIDL::setDebugFlash(int delay) {
    mFlinger->sfdo_setDebugFlash(delay);
    return binder::Status::ok();
}

binder::Status SurfaceComposerAIDL::scheduleComposite() {
    mFlinger->sfdo_scheduleComposite();
    return binder::Status::ok();
}

binder::Status SurfaceComposerAIDL::scheduleCommit() {
    mFlinger->sfdo_scheduleCommit();
    return binder::Status::ok();
}

binder::Status SurfaceComposerAIDL::forceClientComposition(bool enabled) {
    mFlinger->sfdo_forceClientComposition(enabled);
    return binder::Status::ok();
}

binder::Status SurfaceComposerAIDL::updateSmallAreaDetection(const std::vector<int32_t>& appIds,
                                                             const std::vector<float>& thresholds) {
    status_t status;
    const int c_uid = IPCThreadState::self()->getCallingUid();
    if (c_uid == AID_ROOT || c_uid == AID_SYSTEM) {
        if (appIds.size() != thresholds.size()) return binderStatusFromStatusT(BAD_VALUE);

        std::vector<std::pair<int32_t, float>> mappings;
        const size_t size = appIds.size();
        mappings.reserve(size);
        for (int i = 0; i < size; i++) {
            auto row = std::make_pair(appIds[i], thresholds[i]);
            mappings.push_back(row);
        }
        status = mFlinger->updateSmallAreaDetection(mappings);
    } else {
        ALOGE("updateSmallAreaDetection() permission denied for uid: %d", c_uid);
        status = PERMISSION_DENIED;
    }
    return binderStatusFromStatusT(status);
}

binder::Status SurfaceComposerAIDL::setSmallAreaDetectionThreshold(int32_t appId, float threshold) {
    status_t status;
    const int c_uid = IPCThreadState::self()->getCallingUid();
    if (c_uid == AID_ROOT || c_uid == AID_SYSTEM) {
        status = mFlinger->setSmallAreaDetectionThreshold(appId, threshold);
    } else {
        ALOGE("setSmallAreaDetectionThreshold() permission denied for uid: %d", c_uid);
        status = PERMISSION_DENIED;
    }
    return binderStatusFromStatusT(status);
}

binder::Status SurfaceComposerAIDL::getGpuContextPriority(int32_t* outPriority) {
    *outPriority = mFlinger->getGpuContextPriority();
    return binder::Status::ok();
}

binder::Status SurfaceComposerAIDL::getMaxAcquiredBufferCount(int32_t* buffers) {
    status_t status = mFlinger->getMaxAcquiredBufferCount(buffers);
    return binderStatusFromStatusT(status);
}

binder::Status SurfaceComposerAIDL::addWindowInfosListener(
        const sp<gui::IWindowInfosListener>& windowInfosListener,
        gui::WindowInfosListenerInfo* outInfo) {
    status_t status;
    const int pid = IPCThreadState::self()->getCallingPid();
    const int uid = IPCThreadState::self()->getCallingUid();
    // TODO(b/270566761) update permissions check so that only system_server and shell can add
    // WindowInfosListeners
    if (uid == AID_SYSTEM || uid == AID_GRAPHICS ||
        checkPermission(sAccessSurfaceFlinger, pid, uid)) {
        status = mFlinger->addWindowInfosListener(windowInfosListener, outInfo);
    } else {
        status = PERMISSION_DENIED;
    }
    return binderStatusFromStatusT(status);
}

binder::Status SurfaceComposerAIDL::removeWindowInfosListener(
        const sp<gui::IWindowInfosListener>& windowInfosListener) {
    status_t status;
    const int pid = IPCThreadState::self()->getCallingPid();
    const int uid = IPCThreadState::self()->getCallingUid();
    if (uid == AID_SYSTEM || uid == AID_GRAPHICS ||
        checkPermission(sAccessSurfaceFlinger, pid, uid)) {
        status = mFlinger->removeWindowInfosListener(windowInfosListener);
    } else {
        status = PERMISSION_DENIED;
    }
    return binderStatusFromStatusT(status);
}

binder::Status SurfaceComposerAIDL::getStalledTransactionInfo(
        int pid, std::optional<gui::StalledTransactionInfo>* outInfo) {
    const int callingPid = IPCThreadState::self()->getCallingPid();
    const int callingUid = IPCThreadState::self()->getCallingUid();
    if (!checkPermission(sAccessSurfaceFlinger, callingPid, callingUid)) {
        return binderStatusFromStatusT(PERMISSION_DENIED);
    }

    std::optional<TransactionHandler::StalledTransactionInfo> stalledTransactionInfo;
    status_t status = mFlinger->getStalledTransactionInfo(pid, stalledTransactionInfo);
    if (stalledTransactionInfo) {
        gui::StalledTransactionInfo result;
        result.layerName = String16{stalledTransactionInfo->layerName.c_str()},
        result.bufferId = stalledTransactionInfo->bufferId,
        result.frameNumber = stalledTransactionInfo->frameNumber,
        outInfo->emplace(std::move(result));
    } else {
        outInfo->reset();
    }
    return binderStatusFromStatusT(status);
}

binder::Status SurfaceComposerAIDL::getSchedulingPolicy(gui::SchedulingPolicy* outPolicy) {
    return gui::getSchedulingPolicy(outPolicy);
}

binder::Status SurfaceComposerAIDL::notifyShutdown() {
    TransactionTraceWriter::getInstance().invoke("systemShutdown_", /* overwrite= */ false);
    return ::android::binder::Status::ok();
}

status_t SurfaceComposerAIDL::checkAccessPermission(bool usePermissionCache) {
    if (!mFlinger->callingThreadHasUnscopedSurfaceFlingerAccess(usePermissionCache)) {
        IPCThreadState* ipc = IPCThreadState::self();
        ALOGE("Permission Denial: can't access SurfaceFlinger pid=%d, uid=%d", ipc->getCallingPid(),
              ipc->getCallingUid());
        return PERMISSION_DENIED;
    }
    return OK;
}

status_t SurfaceComposerAIDL::checkControlDisplayBrightnessPermission() {
    IPCThreadState* ipc = IPCThreadState::self();
    const int pid = ipc->getCallingPid();
    const int uid = ipc->getCallingUid();
    if ((uid != AID_GRAPHICS) && (uid != AID_SYSTEM) &&
        !PermissionCache::checkPermission(sControlDisplayBrightness, pid, uid)) {
        ALOGE("Permission Denial: can't control brightness pid=%d, uid=%d", pid, uid);
        return PERMISSION_DENIED;
    }
    return OK;
}

status_t SurfaceComposerAIDL::checkReadFrameBufferPermission() {
    IPCThreadState* ipc = IPCThreadState::self();
    const int pid = ipc->getCallingPid();
    const int uid = ipc->getCallingUid();
    if ((uid != AID_GRAPHICS) && !PermissionCache::checkPermission(sReadFramebuffer, pid, uid)) {
        ALOGE("Permission Denial: can't read framebuffer pid=%d, uid=%d", pid, uid);
        return PERMISSION_DENIED;
    }
    return OK;
}

void SurfaceFlinger::forceFutureUpdate(int delayInMs) {
    static_cast<void>(mScheduler->scheduleDelayed([&]() { scheduleRepaint(); }, ms2ns(delayInMs)));
}

const DisplayDevice* SurfaceFlinger::getDisplayFromLayerStack(ui::LayerStack layerStack) {
    for (const auto& [_, display] : mDisplays) {
        if (display->getLayerStack() == layerStack) {
            return display.get();
        }
    }
    return nullptr;
}

} // namespace android

#if defined(__gl_h_)
#error "don't include gl/gl.h in this file"
#endif

#if defined(__gl2_h_)
#error "don't include gl2/gl2.h in this file"
#endif

// TODO(b/129481165): remove the #pragma below and fix conversion issues
#pragma clang diagnostic pop // ignored "-Wconversion -Wextra"<|MERGE_RESOLUTION|>--- conflicted
+++ resolved
@@ -163,7 +163,6 @@
 #include "Utils/Dumper.h"
 #include "WindowInfosListenerInvoker.h"
 
-<<<<<<< HEAD
 #ifdef QCOM_UM_FAMILY
 #if __has_include("QtiGralloc.h")
 #include "QtiGralloc.h"
@@ -172,8 +171,6 @@
 #endif
 #endif
 
-=======
->>>>>>> 9224694e
 #include <aidl/android/hardware/graphics/common/DisplayDecorationSupport.h>
 #include <aidl/android/hardware/graphics/composer3/DisplayCapability.h>
 #include <aidl/android/hardware/graphics/composer3/RenderIntent.h>
@@ -186,7 +183,6 @@
 using namespace std::chrono_literals;
 using namespace std::string_literals;
 using namespace std::string_view_literals;
-<<<<<<< HEAD
 
 using namespace hardware::configstore;
 using namespace hardware::configstore::V1_0;
@@ -194,15 +190,6 @@
 using ftl::Flags;
 using namespace ftl::flag_operators;
 
-=======
-
-using namespace hardware::configstore;
-using namespace hardware::configstore::V1_0;
-using namespace sysprop;
-using ftl::Flags;
-using namespace ftl::flag_operators;
-
->>>>>>> 9224694e
 using aidl::android::hardware::graphics::common::DisplayDecorationSupport;
 using aidl::android::hardware::graphics::composer3::Capability;
 using aidl::android::hardware::graphics::composer3::DisplayCapability;
@@ -312,24 +299,6 @@
             displayHdrCapabilities.getDesiredMaxAverageLuminance(),
             displayHdrCapabilities.getDesiredMinLuminance()};
 }
-<<<<<<< HEAD
-
-uint32_t getLayerIdFromSurfaceControl(sp<SurfaceControl> surfaceControl) {
-    if (!surfaceControl) {
-        return UNASSIGNED_LAYER_ID;
-    }
-    return LayerHandle::getLayerId(surfaceControl->getHandle());
-}
-
-/**
- * Returns true if the file at path exists and is newer than duration.
- */
-bool fileNewerThan(const std::string& path, std::chrono::minutes duration) {
-    using Clock = std::filesystem::file_time_type::clock;
-    std::error_code error;
-    std::filesystem::file_time_type updateTime = std::filesystem::last_write_time(path, error);
-    if (error) {
-=======
 
 uint32_t getLayerIdFromSurfaceControl(sp<SurfaceControl> surfaceControl) {
     if (!surfaceControl) {
@@ -354,16 +323,6 @@
 bool isFrameIntervalOnCadence(TimePoint expectedPresentTime, TimePoint lastExpectedPresentTimestamp,
                               Fps lastFrameInterval, Period timeout, Duration threshold) {
     if (lastFrameInterval.getPeriodNsecs() == 0) {
->>>>>>> 9224694e
-        return false;
-    }
-    return duration > (Clock::now() - updateTime);
-}
-
-<<<<<<< HEAD
-bool isFrameIntervalOnCadence(TimePoint expectedPresentTime, TimePoint lastExpectedPresentTimestamp,
-                              Fps lastFrameInterval, Period timeout, Duration threshold) {
-    if (lastFrameInterval.getPeriodNsecs() == 0) {
         return false;
     }
 
@@ -374,15 +333,6 @@
         return false;
     }
 
-=======
-    const auto expectedPresentTimeDeltaNs =
-            expectedPresentTime.ns() - lastExpectedPresentTimestamp.ns();
-
-    if (expectedPresentTimeDeltaNs > timeout.ns()) {
-        return false;
-    }
-
->>>>>>> 9224694e
     const auto expectedPresentPeriods = static_cast<nsecs_t>(
             std::round(static_cast<float>(expectedPresentTimeDeltaNs) /
                        static_cast<float>(lastFrameInterval.getPeriodNsecs())));
@@ -535,13 +485,10 @@
     mIsUserBuild = strcmp(value, "user") == 0;
 
     mDebugFlashDelay = base::GetUintProperty("debug.sf.showupdates"s, 0u);
-<<<<<<< HEAD
 
     property_get("debug.sf.disable_backpressure", value, "0");
     mPropagateBackpressure = !atoi(value);
     ALOGI_IF(!mPropagateBackpressure, "Disabling backpressure propagation");
-=======
->>>>>>> 9224694e
 
     mBackpressureGpuComposition = base::GetBoolProperty("debug.sf.enable_gl_backpressure"s, true);
     ALOGI_IF(mBackpressureGpuComposition, "Enabling backpressure for GPU composition");
@@ -751,17 +698,10 @@
 std::vector<PhysicalDisplayId> SurfaceFlinger::getPhysicalDisplayIdsLocked() const {
     std::vector<PhysicalDisplayId> displayIds;
     displayIds.reserve(mPhysicalDisplays.size());
-<<<<<<< HEAD
 
     const auto defaultDisplayId = getDefaultDisplayDeviceLocked()->getPhysicalId();
     displayIds.push_back(defaultDisplayId);
 
-=======
-
-    const auto defaultDisplayId = getDefaultDisplayDeviceLocked()->getPhysicalId();
-    displayIds.push_back(defaultDisplayId);
-
->>>>>>> 9224694e
     for (const auto& [id, display] : mPhysicalDisplays) {
         if (id != defaultDisplayId) {
             displayIds.push_back(id);
@@ -978,7 +918,6 @@
 
     enableLatchUnsignaledConfig = getLatchUnsignaledConfig();
 
-<<<<<<< HEAD
     mAllowHwcForWFD = base::GetBoolProperty("vendor.display.vds_allow_hwc"s, false);
     mAllowHwcForVDS = mAllowHwcForWFD && base::GetBoolProperty("debug.sf.enable_hwc_vds"s, false);
     mFirstApiLevel = android::base::GetIntProperty("ro.product.first_api_level", 0);
@@ -1001,30 +940,6 @@
         display = getDefaultDisplayDeviceLocked();
     }
 
-=======
-    if (base::GetBoolProperty("debug.sf.enable_hwc_vds"s, false)) {
-        enableHalVirtualDisplays(true);
-    }
-
-    // Process hotplug for displays connected at boot.
-    LOG_ALWAYS_FATAL_IF(!configureLocked(),
-                        "Initial display configuration failed: HWC did not hotplug");
-
-    // Commit primary display.
-    sp<const DisplayDevice> display;
-    if (const auto indexOpt = mCurrentState.getDisplayIndex(getPrimaryDisplayIdLocked())) {
-        const auto& displays = mCurrentState.displays;
-
-        const auto& token = displays.keyAt(*indexOpt);
-        const auto& state = displays.valueAt(*indexOpt);
-
-        processDisplayAdded(token, state);
-        mDrawingState.displays.add(token, state);
-
-        display = getDefaultDisplayDeviceLocked();
-    }
-
->>>>>>> 9224694e
     LOG_ALWAYS_FATAL_IF(!display, "Failed to configure the primary display");
     LOG_ALWAYS_FATAL_IF(!getHwComposer().isConnected(display->getPhysicalId()),
                         "Primary display is disconnected");
@@ -1066,21 +981,12 @@
     mDrawingState = mCurrentState;
 
     onActiveDisplayChangedLocked(nullptr, *display);
-<<<<<<< HEAD
 
     static_cast<void>(mScheduler->schedule(
             [this]() FTL_FAKE_GUARD(kMainThreadContext) { initializeDisplays(); }));
 
     mPowerAdvisor->init();
 
-=======
-
-    static_cast<void>(mScheduler->schedule(
-            [this]() FTL_FAKE_GUARD(kMainThreadContext) { initializeDisplays(); }));
-
-    mPowerAdvisor->init();
-
->>>>>>> 9224694e
     if (base::GetBoolProperty("service.sf.prime_shader_cache"s, true)) {
         if (setSchedFifo(false) != NO_ERROR) {
             ALOGW("Can't set SCHED_OTHER for primeCache");
@@ -1719,7 +1625,6 @@
             ALOGE("%s: Invalid physical display token %p", whence, displayToken.get());
             return NAME_NOT_FOUND;
         }
-<<<<<<< HEAD
 
         const auto& [display, snapshotRef] = *displayOpt;
         const auto& snapshot = snapshotRef.get();
@@ -1739,27 +1644,6 @@
         return NO_ERROR;
     });
 
-=======
-
-        const auto& [display, snapshotRef] = *displayOpt;
-        const auto& snapshot = snapshotRef.get();
-
-        const auto modes = snapshot.filterColorModes(mSupportsWideColor);
-        const bool exists = std::find(modes.begin(), modes.end(), mode) != modes.end();
-
-        if (mode < ui::ColorMode::NATIVE || !exists) {
-            ALOGE("%s: Invalid color mode %s (%d) for display %s", whence,
-                  decodeColorMode(mode).c_str(), mode, to_string(snapshot.displayId()).c_str());
-            return BAD_VALUE;
-        }
-
-        display->getCompositionDisplay()->setColorProfile(
-                {mode, Dataspace::UNKNOWN, RenderIntent::COLORIMETRIC});
-
-        return NO_ERROR;
-    });
-
->>>>>>> 9224694e
     // TODO(b/195698395): Propagate error.
     future.wait();
     return NO_ERROR;
@@ -2260,28 +2144,8 @@
 
     if (powerBoost == Boost::INTERACTION) {
         mScheduler->onTouchHint();
-<<<<<<< HEAD
-    }
-
-    return NO_ERROR;
-}
-
-status_t SurfaceFlinger::getDisplayDecorationSupport(
-        const sp<IBinder>& displayToken,
-        std::optional<DisplayDecorationSupport>* outSupport) const {
-    if (!displayToken || !outSupport) {
-        return BAD_VALUE;
-=======
->>>>>>> 9224694e
-    }
-
-    Mutex::Autolock lock(mStateLock);
-
-    const auto displayId = getPhysicalDisplayIdLocked(displayToken);
-    if (!displayId) {
-        return NAME_NOT_FOUND;
-    }
-    getHwComposer().getDisplayDecorationSupport(*displayId, outSupport);
+    }
+
     return NO_ERROR;
 }
 
@@ -2478,7 +2342,6 @@
                                                           update, mFrontEndDisplayInfos,
                                                           mFrontEndDisplayInfosChanged);
         }
-<<<<<<< HEAD
     }
 
     bool needsTraversal = false;
@@ -2715,96 +2578,8 @@
 
         mLayersWithQueuedFrames.emplace(it->second);
         mLayersIdsWithQueuedFrames.emplace(it->second->sequence);
-=======
-    }
-
-    bool needsTraversal = false;
-    if (flushTransactions) {
-        needsTraversal |= commitMirrorDisplays(vsyncId);
-        needsTraversal |= commitCreatedLayers(vsyncId, update.layerCreatedStates);
-        needsTraversal |= applyTransactions(update.transactions, vsyncId);
-    }
-    outTransactionsAreEmpty = !needsTraversal;
-    const bool shouldCommit = (getTransactionFlags() & ~eTransactionFlushNeeded) || needsTraversal;
-    if (shouldCommit) {
-        commitTransactionsLegacy();
-    }
-
-    bool mustComposite = latchBuffers() || shouldCommit;
-    updateLayerGeometry();
-    return mustComposite;
-}
-
-void SurfaceFlinger::updateLayerHistory(nsecs_t now) {
-    for (const auto& snapshot : mLayerSnapshotBuilder.getSnapshots()) {
-        using Changes = frontend::RequestedLayerState::Changes;
-        if (snapshot->path.isClone()) {
-            continue;
-        }
-
-        const bool updateSmallDirty = FlagManager::getInstance().enable_small_area_detection() &&
-                ((snapshot->clientChanges & layer_state_t::eSurfaceDamageRegionChanged) ||
-                 snapshot->changes.any(Changes::Geometry));
-
-        const bool hasChanges =
-                snapshot->changes.any(Changes::FrameRate | Changes::Buffer | Changes::Animation |
-                                      Changes::Geometry | Changes::Visibility) ||
-                (snapshot->clientChanges & layer_state_t::eDefaultFrameRateCompatibilityChanged) !=
-                        0;
-
-        if (!updateSmallDirty && !hasChanges) {
-            continue;
-        }
-
-        auto it = mLegacyLayers.find(snapshot->sequence);
-        LLOG_ALWAYS_FATAL_WITH_TRACE_IF(it == mLegacyLayers.end(),
-                                        "Couldn't find layer object for %s",
-                                        snapshot->getDebugString().c_str());
-
-        if (updateSmallDirty) {
-            // Update small dirty flag while surface damage region or geometry changed
-            it->second->setIsSmallDirty(snapshot.get());
-        }
-
-        if (!hasChanges) {
-            continue;
-        }
-
-        const auto layerProps = scheduler::LayerProps{
-                .visible = snapshot->isVisible,
-                .bounds = snapshot->geomLayerBounds,
-                .transform = snapshot->geomLayerTransform,
-                .setFrameRateVote = snapshot->frameRate,
-                .frameRateSelectionPriority = snapshot->frameRateSelectionPriority,
-                .isSmallDirty = snapshot->isSmallDirty,
-                .isFrontBuffered = snapshot->isFrontBuffered(),
-        };
-
-        if (snapshot->changes.any(Changes::Geometry | Changes::Visibility)) {
-            mScheduler->setLayerProperties(snapshot->sequence, layerProps);
-        }
-
-        if (snapshot->clientChanges & layer_state_t::eDefaultFrameRateCompatibilityChanged) {
-            mScheduler->setDefaultFrameRateCompatibility(snapshot->sequence,
-                                                         snapshot->defaultFrameRateCompatibility);
-        }
-
-        if (snapshot->changes.test(Changes::Animation)) {
-            it->second->recordLayerHistoryAnimationTx(layerProps, now);
-        }
-
-        if (snapshot->changes.test(Changes::FrameRate)) {
-            it->second->setFrameRateForLayerTree(snapshot->frameRate, layerProps, now);
-        }
-
-        if (snapshot->changes.test(Changes::Buffer)) {
-            it->second->recordLayerHistoryBufferUpdate(layerProps, now);
-        }
->>>>>>> 9224694e
-    }
-}
-
-<<<<<<< HEAD
+    }
+
     updateLayerHistory(latchTime);
     mLayerSnapshotBuilder.forEachVisibleSnapshot([&](const frontend::LayerSnapshot& snapshot) {
         if (mLayersIdsWithQueuedFrames.find(snapshot.path.id) == mLayersIdsWithQueuedFrames.end())
@@ -2874,219 +2649,6 @@
             if (FlagManager::getInstance().vrr_config()) {
                 mScheduler->getVsyncSchedule()->getTracker().onFrameMissed(
                         pacesetterFrameTarget.expectedPresentTime());
-=======
-bool SurfaceFlinger::updateLayerSnapshots(VsyncId vsyncId, nsecs_t frameTimeNs,
-                                          bool flushTransactions, bool& outTransactionsAreEmpty) {
-    using Changes = frontend::RequestedLayerState::Changes;
-    ATRACE_CALL();
-    frontend::Update update;
-    if (flushTransactions) {
-        ATRACE_NAME("TransactionHandler:flushTransactions");
-        // Locking:
-        // 1. to prevent onHandleDestroyed from being called while the state lock is held,
-        // we must keep a copy of the transactions (specifically the composer
-        // states) around outside the scope of the lock.
-        // 2. Transactions and created layers do not share a lock. To prevent applying
-        // transactions with layers still in the createdLayer queue, collect the transactions
-        // before committing the created layers.
-        // 3. Transactions can only be flushed after adding layers, since the layer can be a newly
-        // created one
-        mTransactionHandler.collectTransactions();
-        {
-            // TODO(b/238781169) lockless queue this and keep order.
-            std::scoped_lock<std::mutex> lock(mCreatedLayersLock);
-            update.layerCreatedStates = std::move(mCreatedLayers);
-            mCreatedLayers.clear();
-            update.newLayers = std::move(mNewLayers);
-            mNewLayers.clear();
-            update.layerCreationArgs = std::move(mNewLayerArgs);
-            mNewLayerArgs.clear();
-            update.destroyedHandles = std::move(mDestroyedHandles);
-            mDestroyedHandles.clear();
-        }
-
-        mLayerLifecycleManager.addLayers(std::move(update.newLayers));
-        update.transactions = mTransactionHandler.flushTransactions();
-        if (mTransactionTracing) {
-            mTransactionTracing->addCommittedTransactions(ftl::to_underlying(vsyncId), frameTimeNs,
-                                                          update, mFrontEndDisplayInfos,
-                                                          mFrontEndDisplayInfosChanged);
-        }
-        mLayerLifecycleManager.applyTransactions(update.transactions);
-        mLayerLifecycleManager.onHandlesDestroyed(update.destroyedHandles);
-        for (auto& legacyLayer : update.layerCreatedStates) {
-            sp<Layer> layer = legacyLayer.layer.promote();
-            if (layer) {
-                mLegacyLayers[layer->sequence] = layer;
-            }
-        }
-        mLayerHierarchyBuilder.update(mLayerLifecycleManager);
-    }
-
-    // Keep a copy of the drawing state (that is going to be overwritten
-    // by commitTransactionsLocked) outside of mStateLock so that the side
-    // effects of the State assignment don't happen with mStateLock held,
-    // which can cause deadlocks.
-    State drawingState(mDrawingState);
-    Mutex::Autolock lock(mStateLock);
-    bool mustComposite = false;
-    mustComposite |= applyAndCommitDisplayTransactionStatesLocked(update.transactions);
-
-    {
-        ATRACE_NAME("LayerSnapshotBuilder:update");
-        frontend::LayerSnapshotBuilder::Args
-                args{.root = mLayerHierarchyBuilder.getHierarchy(),
-                     .layerLifecycleManager = mLayerLifecycleManager,
-                     .includeMetadata = mCompositionEngine->getFeatureFlags().test(
-                             compositionengine::Feature::kSnapshotLayerMetadata),
-                     .displays = mFrontEndDisplayInfos,
-                     .displayChanges = mFrontEndDisplayInfosChanged,
-                     .globalShadowSettings = mDrawingState.globalShadowSettings,
-                     .supportsBlur = mSupportsBlur,
-                     .forceFullDamage = mForceFullDamage,
-                     .supportedLayerGenericMetadata =
-                             getHwComposer().getSupportedLayerGenericMetadata(),
-                     .genericLayerMetadataKeyMap = getGenericLayerMetadataKeyMap(),
-                     .skipRoundCornersWhenProtected =
-                             !getRenderEngine().supportsProtectedContent()};
-        mLayerSnapshotBuilder.update(args);
-    }
-
-    if (mLayerLifecycleManager.getGlobalChanges().any(Changes::Geometry | Changes::Input |
-                                                      Changes::Hierarchy | Changes::Visibility)) {
-        mUpdateInputInfo = true;
-    }
-    if (mLayerLifecycleManager.getGlobalChanges().any(Changes::VisibleRegion | Changes::Hierarchy |
-                                                      Changes::Visibility | Changes::Geometry)) {
-        mVisibleRegionsDirty = true;
-    }
-    if (mLayerLifecycleManager.getGlobalChanges().any(Changes::Hierarchy | Changes::FrameRate)) {
-        // The frame rate of attached choreographers can only change as a result of a
-        // FrameRate change (including when Hierarchy changes).
-        mUpdateAttachedChoreographer = true;
-    }
-    outTransactionsAreEmpty = mLayerLifecycleManager.getGlobalChanges().get() == 0;
-    if (FlagManager::getInstance().vrr_bugfix_24q4()) {
-        mustComposite |= mLayerLifecycleManager.getGlobalChanges().any(
-                frontend::RequestedLayerState::kMustComposite);
-    } else {
-        mustComposite |= mLayerLifecycleManager.getGlobalChanges().get() != 0;
-    }
-
-    bool newDataLatched = false;
-    ATRACE_NAME("DisplayCallbackAndStatsUpdates");
-    mustComposite |= applyTransactionsLocked(update.transactions, vsyncId);
-    traverseLegacyLayers([&](Layer* layer) { layer->commitTransaction(); });
-    const nsecs_t latchTime = systemTime();
-    bool unused = false;
-
-    for (auto& layer : mLayerLifecycleManager.getLayers()) {
-        if (layer->changes.test(frontend::RequestedLayerState::Changes::Created) &&
-            layer->bgColorLayer) {
-            sp<Layer> bgColorLayer = getFactory().createEffectLayer(
-                    LayerCreationArgs(this, nullptr, layer->name,
-                                      ISurfaceComposerClient::eFXSurfaceEffect, LayerMetadata(),
-                                      std::make_optional(layer->id), true));
-            mLegacyLayers[bgColorLayer->sequence] = bgColorLayer;
-        }
-        const bool willReleaseBufferOnLatch = layer->willReleaseBufferOnLatch();
-
-        auto it = mLegacyLayers.find(layer->id);
-        if (it == mLegacyLayers.end() &&
-            layer->changes.test(frontend::RequestedLayerState::Changes::Destroyed)) {
-            // Layer handle was created and immediately destroyed. It was destroyed before it
-            // was added to the map.
-            continue;
-        }
-
-        LLOG_ALWAYS_FATAL_WITH_TRACE_IF(it == mLegacyLayers.end(),
-                                        "Couldnt find layer object for %s",
-                                        layer->getDebugString().c_str());
-        if (!layer->hasReadyFrame() && !willReleaseBufferOnLatch) {
-            if (!it->second->hasBuffer()) {
-                // The last latch time is used to classify a missed frame as buffer stuffing
-                // instead of a missed frame. This is used to identify scenarios where we
-                // could not latch a buffer or apply a transaction due to backpressure.
-                // We only update the latch time for buffer less layers here, the latch time
-                // is updated for buffer layers when the buffer is latched.
-                it->second->updateLastLatchTime(latchTime);
-            }
-            continue;
-        }
-
-        const bool bgColorOnly =
-                !layer->externalTexture && (layer->bgColorLayerId != UNASSIGNED_LAYER_ID);
-        if (willReleaseBufferOnLatch) {
-            mLayersWithBuffersRemoved.emplace(it->second);
-        }
-        it->second->latchBufferImpl(unused, latchTime, bgColorOnly);
-        newDataLatched = true;
-
-        mLayersWithQueuedFrames.emplace(it->second);
-        mLayersIdsWithQueuedFrames.emplace(it->second->sequence);
-    }
-
-    updateLayerHistory(latchTime);
-    mLayerSnapshotBuilder.forEachVisibleSnapshot([&](const frontend::LayerSnapshot& snapshot) {
-        if (mLayersIdsWithQueuedFrames.find(snapshot.path.id) == mLayersIdsWithQueuedFrames.end())
-            return;
-        Region visibleReg;
-        visibleReg.set(snapshot.transformedBoundsWithoutTransparentRegion);
-        invalidateLayerStack(snapshot.outputFilter, visibleReg);
-    });
-
-    for (auto& destroyedLayer : mLayerLifecycleManager.getDestroyedLayers()) {
-        mLegacyLayers.erase(destroyedLayer->id);
-    }
-
-    {
-        ATRACE_NAME("LLM:commitChanges");
-        mLayerLifecycleManager.commitChanges();
-    }
-
-    // enter boot animation on first buffer latch
-    if (CC_UNLIKELY(mBootStage == BootStage::BOOTLOADER && newDataLatched)) {
-        ALOGI("Enter boot animation");
-        mBootStage = BootStage::BOOTANIMATION;
-    }
-
-    mustComposite |= (getTransactionFlags() & ~eTransactionFlushNeeded) || newDataLatched;
-    if (mustComposite) {
-        commitTransactions();
-    }
-
-    return mustComposite;
-}
-
-bool SurfaceFlinger::commit(PhysicalDisplayId pacesetterId,
-                            const scheduler::FrameTargets& frameTargets) {
-    const scheduler::FrameTarget& pacesetterFrameTarget = *frameTargets.get(pacesetterId)->get();
-
-    const VsyncId vsyncId = pacesetterFrameTarget.vsyncId();
-    ATRACE_NAME(ftl::Concat(__func__, ' ', ftl::to_underlying(vsyncId)).c_str());
-
-    if (pacesetterFrameTarget.didMissFrame()) {
-        mTimeStats->incrementMissedFrames();
-    }
-
-    // If a mode set is pending and the fence hasn't fired yet, wait for the next commit.
-    if (std::any_of(frameTargets.begin(), frameTargets.end(),
-                    [this](const auto& pair) FTL_FAKE_GUARD(kMainThreadContext) {
-                        const auto [displayId, target] = pair;
-                        return target->isFramePending() &&
-                                mDisplayModeController.isModeSetPending(displayId);
-                    })) {
-        mScheduler->scheduleFrame();
-        return false;
-    }
-
-    {
-        ConditionalLock lock(mStateLock, FlagManager::getInstance().connected_display());
-
-        for (const auto [displayId, _] : frameTargets) {
-            if (mDisplayModeController.isModeSetPending(displayId)) {
-                finalizeDisplayModeChange(displayId);
->>>>>>> 9224694e
             }
             scheduleCommit(FrameHint::kNone);
             return false;
@@ -3164,7 +2726,6 @@
         }
     }
 
-<<<<<<< HEAD
     // Layers need to get updated (in the previous line) before we can use them for
     // choosing the refresh rate.
     // Hold mStateLock as chooseRefreshRateForContent promotes wp<Layer> to sp<Layer>
@@ -3192,134 +2753,14 @@
     updateCursorAsync();
     if (!mustComposite) {
         updateInputFlinger(vsyncId, pacesetterFrameTarget.frameBeginTime());
-=======
-    if (pacesetterFrameTarget.isFramePending()) {
-        if (mBackpressureGpuComposition || pacesetterFrameTarget.didMissHwcFrame()) {
-            if (FlagManager::getInstance().vrr_config()) {
-                mScheduler->getVsyncSchedule()->getTracker().onFrameMissed(
-                        pacesetterFrameTarget.expectedPresentTime());
-            }
-            scheduleCommit(FrameHint::kNone);
-            return false;
-        }
-    }
-
-    const Period vsyncPeriod = mScheduler->getVsyncSchedule()->period();
-
-    // Save this once per commit + composite to ensure consistency
-    // TODO (b/240619471): consider removing active display check once AOD is fixed
-    const auto activeDisplay = FTL_FAKE_GUARD(mStateLock, getDisplayDeviceLocked(mActiveDisplayId));
-    mPowerHintSessionEnabled = mPowerAdvisor->usePowerHintSession() && activeDisplay &&
-            activeDisplay->getPowerMode() == hal::PowerMode::ON;
-    if (mPowerHintSessionEnabled) {
-        mPowerAdvisor->setCommitStart(pacesetterFrameTarget.frameBeginTime());
-        mPowerAdvisor->setExpectedPresentTime(pacesetterFrameTarget.expectedPresentTime());
-
-        // Frame delay is how long we should have minus how long we actually have.
-        const Duration idealSfWorkDuration =
-                mScheduler->vsyncModulator().getVsyncConfig().sfWorkDuration;
-        const Duration frameDelay =
-                idealSfWorkDuration - pacesetterFrameTarget.expectedFrameDuration();
-
-        mPowerAdvisor->setFrameDelay(frameDelay);
-        mPowerAdvisor->setTotalFrameTargetWorkDuration(idealSfWorkDuration);
-
-        const Period idealVsyncPeriod =
-                mDisplayModeController.getActiveMode(pacesetterId).fps.getPeriod();
-        mPowerAdvisor->updateTargetWorkDuration(idealVsyncPeriod);
-    }
-
-    if (mRefreshRateOverlaySpinner || mHdrSdrRatioOverlay) {
-        Mutex::Autolock lock(mStateLock);
-        if (const auto display = getDefaultDisplayDeviceLocked()) {
-            display->animateOverlay();
-        }
-    }
-
-    // Composite if transactions were committed, or if requested by HWC.
-    bool mustComposite = mMustComposite.exchange(false);
-    {
-        mFrameTimeline->setSfWakeUp(ftl::to_underlying(vsyncId),
-                                    pacesetterFrameTarget.frameBeginTime().ns(),
-                                    Fps::fromPeriodNsecs(vsyncPeriod.ns()),
-                                    mScheduler->getPacesetterRefreshRate());
-
-        const bool flushTransactions = clearTransactionFlags(eTransactionFlushNeeded);
-        bool transactionsAreEmpty = false;
-        if (mLayerLifecycleManagerEnabled) {
-            mustComposite |=
-                    updateLayerSnapshots(vsyncId, pacesetterFrameTarget.frameBeginTime().ns(),
-                                         flushTransactions, transactionsAreEmpty);
-        }
-
-        // Tell VsyncTracker that we are going to present this frame before scheduling
-        // setTransactionFlags which will schedule another SF frame. This was if the tracker
-        // needs to adjust the vsync timeline, it will be done before the next frame.
-        if (FlagManager::getInstance().vrr_config() && mustComposite) {
-            mScheduler->getVsyncSchedule()->getTracker().onFrameBegin(
-                pacesetterFrameTarget.expectedPresentTime(),
-                pacesetterFrameTarget.lastSignaledFrameTime());
-        }
-        if (transactionFlushNeeded()) {
-            setTransactionFlags(eTransactionFlushNeeded);
-        }
-
-        // This has to be called after latchBuffers because we want to include the layers that have
-        // been latched in the commit callback
-        if (transactionsAreEmpty) {
-            // Invoke empty transaction callbacks early.
-            mTransactionCallbackInvoker.sendCallbacks(false /* onCommitOnly */);
-        } else {
-            // Invoke OnCommit callbacks.
-            mTransactionCallbackInvoker.sendCallbacks(true /* onCommitOnly */);
-        }
-    }
-
-    // Layers need to get updated (in the previous line) before we can use them for
-    // choosing the refresh rate.
-    // Hold mStateLock as chooseRefreshRateForContent promotes wp<Layer> to sp<Layer>
-    // and may eventually call to ~Layer() if it holds the last reference
-    {
-        bool updateAttachedChoreographer = mUpdateAttachedChoreographer;
-        mUpdateAttachedChoreographer = false;
-
-        Mutex::Autolock lock(mStateLock);
-        mScheduler->chooseRefreshRateForContent(mLayerLifecycleManagerEnabled
-                                                        ? &mLayerHierarchyBuilder.getHierarchy()
-                                                        : nullptr,
-                                                updateAttachedChoreographer);
-
-        if (FlagManager::getInstance().connected_display()) {
-            initiateDisplayModeChanges();
-        }
-    }
-
-    if (!FlagManager::getInstance().connected_display()) {
-        ftl::FakeGuard guard(mStateLock);
-        initiateDisplayModeChanges();
->>>>>>> 9224694e
     }
     doActiveLayersTracingIfNeeded(false, mVisibleRegionsDirty,
                                   pacesetterFrameTarget.frameBeginTime(), vsyncId);
 
-<<<<<<< HEAD
     mLastCommittedVsyncId = vsyncId;
 
     persistDisplayBrightness(mustComposite);
 
-=======
-    updateCursorAsync();
-    if (!mustComposite) {
-        updateInputFlinger(vsyncId, pacesetterFrameTarget.frameBeginTime());
-    }
-    doActiveLayersTracingIfNeeded(false, mVisibleRegionsDirty,
-                                  pacesetterFrameTarget.frameBeginTime(), vsyncId);
-
-    mLastCommittedVsyncId = vsyncId;
-
-    persistDisplayBrightness(mustComposite);
-
->>>>>>> 9224694e
     return mustComposite && CC_LIKELY(mBootStage != BootStage::BOOTLOADER);
 }
 
@@ -3443,7 +2884,6 @@
     for (auto& [layer, layerFE] : layers) {
         layer->onPreComposition(refreshArgs.refreshStartTime);
     }
-<<<<<<< HEAD
 
     if (FlagManager::getInstance().ce_fence_promise()) {
         for (auto& [layer, layerFE] : layers) {
@@ -3477,41 +2917,6 @@
             }
         }
 
-=======
-
-    if (FlagManager::getInstance().ce_fence_promise()) {
-        for (auto& [layer, layerFE] : layers) {
-            attachReleaseFenceFutureToLayer(layer, layerFE,
-                                            layerFE->mSnapshot->outputFilter.layerStack);
-        }
-
-        refreshArgs.layersWithQueuedFrames.reserve(mLayersWithQueuedFrames.size());
-        for (auto& layer : mLayersWithQueuedFrames) {
-            if (const auto& layerFE = layer->getCompositionEngineLayerFE()) {
-                refreshArgs.layersWithQueuedFrames.push_back(layerFE);
-                // Some layers are not displayed and do not yet have a future release fence
-                if (layerFE->getReleaseFencePromiseStatus() ==
-                            LayerFE::ReleaseFencePromiseStatus::UNINITIALIZED ||
-                    layerFE->getReleaseFencePromiseStatus() ==
-                            LayerFE::ReleaseFencePromiseStatus::FULFILLED) {
-                    // layerStack is invalid because layer is not on a display
-                    attachReleaseFenceFutureToLayer(layer.get(), layerFE.get(),
-                                                    ui::INVALID_LAYER_STACK);
-                }
-            }
-        }
-
-        mCompositionEngine->present(refreshArgs);
-        moveSnapshotsFromCompositionArgs(refreshArgs, layers);
-
-        for (auto& [layer, layerFE] : layers) {
-            CompositionResult compositionResult{layerFE->stealCompositionResult()};
-            if (compositionResult.lastClientCompositionFence) {
-                layer->setWasClientComposed(compositionResult.lastClientCompositionFence);
-            }
-        }
-
->>>>>>> 9224694e
     } else {
         mCompositionEngine->present(refreshArgs);
         moveSnapshotsFromCompositionArgs(refreshArgs, layers);
@@ -3563,7 +2968,6 @@
 
         if (state.usesDeviceComposition) {
             flags |= CompositionCoverage::Hwc;
-<<<<<<< HEAD
         }
 
         if (state.reusedClientComposition) {
@@ -3572,16 +2976,6 @@
             flags |= CompositionCoverage::Gpu;
         }
 
-=======
-        }
-
-        if (state.reusedClientComposition) {
-            flags |= CompositionCoverage::GpuReuse;
-        } else if (state.usesClientComposition) {
-            flags |= CompositionCoverage::Gpu;
-        }
-
->>>>>>> 9224694e
         clientCompositionRecord.predicted |=
                 (state.strategyPrediction != CompositionStrategyPredictionState::DISABLED);
         clientCompositionRecord.predictionSucceeded |=
@@ -3668,7 +3062,6 @@
     if (getHdrRenderType(snapshot.dataspace, pixelFormat, snapshot.desiredHdrSdrRatio) !=
         HdrRenderType::SDR) {
         return true;
-<<<<<<< HEAD
     }
     // If the layer is not allowed to be dimmed, treat it as HDR. WindowManager may disable
     // dimming in order to keep animations invoking SDR screenshots of HDR layers seamless.
@@ -3677,16 +3070,6 @@
     if (!snapshot.dimmingEnabled) {
         return true;
     }
-=======
-    }
-    // If the layer is not allowed to be dimmed, treat it as HDR. WindowManager may disable
-    // dimming in order to keep animations invoking SDR screenshots of HDR layers seamless.
-    // Treat such tagged layers as HDR so that DisplayManagerService does not try to change
-    // the screen brightness
-    if (!snapshot.dimmingEnabled) {
-        return true;
-    }
->>>>>>> 9224694e
     return false;
 }
 
@@ -4185,7 +3568,6 @@
                        [](const auto& lhs, const auto& rhs) {
                            return equalsExceptDisplayModeId(*lhs.second, *rhs.second);
                        });
-<<<<<<< HEAD
 
     // Keep IDs if modes have not changed.
     const auto& modes = sameModes ? oldModes : newModes;
@@ -4244,66 +3626,6 @@
                         mPhysicalDisplays.get(displayId).transform(&PhysicalDisplay::snapshotRef);
                 LOG_ALWAYS_FATAL_IF(!snapshotOpt);
 
-=======
-
-    // Keep IDs if modes have not changed.
-    const auto& modes = sameModes ? oldModes : newModes;
-    const DisplayModePtr activeMode =
-            std::find_if(modes.begin(), modes.end(), [activeModeHwcIdOpt](const auto& pair) {
-                return pair.second->getHwcId() == activeModeHwcIdOpt;
-            })->second;
-
-    if (isExternalDisplay) {
-        ALOGI("External display %s initial mode: {%s}", to_string(displayId).c_str(),
-              to_string(*activeMode).c_str());
-    }
-    return {modes, activeMode};
-}
-
-bool SurfaceFlinger::configureLocked() {
-    std::vector<HotplugEvent> events;
-    {
-        std::lock_guard<std::mutex> lock(mHotplugMutex);
-        events = std::move(mPendingHotplugEvents);
-    }
-
-    for (const auto [hwcDisplayId, connection] : events) {
-        if (auto info = getHwComposer().onHotplug(hwcDisplayId, connection)) {
-            const auto displayId = info->id;
-            const ftl::Concat displayString("display ", displayId.value, "(HAL ID ", hwcDisplayId,
-                                            ')');
-
-            if (connection == hal::Connection::CONNECTED) {
-                const auto activeModeIdOpt =
-                        processHotplugConnect(displayId, hwcDisplayId, std::move(*info),
-                                              displayString.c_str());
-                if (!activeModeIdOpt) {
-                    if (FlagManager::getInstance().hotplug2()) {
-                        mScheduler->dispatchHotplugError(
-                                static_cast<int32_t>(DisplayHotplugEvent::ERROR_UNKNOWN));
-                    }
-                    getHwComposer().disconnectDisplay(displayId);
-                    continue;
-                }
-
-                const auto [kernelIdleTimerController, idleTimerTimeoutMs] =
-                        getKernelIdleTimerProperties(displayId);
-
-                using Config = scheduler::RefreshRateSelector::Config;
-                const Config config =
-                        {.enableFrameRateOverride = sysprop::enable_frame_rate_override(true)
-                                 ? Config::FrameRateOverride::Enabled
-                                 : Config::FrameRateOverride::Disabled,
-                         .frameRateMultipleThreshold =
-                                 base::GetIntProperty("debug.sf.frame_rate_multiple_threshold"s, 0),
-                         .legacyIdleTimerTimeout = idleTimerTimeoutMs,
-                         .kernelIdleTimerController = kernelIdleTimerController};
-
-                const auto snapshotOpt =
-                        mPhysicalDisplays.get(displayId).transform(&PhysicalDisplay::snapshotRef);
-                LOG_ALWAYS_FATAL_IF(!snapshotOpt);
-
->>>>>>> 9224694e
                 mDisplayModeController.registerDisplay(*snapshotOpt, *activeModeIdOpt, config);
             } else {
                 // Unregister before destroying the DisplaySnapshot below.
@@ -5222,12 +4544,9 @@
     if (mBackpressureGpuComposition) {
         features |= Feature::kBackpressureGpuComposition;
     }
-<<<<<<< HEAD
     if (mPropagateBackpressure) {
         features |= Feature::kPropagateBackpressure;
     }
-=======
->>>>>>> 9224694e
     if (getHwComposer().getComposer()->isSupported(
                 Hwc2::Composer::OptionalFeature::ExpectedPresentTime)) {
         features |= Feature::kExpectedPresentTime;
@@ -5900,11 +5219,7 @@
 
 status_t SurfaceFlinger::setTransactionState(
         const FrameTimelineInfo& frameTimelineInfo, Vector<ComposerState>& states,
-<<<<<<< HEAD
-        const Vector<DisplayState>& displays, uint32_t flags, const sp<IBinder>& applyToken,
-=======
         Vector<DisplayState>& displays, uint32_t flags, const sp<IBinder>& applyToken,
->>>>>>> 9224694e
         InputWindowCommands inputWindowCommands, int64_t desiredPresentTime, bool isAutoTimestamp,
         const std::vector<client_cache_t>& uncacheBuffers, bool hasListenerCallbacks,
         const std::vector<ListenerCallbacks>& listenerCallbacks, uint64_t transactionId,
@@ -5919,11 +5234,7 @@
         composerState.state.sanitize(permissions);
     }
 
-<<<<<<< HEAD
-    for (DisplayState display : displays) {
-=======
     for (DisplayState& display : displays) {
->>>>>>> 9224694e
         display.sanitize(permissions);
     }
 
@@ -6634,55 +5945,6 @@
     if (what & layer_state_t::eTransformToDisplayInverseChanged) {
         if (layer->setTransformToDisplayInverse(s.transformToDisplayInverse))
             flags |= eTraversalNeeded;
-<<<<<<< HEAD
-    }
-    if (what & layer_state_t::eCropChanged) {
-        if (layer->setCrop(s.crop)) flags |= eTraversalNeeded;
-    }
-    if (what & layer_state_t::eSidebandStreamChanged) {
-        if (layer->setSidebandStream(s.sidebandStream, frameTimelineInfo, postTime))
-            flags |= eTraversalNeeded;
-    }
-    if (what & layer_state_t::eDataspaceChanged) {
-        if (layer->setDataspace(s.dataspace)) flags |= eTraversalNeeded;
-    }
-    if (what & layer_state_t::eExtendedRangeBrightnessChanged) {
-        if (layer->setExtendedRangeBrightness(s.currentHdrSdrRatio, s.desiredHdrSdrRatio)) {
-            flags |= eTraversalNeeded;
-        }
-    }
-    if (what & layer_state_t::eDesiredHdrHeadroomChanged) {
-        if (layer->setDesiredHdrHeadroom(s.desiredHdrSdrRatio)) {
-            flags |= eTraversalNeeded;
-        }
-    }
-    if (what & layer_state_t::eBufferChanged) {
-        std::optional<ui::Transform::RotationFlags> transformHint = std::nullopt;
-        frontend::LayerSnapshot* snapshot = mLayerSnapshotBuilder.getSnapshot(layer->sequence);
-        if (snapshot) {
-            transformHint = snapshot->transformHint;
-        }
-        layer->setTransformHint(transformHint);
-        if (layer->setBuffer(composerState.externalTexture, *s.bufferData, postTime,
-                             desiredPresentTime, isAutoTimestamp, frameTimelineInfo)) {
-            flags |= eTraversalNeeded;
-        }
-        mLayersWithQueuedFrames.emplace(layer);
-    } else if (frameTimelineInfo.vsyncId != FrameTimelineInfo::INVALID_VSYNC_ID) {
-        layer->setFrameTimelineVsyncForBufferlessTransaction(frameTimelineInfo, postTime);
-    }
-
-    if ((what & layer_state_t::eBufferChanged) == 0) {
-        layer->setDesiredPresentTime(desiredPresentTime, isAutoTimestamp);
-    }
-
-    if (what & layer_state_t::eTrustedPresentationInfoChanged) {
-        if (layer->setTrustedPresentationInfo(s.trustedPresentationThresholds,
-                                              s.trustedPresentationListener)) {
-            flags |= eTraversalNeeded;
-        }
-=======
->>>>>>> 9224694e
     }
     if (what & layer_state_t::eCropChanged) {
         if (layer->setCrop(s.crop)) flags |= eTraversalNeeded;
@@ -6738,16 +6000,6 @@
     if (layer->setTransactionCompletedListeners(callbackHandles, willPresentCurrentTransaction))
         flags |= eTraversalNeeded;
 
-<<<<<<< HEAD
-    const auto& requestedLayerState = mLayerLifecycleManager.getLayerFromId(layer->getSequence());
-    bool willPresentCurrentTransaction = requestedLayerState &&
-            (requestedLayerState->hasReadyFrame() ||
-             requestedLayerState->willReleaseBufferOnLatch());
-    if (layer->setTransactionCompletedListeners(callbackHandles, willPresentCurrentTransaction))
-        flags |= eTraversalNeeded;
-
-=======
->>>>>>> 9224694e
     return flags;
 }
 
@@ -7409,7 +6661,6 @@
         StringAppendF(&result, "HDR events for display %" PRIu64 "\n", displayId.value);
         listener->dump(result);
         result.append("\n");
-<<<<<<< HEAD
     }
 }
 
@@ -7441,39 +6692,6 @@
     result.append(out.str());
 }
 
-=======
-    }
-}
-
-void SurfaceFlinger::dumpFrontEnd(std::string& result) {
-    std::ostringstream out;
-    out << "\nComposition list\n";
-    ui::LayerStack lastPrintedLayerStackHeader = ui::INVALID_LAYER_STACK;
-    for (const auto& snapshot : mLayerSnapshotBuilder.getSnapshots()) {
-        if (lastPrintedLayerStackHeader != snapshot->outputFilter.layerStack) {
-            lastPrintedLayerStackHeader = snapshot->outputFilter.layerStack;
-            out << "LayerStack=" << lastPrintedLayerStackHeader.id << "\n";
-        }
-        out << "  " << *snapshot << "\n";
-    }
-
-    out << "\nInput list\n";
-    lastPrintedLayerStackHeader = ui::INVALID_LAYER_STACK;
-    mLayerSnapshotBuilder.forEachInputSnapshot([&](const frontend::LayerSnapshot& snapshot) {
-        if (lastPrintedLayerStackHeader != snapshot.outputFilter.layerStack) {
-            lastPrintedLayerStackHeader = snapshot.outputFilter.layerStack;
-            out << "LayerStack=" << lastPrintedLayerStackHeader.id << "\n";
-        }
-        out << "  " << snapshot << "\n";
-    });
-
-    out << "\nLayer Hierarchy\n"
-        << mLayerHierarchyBuilder.getHierarchy().dump() << "\nOffscreen Hierarchy\n"
-        << mLayerHierarchyBuilder.getOffscreenHierarchy().dump() << "\n\n";
-    result.append(out.str());
-}
-
->>>>>>> 9224694e
 void SurfaceFlinger::dumpVisibleFrontEnd(std::string& result) {
     if (!mLayerLifecycleManagerEnabled) {
         StringAppendF(&result, "Composition layers\n");
@@ -8358,7 +7576,6 @@
                     return error;
                 }
                 scheduleRepaint();
-<<<<<<< HEAD
                 return NO_ERROR;
             }
             case 1041: { // Transaction tracing
@@ -8469,118 +7686,6 @@
                 }
                 return NO_ERROR;
             }
-=======
-                return NO_ERROR;
-            }
-            case 1041: { // Transaction tracing
-                if (mTransactionTracing) {
-                    int arg = data.readInt32();
-                    if (arg == -1) {
-                        mScheduler->schedule([&]() { mTransactionTracing.reset(); }).get();
-                    } else if (arg > 0) {
-                        // Transaction tracing is always running but allow the user to temporarily
-                        // increase the buffer when actively debugging.
-                        mTransactionTracing->setBufferSize(
-                                TransactionTracing::LEGACY_ACTIVE_TRACING_BUFFER_SIZE);
-                    } else {
-                        TransactionTraceWriter::getInstance().invoke("", /* overwrite= */ true);
-                        mTransactionTracing->setBufferSize(
-                                TransactionTracing::CONTINUOUS_TRACING_BUFFER_SIZE);
-                    }
-                }
-                reply->writeInt32(NO_ERROR);
-                return NO_ERROR;
-            }
-            case 1042: { // Write transaction trace to file
-                if (mTransactionTracing) {
-                    mTransactionTracing->writeToFile();
-                }
-                reply->writeInt32(NO_ERROR);
-                return NO_ERROR;
-            }
-            // hdr sdr ratio overlay
-            case 1043: {
-                auto future = mScheduler->schedule(
-                        [&]() FTL_FAKE_GUARD(mStateLock) FTL_FAKE_GUARD(kMainThreadContext) {
-                            n = data.readInt32();
-                            if (n == 0 || n == 1) {
-                                mHdrSdrRatioOverlay = n != 0;
-                                enableHdrSdrRatioOverlay(mHdrSdrRatioOverlay);
-                            } else {
-                                reply->writeBool(isHdrSdrRatioOverlayEnabled());
-                            }
-                        });
-                future.wait();
-                return NO_ERROR;
-            }
-
-            case 1044: { // Enable/Disable mirroring from one display to another
-                /*
-                 * Mirror one display onto another.
-                 * Ensure the source and destination displays are on.
-                 * Commands:
-                 * 0: Mirror one display to another
-                 * 1: Disable mirroring to a previously mirrored display
-                 * 2: Disable mirroring on previously mirrored displays
-                 *
-                 * Ex:
-                 * Get the display ids:
-                 * adb shell dumpsys SurfaceFlinger --display-id
-                 * Mirror first display to the second:
-                 * adb shell service call SurfaceFlinger 1044 i64 0 i64 4619827677550801152 i64
-                 * 4619827677550801153
-                 * Stop mirroring:
-                 * adb shell service call SurfaceFlinger 1044 i64 1
-                 */
-
-                int64_t arg0 = data.readInt64();
-
-                switch (arg0) {
-                    case 0: {
-                        // Mirror arg1 to arg2
-                        int64_t arg1 = data.readInt64();
-                        int64_t arg2 = data.readInt64();
-                        // Enable mirroring for one display
-                        const auto display1id = DisplayId::fromValue(arg1);
-                        auto mirrorRoot = SurfaceComposerClient::getDefault()->mirrorDisplay(
-                                display1id.value());
-                        auto id2 = DisplayId::fromValue<PhysicalDisplayId>(arg2);
-                        const auto token2 = getPhysicalDisplayToken(*id2);
-                        ui::LayerStack layerStack;
-                        {
-                            Mutex::Autolock lock(mStateLock);
-                            sp<DisplayDevice> display = getDisplayDeviceLocked(token2);
-                            layerStack = display->getLayerStack();
-                        }
-                        SurfaceComposerClient::Transaction t;
-                        t.setDisplayLayerStack(token2, layerStack);
-                        t.setLayer(mirrorRoot, INT_MAX); // Top-most layer
-                        t.setLayerStack(mirrorRoot, layerStack);
-                        t.apply();
-
-                        mMirrorMapForDebug.emplace_or_replace(arg2, mirrorRoot);
-                        break;
-                    }
-
-                    case 1: {
-                        // Disable mirroring for arg1
-                        int64_t arg1 = data.readInt64();
-                        mMirrorMapForDebug.erase(arg1);
-                        break;
-                    }
-
-                    case 2: {
-                        // Disable mirroring for all displays
-                        mMirrorMapForDebug.clear();
-                        break;
-                    }
-
-                    default:
-                        return BAD_VALUE;
-                }
-                return NO_ERROR;
-            }
->>>>>>> 9224694e
             // Inject jank
             // First argument is a float that describes the fraction of frame duration to jank by.
             // Second argument is a delay in ms for triggering the jank. This is useful for working
@@ -8871,7 +7976,6 @@
         ALOGD("Permission denied to captureDisplay");
         invokeScreenCaptureError(validate, captureListener);
         return;
-<<<<<<< HEAD
     }
 
     if (!args.displayToken) {
@@ -8880,16 +7984,6 @@
         return;
     }
 
-=======
-    }
-
-    if (!args.displayToken) {
-        ALOGD("Invalid display token to captureDisplay");
-        invokeScreenCaptureError(BAD_VALUE, captureListener);
-        return;
-    }
-
->>>>>>> 9224694e
     if (args.captureSecureLayers && !hasCaptureBlackoutContentPermission()) {
         ALOGD("Attempting to capture secure layers without CAPTURE_BLACKOUT_CONTENT");
         invokeScreenCaptureError(PERMISSION_DENIED, captureListener);
@@ -8961,7 +8055,6 @@
         layerStack = display->getLayerStack();
         size = display->getLayerStackSpaceRect().getSize();
     }
-<<<<<<< HEAD
 
     size.width *= args.frameScaleX;
     size.height *= args.frameScaleY;
@@ -8982,23 +8075,10 @@
 
     if (captureListener == nullptr) {
         ALOGE("capture screen must provide a capture listener callback");
-=======
-
-    size.width *= args.frameScaleX;
-    size.height *= args.frameScaleY;
-
-    // We could query a real value for this but it'll be a long, long time until we support
-    // displays that need upwards of 1GB per buffer so...
-    constexpr auto kMaxTextureSize = 16384;
-    if (size.width <= 0 || size.height <= 0 || size.width >= kMaxTextureSize ||
-        size.height >= kMaxTextureSize) {
-        ALOGD("captureDisplay resolved to invalid size %d x %d", size.width, size.height);
->>>>>>> 9224694e
         invokeScreenCaptureError(BAD_VALUE, captureListener);
         return;
     }
 
-<<<<<<< HEAD
     constexpr bool kAllowProtected = false;
     constexpr bool kGrayscale = false;
 
@@ -9012,31 +8092,6 @@
                         captureListener);
 }
 
-=======
-    GetLayerSnapshotsFunction getLayerSnapshotsFn =
-            getLayerSnapshotsForScreenshots(layerStack, CaptureArgs::UNSET_UID,
-                                            /*snapshotFilterFn=*/nullptr);
-
-    if (captureListener == nullptr) {
-        ALOGE("capture screen must provide a capture listener callback");
-        invokeScreenCaptureError(BAD_VALUE, captureListener);
-        return;
-    }
-
-    constexpr bool kAllowProtected = false;
-    constexpr bool kGrayscale = false;
-
-    ftl::Flags<RenderArea::Options> options;
-    if (args.hintForSeamlessTransition)
-        options |= RenderArea::Options::HINT_FOR_SEAMLESS_TRANSITION;
-    captureScreenCommon(RenderAreaBuilderVariant(std::in_place_type<DisplayRenderAreaBuilder>,
-                                                 Rect(), size, args.dataspace, displayWeak,
-                                                 options),
-                        getLayerSnapshotsFn, size, args.pixelFormat, kAllowProtected, kGrayscale,
-                        captureListener);
-}
-
->>>>>>> 9224694e
 ScreenCaptureResults SurfaceFlinger::captureLayersSync(const LayerCaptureArgs& args) {
     sp<SyncScreenCaptureListener> captureListener = sp<SyncScreenCaptureListener>::make();
     captureLayers(args, captureListener);
@@ -9280,7 +8335,6 @@
         futureFence.get();
     }
 }
-<<<<<<< HEAD
 
 std::optional<SurfaceFlinger::OutputCompositionState>
 SurfaceFlinger::getDisplayStateFromRenderAreaBuilder(RenderAreaBuilderVariant& renderAreaBuilder) {
@@ -9318,45 +8372,6 @@
     return std::nullopt;
 }
 
-=======
-
-std::optional<SurfaceFlinger::OutputCompositionState>
-SurfaceFlinger::getDisplayStateFromRenderAreaBuilder(RenderAreaBuilderVariant& renderAreaBuilder) {
-    sp<const DisplayDevice> display = nullptr;
-    {
-        Mutex::Autolock lock(mStateLock);
-        if (auto* layerRenderAreaBuilder =
-                    std::get_if<LayerRenderAreaBuilder>(&renderAreaBuilder)) {
-            // LayerSnapshotBuilder should only be accessed from the main thread.
-            const frontend::LayerSnapshot* snapshot =
-                    mLayerSnapshotBuilder.getSnapshot(layerRenderAreaBuilder->layer->getSequence());
-            if (!snapshot) {
-                ALOGW("Couldn't find layer snapshot for %d",
-                      layerRenderAreaBuilder->layer->getSequence());
-            } else {
-                layerRenderAreaBuilder->setLayerSnapshot(*snapshot);
-                display = findDisplay(
-                        [layerStack = snapshot->outputFilter.layerStack](const auto& display) {
-                            return display.getLayerStack() == layerStack;
-                        });
-            }
-        } else if (auto* displayRenderAreaBuilder =
-                           std::get_if<DisplayRenderAreaBuilder>(&renderAreaBuilder)) {
-            display = displayRenderAreaBuilder->displayWeak.promote();
-        }
-
-        if (display == nullptr) {
-            display = getDefaultDisplayDeviceLocked();
-        }
-
-        if (display != nullptr) {
-            return std::optional{display->getCompositionDisplay()->getState()};
-        }
-    }
-    return std::nullopt;
-}
-
->>>>>>> 9224694e
 std::vector<sp<LayerFE>> SurfaceFlinger::extractLayerFEs(
         const std::vector<std::pair<Layer*, sp<LayerFE>>>& layers) const {
     std::vector<sp<LayerFE>> layerFEs;
@@ -9366,7 +8381,6 @@
     }
     return layerFEs;
 }
-<<<<<<< HEAD
 
 ftl::SharedFuture<FenceResult> SurfaceFlinger::captureScreenshot(
         const RenderAreaBuilderVariant& renderAreaBuilder,
@@ -9487,51 +8501,8 @@
                 renderArea->getTransform() * layerFE->mSnapshot->geomLayerTransform;
         layerFE->mSnapshot->geomInverseLayerTransform =
                 layerFE->mSnapshot->geomLayerTransform.inverse();
-=======
-
-ftl::SharedFuture<FenceResult> SurfaceFlinger::captureScreenshot(
-        const RenderAreaBuilderVariant& renderAreaBuilder,
-        const std::shared_ptr<renderengine::ExternalTexture>& buffer, bool regionSampling,
-        bool grayscale, bool isProtected, const sp<IScreenCaptureListener>& captureListener,
-        std::optional<OutputCompositionState>& displayState, std::vector<sp<LayerFE>>& layerFEs) {
-    ATRACE_CALL();
-
-    ScreenCaptureResults captureResults;
-    std::unique_ptr<const RenderArea> renderArea =
-            std::visit([](auto&& arg) -> std::unique_ptr<RenderArea> { return arg.build(); },
-                       renderAreaBuilder);
-
-    if (!renderArea) {
-        ALOGW("Skipping screen capture because of invalid render area.");
-        if (captureListener) {
-            captureResults.fenceResult = base::unexpected(NO_MEMORY);
-            captureListener->onScreenCaptureCompleted(captureResults);
-        }
-        return ftl::yield<FenceResult>(base::unexpected(NO_ERROR)).share();
-    }
-
-    // Empty vector needed to pass into renderScreenImpl for legacy path
-    std::vector<std::pair<Layer*, sp<android::LayerFE>>> layers;
-    ftl::SharedFuture<FenceResult> renderFuture =
-            renderScreenImpl(std::move(renderArea), buffer, regionSampling, grayscale, isProtected,
-                             captureResults, displayState, layers, layerFEs);
-
-    if (captureListener) {
-        // Defer blocking on renderFuture back to the Binder thread.
-        return ftl::Future(std::move(renderFuture))
-                .then([captureListener, captureResults = std::move(captureResults)](
-                              FenceResult fenceResult) mutable -> FenceResult {
-                    captureResults.fenceResult = std::move(fenceResult);
-                    captureListener->onScreenCaptureCompleted(captureResults);
-                    return base::unexpected(NO_ERROR);
-                })
-                .share();
->>>>>>> 9224694e
-    }
-    return renderFuture;
-}
-
-<<<<<<< HEAD
+    }
+
     auto capturedBuffer = buffer;
 
     auto requestedDataspace = renderArea->getReqDataSpace();
@@ -9568,63 +8539,9 @@
                     displayBrightnessNits = std::min(sdrWhitePointNits * kMaxScreenshotHeadroom,
                                                      displayBrightnessNits);
                 }
-=======
-ftl::SharedFuture<FenceResult> SurfaceFlinger::captureScreenshotLegacy(
-        RenderAreaBuilderVariant renderAreaBuilder, GetLayerSnapshotsFunction getLayerSnapshotsFn,
-        const std::shared_ptr<renderengine::ExternalTexture>& buffer, bool regionSampling,
-        bool grayscale, bool isProtected, const sp<IScreenCaptureListener>& captureListener) {
-    ATRACE_CALL();
-
-    auto takeScreenshotFn = [=, this, renderAreaBuilder = std::move(renderAreaBuilder)]() REQUIRES(
-                                    kMainThreadContext) mutable -> ftl::SharedFuture<FenceResult> {
-        auto layers = getLayerSnapshotsFn();
-        if (FlagManager::getInstance().ce_fence_promise()) {
-            for (auto& [layer, layerFE] : layers) {
-                attachReleaseFenceFutureToLayer(layer, layerFE.get(), ui::INVALID_LAYER_STACK);
->>>>>>> 9224694e
-            }
-        }
-        auto displayState = getDisplayStateFromRenderAreaBuilder(renderAreaBuilder);
-
-        ScreenCaptureResults captureResults;
-        std::unique_ptr<const RenderArea> renderArea =
-                std::visit([](auto&& arg) -> std::unique_ptr<RenderArea> { return arg.build(); },
-                           renderAreaBuilder);
-
-        if (!renderArea) {
-            ALOGW("Skipping screen capture because of invalid render area.");
-            if (captureListener) {
-                captureResults.fenceResult = base::unexpected(NO_MEMORY);
-                captureListener->onScreenCaptureCompleted(captureResults);
-            }
-            return ftl::yield<FenceResult>(base::unexpected(NO_ERROR)).share();
-        }
-
-        auto layerFEs = extractLayerFEs(layers);
-        ftl::SharedFuture<FenceResult> renderFuture =
-                renderScreenImpl(std::move(renderArea), buffer, regionSampling, grayscale,
-                                 isProtected, captureResults, displayState, layers, layerFEs);
-
-        if (captureListener) {
-            // Defer blocking on renderFuture back to the Binder thread.
-            return ftl::Future(std::move(renderFuture))
-                    .then([captureListener, captureResults = std::move(captureResults)](
-                                  FenceResult fenceResult) mutable -> FenceResult {
-                        captureResults.fenceResult = std::move(fenceResult);
-                        captureListener->onScreenCaptureCompleted(captureResults);
-                        return base::unexpected(NO_ERROR);
-                    })
-                    .share();
-        }
-        return renderFuture;
-    };
-
-    // TODO(b/294936197): Run takeScreenshotsFn() in a binder thread to reduce the number
-    // of calls on the main thread.
-    auto future =
-            mScheduler->schedule(FTL_FAKE_GUARD(kMainThreadContext, std::move(takeScreenshotFn)));
-
-<<<<<<< HEAD
+            }
+        }
+
         // Screenshots leaving the device should be colorimetric
         if (requestedDataspace == ui::Dataspace::UNKNOWN &&
             renderArea->getHintForSeamlessTransition()) {
@@ -9632,80 +8549,6 @@
         }
     }
 
-=======
-    // Flatten nested futures.
-    auto chain = ftl::Future(std::move(future)).then([](ftl::SharedFuture<FenceResult> future) {
-        return future;
-    });
-
-    return chain.share();
-}
-
-ftl::SharedFuture<FenceResult> SurfaceFlinger::renderScreenImpl(
-        std::unique_ptr<const RenderArea> renderArea,
-        const std::shared_ptr<renderengine::ExternalTexture>& buffer, bool regionSampling,
-        bool grayscale, bool isProtected, ScreenCaptureResults& captureResults,
-        std::optional<OutputCompositionState>& displayState,
-        std::vector<std::pair<Layer*, sp<LayerFE>>>& layers, std::vector<sp<LayerFE>>& layerFEs) {
-    ATRACE_CALL();
-
-    for (auto& layerFE : layerFEs) {
-        frontend::LayerSnapshot* snapshot = layerFE->mSnapshot.get();
-        captureResults.capturedSecureLayers |= (snapshot->isVisible && snapshot->isSecure);
-        captureResults.capturedHdrLayers |= isHdrLayer(*snapshot);
-        layerFE->mSnapshot->geomLayerTransform =
-                renderArea->getTransform() * layerFE->mSnapshot->geomLayerTransform;
-        layerFE->mSnapshot->geomInverseLayerTransform =
-                layerFE->mSnapshot->geomLayerTransform.inverse();
-    }
-
-    auto capturedBuffer = buffer;
-
-    auto requestedDataspace = renderArea->getReqDataSpace();
-    auto parent = renderArea->getParentLayer();
-    auto renderIntent = RenderIntent::TONE_MAP_COLORIMETRIC;
-    auto sdrWhitePointNits = DisplayDevice::sDefaultMaxLumiance;
-    auto displayBrightnessNits = DisplayDevice::sDefaultMaxLumiance;
-
-    captureResults.capturedDataspace = requestedDataspace;
-
-    const bool enableLocalTonemapping = FlagManager::getInstance().local_tonemap_screenshots() &&
-            !renderArea->getHintForSeamlessTransition();
-
-    if (displayState) {
-        const auto& state = displayState.value();
-        captureResults.capturedDataspace =
-                pickBestDataspace(requestedDataspace, state, captureResults.capturedHdrLayers,
-                                  renderArea->getHintForSeamlessTransition());
-        sdrWhitePointNits = state.sdrWhitePointNits;
-
-        if (!captureResults.capturedHdrLayers) {
-            displayBrightnessNits = sdrWhitePointNits;
-        } else {
-            displayBrightnessNits = state.displayBrightnessNits;
-            if (!enableLocalTonemapping) {
-                // Only clamp the display brightness if this is not a seamless transition.
-                // Otherwise for seamless transitions it's important to match the current
-                // display state as the buffer will be shown under these same conditions, and we
-                // want to avoid any flickers
-                if (sdrWhitePointNits > 1.0f && !renderArea->getHintForSeamlessTransition()) {
-                    // Restrict the amount of HDR "headroom" in the screenshot to avoid
-                    // over-dimming the SDR portion. 2.0 chosen by experimentation
-                    constexpr float kMaxScreenshotHeadroom = 2.0f;
-                    displayBrightnessNits = std::min(sdrWhitePointNits * kMaxScreenshotHeadroom,
-                                                     displayBrightnessNits);
-                }
-            }
-        }
-
-        // Screenshots leaving the device should be colorimetric
-        if (requestedDataspace == ui::Dataspace::UNKNOWN &&
-            renderArea->getHintForSeamlessTransition()) {
-            renderIntent = state.renderIntent;
-        }
-    }
-
->>>>>>> 9224694e
     captureResults.buffer = capturedBuffer->getBuffer();
 
     ui::LayerStack layerStack{ui::DEFAULT_LAYER_STACK};
@@ -9995,7 +8838,6 @@
 
 } // namespace
 
-<<<<<<< HEAD
 #ifdef QCOM_UM_FAMILY
 bool SurfaceFlinger::canAllocateHwcDisplayIdForVDS(uint64_t usage) {
     uint64_t flag_mask_pvt_wfd = ~0;
@@ -10025,8 +8867,6 @@
 }
 #endif
 
-=======
->>>>>>> 9224694e
 status_t SurfaceFlinger::setDesiredDisplayModeSpecs(const sp<IBinder>& displayToken,
                                                     const gui::DisplayModeSpecs& specs) {
     ATRACE_CALL();
