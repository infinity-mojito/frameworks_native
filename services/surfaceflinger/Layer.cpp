--- conflicted
+++ resolved
@@ -1308,13 +1308,8 @@
     return true;
 }
 
-<<<<<<< HEAD
-bool Layer::setFlags(uint8_t flags, uint8_t mask) {
-    const uint8_t newFlags = (mCurrentState.flags & ~mask) | (flags & mask);
-=======
 bool Layer::setFlags(uint32_t flags, uint32_t mask) {
     const uint32_t newFlags = (mCurrentState.flags & ~mask) | (flags & mask);
->>>>>>> 310417e0
     if (mCurrentState.flags == newFlags) return false;
     mCurrentState.sequence++;
     mCurrentState.flags = newFlags;
