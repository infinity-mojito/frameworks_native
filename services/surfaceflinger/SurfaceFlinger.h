/*
 * Copyright (C) 2007 The Android Open Source Project
 *
 * Licensed under the Apache License, Version 2.0 (the "License");
 * you may not use this file except in compliance with the License.
 * You may obtain a copy of the License at
 *
 *      http://www.apache.org/licenses/LICENSE-2.0
 *
 * distributed under the License is distributed on an "AS IS" BASIS,
 * WITHOUT WARRANTIES OR CONDITIONS OF ANY KIND, either express or implied.
 * See the License for the specific language governing permissions and
 * limitations under the License.
 */

#pragma once

#include <sys/types.h>

/*
 * NOTE: Make sure this file doesn't include  anything from <gl/ > or <gl2/ >
 */

#include <android-base/stringprintf.h>
#include <android-base/strings.h>
#include <android-base/thread_annotations.h>
#include <android/gui/BnSurfaceComposer.h>
#include <android/gui/DisplayStatInfo.h>
#include <android/gui/DisplayState.h>
#include <android/gui/ISurfaceComposerClient.h>
#include <cutils/atomic.h>
#include <cutils/compiler.h>
#include <ftl/algorithm.h>
#include <ftl/future.h>
#include <ftl/non_null.h>
#include <gui/BufferQueue.h>
#include <gui/CompositorTiming.h>
#include <gui/FrameTimestamps.h>
#include <gui/ISurfaceComposer.h>
#include <gui/ITransactionCompletedListener.h>
#include <gui/LayerState.h>
#include <layerproto/LayerProtoHeader.h>
#include <math/mat4.h>
#include <renderengine/LayerSettings.h>
#include <serviceutils/PriorityDumper.h>
#include <system/graphics.h>
#include <ui/DisplayMap.h>
#include <ui/FenceTime.h>
#include <ui/PixelFormat.h>
#include <ui/Size.h>
#include <utils/Errors.h>
#include <utils/KeyedVector.h>
#include <utils/RefBase.h>
#include <utils/SortedVector.h>
#include <utils/Trace.h>
#include <utils/threads.h>

#include <compositionengine/OutputColorSetting.h>
#include <scheduler/Fps.h>
#include <scheduler/PresentLatencyTracker.h>
#include <scheduler/Time.h>
#include <scheduler/TransactionSchedule.h>
#include <scheduler/interface/CompositionCoverage.h>
#include <scheduler/interface/ICompositor.h>
#include <ui/FenceResult.h>

#include <common/FlagManager.h>
#include "Display/DisplayModeController.h"
#include "Display/PhysicalDisplay.h"
#include "DisplayDevice.h"
#include "DisplayHardware/HWC2.h"
#include "DisplayHardware/PowerAdvisor.h"
#include "DisplayIdGenerator.h"
#include "Effects/Daltonizer.h"
#include "FrontEnd/DisplayInfo.h"
#include "FrontEnd/LayerCreationArgs.h"
#include "FrontEnd/LayerLifecycleManager.h"
#include "FrontEnd/LayerSnapshot.h"
#include "FrontEnd/LayerSnapshotBuilder.h"
#include "FrontEnd/TransactionHandler.h"
#include "LayerVector.h"
#include "MutexUtils.h"
#include "Scheduler/ISchedulerCallback.h"
#include "Scheduler/RefreshRateSelector.h"
#include "Scheduler/Scheduler.h"
#include "SurfaceFlingerFactory.h"
#include "ThreadContext.h"
#include "Tracing/LayerTracing.h"
#include "Tracing/TransactionTracing.h"
#include "TransactionCallbackInvoker.h"
#include "TransactionState.h"
#include "Utils/OnceFuture.h"

#include <atomic>
#include <cstdint>
#include <functional>
#include <map>
#include <memory>
#include <mutex>
#include <optional>
#include <queue>
#include <set>
#include <string>
#include <thread>
#include <type_traits>
#include <unordered_map>
#include <unordered_set>
#include <utility>
#include <vector>

#include <aidl/android/hardware/graphics/common/DisplayDecorationSupport.h>
#include <aidl/android/hardware/graphics/common/DisplayHotplugEvent.h>
#include <aidl/android/hardware/graphics/composer3/RefreshRateChangedDebugData.h>
#include "Client.h"

using namespace android::surfaceflinger;

namespace android {

class EventThread;
class FlagManager;
class FpsReporter;
class TunnelModeEnabledReporter;
class HdrLayerInfoReporter;
class HWComposer;
class IGraphicBufferProducer;
class Layer;
class MessageBase;
class RefreshRateOverlay;
class RegionSamplingThread;
class RenderArea;
class TimeStats;
class FrameTracer;
class ScreenCapturer;
class WindowInfosListenerInvoker;

using ::aidl::android::hardware::graphics::common::DisplayHotplugEvent;
using ::aidl::android::hardware::graphics::composer3::RefreshRateChangedDebugData;
using frontend::TransactionHandler;
using gui::CaptureArgs;
using gui::DisplayCaptureArgs;
using gui::IRegionSamplingListener;
using gui::LayerCaptureArgs;
using gui::ScreenCaptureResults;

namespace frametimeline {
class FrameTimeline;
}

namespace os {
    class IInputFlinger;
}

namespace compositionengine {
class DisplaySurface;
class OutputLayer;

struct CompositionRefreshArgs;
} // namespace compositionengine

namespace renderengine {
class RenderEngine;
} // namespace renderengine

enum {
    eTransactionNeeded = 0x01,
    eTraversalNeeded = 0x02,
    eDisplayTransactionNeeded = 0x04,
    eTransformHintUpdateNeeded = 0x08,
    eTransactionFlushNeeded = 0x10,
    eInputInfoUpdateNeeded = 0x20,
    eTransactionMask = 0x3f,
};

// Latch Unsignaled buffer behaviours
enum class LatchUnsignaledConfig {
    // All buffers are latched signaled.
    Disabled,

    // Latch unsignaled is permitted when a single layer is updated in a frame,
    // and the update includes just a buffer update (i.e. no sync transactions
    // or geometry changes).
    // Latch unsignaled is also only permitted when a single transaction is ready
    // to be applied. If we pass an unsignaled fence to HWC, HWC might miss presenting
    // the frame if the fence does not fire in time. If we apply another transaction,
    // we may penalize the other transaction unfairly.
    AutoSingleLayer,

    // All buffers are latched unsignaled. This behaviour is discouraged as it
    // can break sync transactions, stall the display and cause undesired side effects.
    // This is equivalent to ignoring the acquire fence when applying transactions.
    Always,
};

struct DisplayRenderAreaBuilder;
struct LayerRenderAreaBuilder;

using DisplayColorSetting = compositionengine::OutputColorSetting;

class SurfaceFlinger : public BnSurfaceComposer,
                       public PriorityDumper,
                       private IBinder::DeathRecipient,
                       private HWC2::ComposerCallback,
                       private ICompositor,
                       private scheduler::ISchedulerCallback,
                       private compositionengine::ICEPowerCallback {
public:
    struct SkipInitializationTag {};

    SurfaceFlinger(surfaceflinger::Factory&, SkipInitializationTag) ANDROID_API;
    explicit SurfaceFlinger(surfaceflinger::Factory&) ANDROID_API;

    // set main thread scheduling policy
    static status_t setSchedFifo(bool enabled) ANDROID_API;

    // set main thread scheduling attributes
    static status_t setSchedAttr(bool enabled);

    static char const* getServiceName() ANDROID_API { return "SurfaceFlinger"; }

    // If fences from sync Framework are supported.
    static bool hasSyncFramework;

    // The offset in nanoseconds to use when VsyncController timestamps present fence
    // signaling time.
    static int64_t dispSyncPresentTimeOffset;

    // Some hardware can do RGB->YUV conversion more efficiently in hardware
    // controlled by HWC than in hardware controlled by the video encoder.
    // This instruct VirtualDisplaySurface to use HWC for such conversion on
    // GL composition.
    static bool useHwcForRgbToYuv;

    // Controls the number of buffers SurfaceFlinger will allocate for use in
    // FramebufferSurface
    static int64_t maxFrameBufferAcquiredBuffers;

    // Controls the minimum acquired buffers SurfaceFlinger will suggest via
    // ISurfaceComposer.getMaxAcquiredBufferCount().
    static int64_t minAcquiredBuffers;

    // Controls the maximum width and height in pixels that the graphics pipeline can support for
    // GPU fallback composition. For example, 8k devices with 4k GPUs, or 4k devices with 2k GPUs.
    static uint32_t maxGraphicsWidth;
    static uint32_t maxGraphicsHeight;

    static bool useContextPriority;

    // The data space and pixel format that SurfaceFlinger expects hardware composer
    // to composite efficiently. Meaning under most scenarios, hardware composer
    // will accept layers with the data space and pixel format.
    static ui::Dataspace defaultCompositionDataspace;
    static ui::PixelFormat defaultCompositionPixelFormat;

    // The data space and pixel format that SurfaceFlinger expects hardware composer
    // to composite efficiently for wide color gamut surfaces. Meaning under most scenarios,
    // hardware composer will accept layers with the data space and pixel format.
    static ui::Dataspace wideColorGamutCompositionDataspace;
    static ui::PixelFormat wideColorGamutCompositionPixelFormat;

    static constexpr SkipInitializationTag SkipInitialization;

    static LatchUnsignaledConfig enableLatchUnsignaledConfig;

    // must be called before clients can connect
    void init() ANDROID_API;

    // starts SurfaceFlinger main loop in the current thread
    void run() ANDROID_API;

    // Indicates frame activity, i.e. whether commit and/or composite is taking place.
    enum class FrameHint { kNone, kActive };

    // Schedule commit of transactions on the main thread ahead of the next VSYNC.
    void scheduleCommit(FrameHint);
    // As above, but also force composite regardless if transactions were committed.
    void scheduleComposite(FrameHint);
    // As above, but also force dirty geometry to repaint.
    void scheduleRepaint();
    // Schedule sampling independently from commit or composite.
    void scheduleSample();

    surfaceflinger::Factory& getFactory() { return mFactory; }

    // The CompositionEngine encapsulates all composition related interfaces and actions.
    compositionengine::CompositionEngine& getCompositionEngine() const;

    renderengine::RenderEngine& getRenderEngine() const;

    void onLayerFirstRef(Layer*);
    void onLayerDestroyed(Layer*);
    void onLayerUpdate();

    void removeHierarchyFromOffscreenLayers(Layer* layer);
    void removeFromOffscreenLayers(Layer* layer);

    // Called when all clients have released all their references to
    // this layer. The layer may still be kept alive by its parents but
    // the client can no longer modify this layer directly.
    void onHandleDestroyed(BBinder* handle, sp<Layer>& layer, uint32_t layerId);

    std::vector<Layer*> mLayerMirrorRoots;

    TransactionCallbackInvoker& getTransactionCallbackInvoker() {
        return mTransactionCallbackInvoker;
    }

    // If set, disables reusing client composition buffers. This can be set by
    // debug.sf.disable_client_composition_cache
    bool mDisableClientCompositionCache = false;

    // Disables expensive rendering for all displays
    // This is scheduled on the main thread
    void disableExpensiveRendering();
    FloatRect getMaxDisplayBounds();

    // If set, composition engine tries to predict the composition strategy provided by HWC
    // based on the previous frame. If the strategy can be predicted, gpu composition will
    // run parallel to the hwc validateDisplay call and re-run if the predition is incorrect.
    bool mPredictCompositionStrategy = false;

    // If true, then any layer with a SMPTE 170M transfer function is decoded using the sRGB
    // transfer instead. This is mainly to preserve legacy behavior, where implementations treated
    // SMPTE 170M as sRGB prior to color management being implemented, and now implementations rely
    // on this behavior to increase contrast for some media sources.
    bool mTreat170mAsSrgb = false;

    // If true, then screenshots with an enhanced render intent will dim in gamma space.
    // The purpose is to ensure that screenshots appear correct during system animations for devices
    // that require that dimming must occur in gamma space.
    bool mDimInGammaSpaceForEnhancedScreenshots = false;

    // Allows to ignore physical orientation provided through hwc API in favour of
    // 'ro.surface_flinger.primary_display_orientation'.
    // TODO(b/246793311): Clean up a temporary property
    bool mIgnoreHwcPhysicalDisplayOrientation = false;

    void forceFutureUpdate(int delayInMs);
    const DisplayDevice* getDisplayFromLayerStack(ui::LayerStack)
            REQUIRES(mStateLock, kMainThreadContext);

    // TODO (b/259407931): Remove.
    // TODO (b/281857977): This should be annotated with REQUIRES(kMainThreadContext), but this
    // would require thread safety annotations throughout the frontend (in particular Layer and
    // LayerFE).
    static ui::Transform::RotationFlags getActiveDisplayRotationFlags() {
        return sActiveDisplayRotationFlags;
    }

protected:
    // We're reference counted, never destroy SurfaceFlinger directly
    virtual ~SurfaceFlinger();

    virtual void processDisplayAdded(const wp<IBinder>& displayToken, const DisplayDeviceState&)
            REQUIRES(mStateLock);

    virtual std::shared_ptr<renderengine::ExternalTexture> getExternalTextureFromBufferData(
            BufferData& bufferData, const char* layerName, uint64_t transactionId);

    // Returns true if any display matches a `bool(const DisplayDevice&)` predicate.
    template <typename Predicate>
    bool hasDisplay(Predicate p) const REQUIRES(mStateLock) {
        return static_cast<bool>(findDisplay(p));
    }

    bool exceedsMaxRenderTargetSize(uint32_t width, uint32_t height) const {
        return width > mMaxRenderTargetSize || height > mMaxRenderTargetSize;
    }

private:
    friend class BufferLayer;
    friend class Client;
    friend class FpsReporter;
    friend class TunnelModeEnabledReporter;
    friend class Layer;
    friend class RefreshRateOverlay;
    friend class RegionSamplingThread;
    friend class LayerRenderArea;
    friend class SurfaceComposerAIDL;
    friend class DisplayRenderArea;

    // For unit tests
    friend class TestableSurfaceFlinger;
    friend class TransactionApplicationTest;
    friend class TunnelModeEnabledReporterTest;

    using TransactionSchedule = scheduler::TransactionSchedule;
    using GetLayerSnapshotsFunction = std::function<std::vector<std::pair<Layer*, sp<LayerFE>>>()>;
    using RenderAreaBuilderVariant = std::variant<DisplayRenderAreaBuilder, LayerRenderAreaBuilder>;
    using DumpArgs = Vector<String16>;
    using Dumper = std::function<void(const DumpArgs&, bool asProto, std::string&)>;

    class State {
    public:
        explicit State(LayerVector::StateSet set) : stateSet(set), layersSortedByZ(set) {}
        State& operator=(const State& other) {
            // We explicitly don't copy stateSet so that, e.g., mDrawingState
            // always uses the Drawing StateSet.
            layersSortedByZ = other.layersSortedByZ;
            displays = other.displays;
            colorMatrixChanged = other.colorMatrixChanged;
            if (colorMatrixChanged) {
                colorMatrix = other.colorMatrix;
            }
            globalShadowSettings = other.globalShadowSettings;

            return *this;
        }

        const LayerVector::StateSet stateSet = LayerVector::StateSet::Invalid;
        LayerVector layersSortedByZ;

        // TODO(b/241285876): Replace deprecated DefaultKeyedVector with ftl::SmallMap.
        DefaultKeyedVector<wp<IBinder>, DisplayDeviceState> displays;

        std::optional<size_t> getDisplayIndex(PhysicalDisplayId displayId) const {
            for (size_t i = 0; i < displays.size(); i++) {
                const auto& state = displays.valueAt(i);
                if (state.physical && state.physical->id == displayId) {
                    return i;
                }
            }

            return {};
        }

        bool colorMatrixChanged = true;
        mat4 colorMatrix;

        ShadowSettings globalShadowSettings;

        void traverse(const LayerVector::Visitor& visitor) const;
        void traverseInZOrder(const LayerVector::Visitor& visitor) const;
        void traverseInReverseZOrder(const LayerVector::Visitor& visitor) const;
    };

    // Keeps track of pending buffers per layer handle in the transaction queue or current/drawing
    // state before the buffers are latched. The layer owns the atomic counters and decrements the
    // count in the main thread when dropping or latching a buffer.
    //
    // The binder threads increment the same counter when a new transaction containing a buffer is
    // added to the transaction queue. The map is updated with the layer handle lifecycle updates.
    // This is done to avoid lock contention with the main thread.
    class BufferCountTracker {
    public:
        void increment(BBinder* layerHandle) {
            std::lock_guard<std::mutex> lock(mLock);
            auto it = mCounterByLayerHandle.find(layerHandle);
            if (it != mCounterByLayerHandle.end()) {
                auto [name, pendingBuffers] = it->second;
                int32_t count = ++(*pendingBuffers);
                ATRACE_INT(name.c_str(), count);
            } else {
                ALOGW("Handle not found! %p", layerHandle);
            }
        }

        void add(BBinder* layerHandle, const std::string& name, std::atomic<int32_t>* counter) {
            std::lock_guard<std::mutex> lock(mLock);
            mCounterByLayerHandle[layerHandle] = std::make_pair(name, counter);
        }

        void remove(BBinder* layerHandle) {
            std::lock_guard<std::mutex> lock(mLock);
            mCounterByLayerHandle.erase(layerHandle);
        }

    private:
        std::mutex mLock;
        std::unordered_map<BBinder*, std::pair<std::string, std::atomic<int32_t>*>>
                mCounterByLayerHandle GUARDED_BY(mLock);
    };

    enum class BootStage {
        BOOTLOADER,
        BOOTANIMATION,
        FINISHED,
    };

    template <typename F, std::enable_if_t<!std::is_member_function_pointer_v<F>>* = nullptr>
    static Dumper dumper(F&& dump) {
        using namespace std::placeholders;
        return std::bind(std::forward<F>(dump), _3);
    }

    Dumper lockedDumper(Dumper dump) {
        return [this, dump](const DumpArgs& args, bool asProto, std::string& result) -> void {
            TimedLock lock(mStateLock, s2ns(1), __func__);
            if (!lock.locked()) {
                base::StringAppendF(&result, "Dumping without lock after timeout: %s (%d)\n",
                                    strerror(-lock.status), lock.status);
            }
            dump(args, asProto, result);
        };
    }

    template <typename F, std::enable_if_t<std::is_member_function_pointer_v<F>>* = nullptr>
    Dumper dumper(F dump) {
        using namespace std::placeholders;
        return lockedDumper(std::bind(dump, this, _3));
    }

    template <typename F>
    Dumper argsDumper(F dump) {
        using namespace std::placeholders;
        return lockedDumper(std::bind(dump, this, _1, _3));
    }

    template <typename F>
    Dumper protoDumper(F dump) {
        using namespace std::placeholders;
        return lockedDumper(std::bind(dump, this, _1, _2, _3));
    }

    Dumper mainThreadDumperImpl(Dumper dumper) {
        return [this, dumper](const DumpArgs& args, bool asProto, std::string& result) -> void {
            mScheduler
                    ->schedule(
                            [&args, asProto, &result, dumper]() FTL_FAKE_GUARD(kMainThreadContext)
                                    FTL_FAKE_GUARD(mStateLock) { dumper(args, asProto, result); })
                    .get();
        };
    }

    template <typename F, std::enable_if_t<std::is_member_function_pointer_v<F>>* = nullptr>
    Dumper mainThreadDumper(F dump) {
        using namespace std::placeholders;
        return mainThreadDumperImpl(std::bind(dump, this, _3));
    }

    template <typename F, std::enable_if_t<std::is_member_function_pointer_v<F>>* = nullptr>
    Dumper argsMainThreadDumper(F dump) {
        using namespace std::placeholders;
        return mainThreadDumperImpl(std::bind(dump, this, _1, _3));
    }

    // Maximum allowed number of display frames that can be set through backdoor
    static const int MAX_ALLOWED_DISPLAY_FRAMES = 2048;

    static const size_t MAX_LAYERS = 4096;

    static bool callingThreadHasUnscopedSurfaceFlingerAccess(bool usePermissionCache = true)
            EXCLUDES(mStateLock);

    // IBinder overrides:
    status_t onTransact(uint32_t code, const Parcel& data, Parcel* reply, uint32_t flags) override;
    status_t dump(int fd, const Vector<String16>& args) override { return priorityDump(fd, args); }

    // ISurfaceComposer implementation:
    sp<IBinder> createVirtualDisplay(const std::string& displayName, bool isSecure,
                                     const std::string& uniqueId,
                                     float requestedRefreshRate = 0.0f);
    status_t destroyVirtualDisplay(const sp<IBinder>& displayToken);
    std::vector<PhysicalDisplayId> getPhysicalDisplayIds() const EXCLUDES(mStateLock) {
        Mutex::Autolock lock(mStateLock);
        return getPhysicalDisplayIdsLocked();
    }

    sp<IBinder> getPhysicalDisplayToken(PhysicalDisplayId displayId) const;
    status_t setTransactionState(
            const FrameTimelineInfo& frameTimelineInfo, Vector<ComposerState>& state,
<<<<<<< HEAD
            const Vector<DisplayState>& displays, uint32_t flags, const sp<IBinder>& applyToken,
=======
            Vector<DisplayState>& displays, uint32_t flags, const sp<IBinder>& applyToken,
>>>>>>> 9224694e
            InputWindowCommands inputWindowCommands, int64_t desiredPresentTime,
            bool isAutoTimestamp, const std::vector<client_cache_t>& uncacheBuffers,
            bool hasListenerCallbacks, const std::vector<ListenerCallbacks>& listenerCallbacks,
            uint64_t transactionId, const std::vector<uint64_t>& mergedTransactionIds) override;
    void bootFinished();
    status_t getSupportedFrameTimestamps(std::vector<FrameEvent>* outSupported) const;
    sp<IDisplayEventConnection> createDisplayEventConnection(
            gui::ISurfaceComposer::VsyncSource vsyncSource =
                    gui::ISurfaceComposer::VsyncSource::eVsyncSourceApp,
            EventRegistrationFlags eventRegistration = {},
            const sp<IBinder>& layerHandle = nullptr);

    void captureDisplay(const DisplayCaptureArgs&, const sp<IScreenCaptureListener>&);
    void captureDisplay(DisplayId, const CaptureArgs&, const sp<IScreenCaptureListener>&);
    ScreenCaptureResults captureLayersSync(const LayerCaptureArgs&);
    void captureLayers(const LayerCaptureArgs&, const sp<IScreenCaptureListener>&);

    status_t getDisplayStats(const sp<IBinder>& displayToken, DisplayStatInfo* stats);
    status_t getDisplayState(const sp<IBinder>& displayToken, ui::DisplayState*)
            EXCLUDES(mStateLock);
    status_t getStaticDisplayInfo(int64_t displayId, ui::StaticDisplayInfo*) EXCLUDES(mStateLock);
    status_t getDynamicDisplayInfoFromId(int64_t displayId, ui::DynamicDisplayInfo*)
            EXCLUDES(mStateLock);
    status_t getDynamicDisplayInfoFromToken(const sp<IBinder>& displayToken,
                                            ui::DynamicDisplayInfo*) EXCLUDES(mStateLock);
    void getDynamicDisplayInfoInternal(ui::DynamicDisplayInfo*&, const sp<DisplayDevice>&,
                                       const display::DisplaySnapshot&);
    status_t getDisplayNativePrimaries(const sp<IBinder>& displayToken, ui::DisplayPrimaries&);
    status_t setActiveColorMode(const sp<IBinder>& displayToken, ui::ColorMode colorMode);
    status_t getBootDisplayModeSupport(bool* outSupport) const;
    status_t setBootDisplayMode(const sp<display::DisplayToken>&, DisplayModeId);
    status_t getOverlaySupport(gui::OverlayProperties* outProperties) const;
    status_t clearBootDisplayMode(const sp<IBinder>& displayToken);
    status_t getHdrConversionCapabilities(
            std::vector<gui::HdrConversionCapability>* hdrConversionCapaabilities) const;
    status_t setHdrConversionStrategy(const gui::HdrConversionStrategy& hdrConversionStrategy,
                                      int32_t*);
    status_t getHdrOutputConversionSupport(bool* outSupport) const;
    void setAutoLowLatencyMode(const sp<IBinder>& displayToken, bool on);
    void setGameContentType(const sp<IBinder>& displayToken, bool on);
    void setPowerMode(const sp<IBinder>& displayToken, int mode);
    status_t overrideHdrTypes(const sp<IBinder>& displayToken,
                              const std::vector<ui::Hdr>& hdrTypes);
    status_t onPullAtom(const int32_t atomId, std::vector<uint8_t>* pulledData, bool* success);
    status_t getCompositionPreference(ui::Dataspace* outDataspace, ui::PixelFormat* outPixelFormat,
                                      ui::Dataspace* outWideColorGamutDataspace,
                                      ui::PixelFormat* outWideColorGamutPixelFormat) const;
    status_t getDisplayedContentSamplingAttributes(const sp<IBinder>& displayToken,
                                                   ui::PixelFormat* outFormat,
                                                   ui::Dataspace* outDataspace,
                                                   uint8_t* outComponentMask) const;
    status_t setDisplayContentSamplingEnabled(const sp<IBinder>& displayToken, bool enable,
                                              uint8_t componentMask, uint64_t maxFrames);
    status_t getDisplayedContentSample(const sp<IBinder>& displayToken, uint64_t maxFrames,
                                       uint64_t timestamp, DisplayedFrameStats* outStats) const;
    status_t getProtectedContentSupport(bool* outSupported) const;
    status_t isWideColorDisplay(const sp<IBinder>& displayToken, bool* outIsWideColorDisplay) const;
    status_t addRegionSamplingListener(const Rect& samplingArea, const sp<IBinder>& stopLayerHandle,
                                       const sp<IRegionSamplingListener>& listener);
    status_t removeRegionSamplingListener(const sp<IRegionSamplingListener>& listener);
    status_t addFpsListener(int32_t taskId, const sp<gui::IFpsListener>& listener);
    status_t removeFpsListener(const sp<gui::IFpsListener>& listener);
    status_t addTunnelModeEnabledListener(const sp<gui::ITunnelModeEnabledListener>& listener);
    status_t removeTunnelModeEnabledListener(const sp<gui::ITunnelModeEnabledListener>& listener);
    status_t setDesiredDisplayModeSpecs(const sp<IBinder>& displayToken,
                                        const gui::DisplayModeSpecs&);
    status_t getDesiredDisplayModeSpecs(const sp<IBinder>& displayToken, gui::DisplayModeSpecs*);
    status_t getDisplayBrightnessSupport(const sp<IBinder>& displayToken, bool* outSupport) const;
    status_t setDisplayBrightness(const sp<IBinder>& displayToken,
                                  const gui::DisplayBrightness& brightness);
    status_t addHdrLayerInfoListener(const sp<IBinder>& displayToken,
                                     const sp<gui::IHdrLayerInfoListener>& listener);
    status_t removeHdrLayerInfoListener(const sp<IBinder>& displayToken,
                                        const sp<gui::IHdrLayerInfoListener>& listener);
    status_t notifyPowerBoost(int32_t boostId);
    status_t setGlobalShadowSettings(const half4& ambientColor, const half4& spotColor,
                                     float lightPosY, float lightPosZ, float lightRadius);
    status_t getDisplayDecorationSupport(
            const sp<IBinder>& displayToken,
            std::optional<aidl::android::hardware::graphics::common::DisplayDecorationSupport>*
                    outSupport) const;
    status_t setFrameRate(const sp<IGraphicBufferProducer>& surface, float frameRate,
                          int8_t compatibility, int8_t changeFrameRateStrategy);

    status_t setFrameTimelineInfo(const sp<IGraphicBufferProducer>& surface,
                                  const gui::FrameTimelineInfo& frameTimelineInfo);

    status_t setGameModeFrameRateOverride(uid_t uid, float frameRate);

    status_t setGameDefaultFrameRateOverride(uid_t uid, float frameRate);
<<<<<<< HEAD

    status_t updateSmallAreaDetection(std::vector<std::pair<int32_t, float>>& uidThresholdMappings);

    status_t setSmallAreaDetectionThreshold(int32_t appId, float threshold);

    int getGpuContextPriority();

    status_t getMaxAcquiredBufferCount(int* buffers) const;

=======

    status_t updateSmallAreaDetection(std::vector<std::pair<int32_t, float>>& uidThresholdMappings);

    status_t setSmallAreaDetectionThreshold(int32_t appId, float threshold);

    int getGpuContextPriority();

    status_t getMaxAcquiredBufferCount(int* buffers) const;

>>>>>>> 9224694e
    status_t addWindowInfosListener(const sp<gui::IWindowInfosListener>& windowInfosListener,
                                    gui::WindowInfosListenerInfo* outResult);
    status_t removeWindowInfosListener(
            const sp<gui::IWindowInfosListener>& windowInfosListener) const;

    status_t getStalledTransactionInfo(
            int pid, std::optional<TransactionHandler::StalledTransactionInfo>& result);
<<<<<<< HEAD

    void updateHdcpLevels(hal::HWDisplayId hwcDisplayId, int32_t connectedLevel, int32_t maxLevel);

=======

    void updateHdcpLevels(hal::HWDisplayId hwcDisplayId, int32_t connectedLevel, int32_t maxLevel);

>>>>>>> 9224694e
    // IBinder::DeathRecipient overrides:
    void binderDied(const wp<IBinder>& who) override;

    // HWC2::ComposerCallback overrides:
    void onComposerHalVsync(hal::HWDisplayId, nsecs_t timestamp,
                            std::optional<hal::VsyncPeriodNanos>) override;
    void onComposerHalHotplugEvent(hal::HWDisplayId, DisplayHotplugEvent) override;
    void onComposerHalRefresh(hal::HWDisplayId) override;
    void onComposerHalVsyncPeriodTimingChanged(hal::HWDisplayId,
                                               const hal::VsyncPeriodChangeTimeline&) override;
    void onComposerHalSeamlessPossible(hal::HWDisplayId) override;
    void onComposerHalVsyncIdle(hal::HWDisplayId) override;
    void onRefreshRateChangedDebug(const RefreshRateChangedDebugData&) override;

    // ICompositor overrides:
    void configure() override REQUIRES(kMainThreadContext);
    bool commit(PhysicalDisplayId pacesetterId, const scheduler::FrameTargets&) override
            REQUIRES(kMainThreadContext);
    CompositeResultsPerDisplay composite(PhysicalDisplayId pacesetterId,
                                         const scheduler::FrameTargeters&) override
            REQUIRES(kMainThreadContext);

    void sample() override;

    // ISchedulerCallback overrides:
    void requestHardwareVsync(PhysicalDisplayId, bool) override;
    void requestDisplayModes(std::vector<display::DisplayModeRequest>) override;
    void kernelTimerChanged(bool expired) override;
    void triggerOnFrameRateOverridesChanged() override;
    void onChoreographerAttached() override;
    void onExpectedPresentTimePosted(TimePoint expectedPresentTime, ftl::NonNull<DisplayModePtr>,
                                     Fps renderRate) override;
    void onCommitNotComposited(PhysicalDisplayId pacesetterDisplayId) override
            REQUIRES(kMainThreadContext);
    void vrrDisplayIdle(bool idle) override;

    // ICEPowerCallback overrides:
    void notifyCpuLoadUp() override;

    // Toggles the kernel idle timer on or off depending the policy decisions around refresh rates.
    void toggleKernelIdleTimer() REQUIRES(mStateLock);

    using KernelIdleTimerController = scheduler::RefreshRateSelector::KernelIdleTimerController;

    // Get the controller and timeout that will help decide how the kernel idle timer will be
    // configured and what value to use as the timeout.
    std::pair<std::optional<KernelIdleTimerController>, std::chrono::milliseconds>
            getKernelIdleTimerProperties(PhysicalDisplayId) REQUIRES(mStateLock);
    // Updates the kernel idle timer either through HWC or through sysprop
    // depending on which controller is provided
    void updateKernelIdleTimer(std::chrono::milliseconds timeoutMs, KernelIdleTimerController,
                               PhysicalDisplayId) REQUIRES(mStateLock);
    // Keeps track of whether the kernel idle timer is currently enabled, so we don't have to
    // make calls to sys prop each time.
    bool mKernelIdleTimerEnabled = false;
    // Show spinner with refresh rate overlay
    bool mRefreshRateOverlaySpinner = false;
    // Show render rate with refresh rate overlay
    bool mRefreshRateOverlayRenderRate = false;
    // Show render rate overlay offseted to the middle of the screen (e.g. for circular displays)
    bool mRefreshRateOverlayShowInMiddle = false;
    // Show hdr sdr ratio overlay
    bool mHdrSdrRatioOverlay = false;

    void setDesiredMode(display::DisplayModeRequest&&) REQUIRES(mStateLock);

    status_t setActiveModeFromBackdoor(const sp<display::DisplayToken>&, DisplayModeId, Fps minFps,
                                       Fps maxFps);

    void initiateDisplayModeChanges() REQUIRES(kMainThreadContext) REQUIRES(mStateLock);
    void finalizeDisplayModeChange(PhysicalDisplayId) REQUIRES(kMainThreadContext)
            REQUIRES(mStateLock);

    void dropModeRequest(PhysicalDisplayId) REQUIRES(kMainThreadContext);
    void applyActiveMode(PhysicalDisplayId) REQUIRES(kMainThreadContext);

    // Called on the main thread in response to setPowerMode()
    void setPowerModeInternal(const sp<DisplayDevice>& display, hal::PowerMode mode)
            REQUIRES(mStateLock, kMainThreadContext);

    // Returns the preferred mode for PhysicalDisplayId if the Scheduler has selected one for that
    // display. Falls back to the display's defaultModeId otherwise.
    ftl::Optional<scheduler::FrameRateMode> getPreferredDisplayMode(
            PhysicalDisplayId, DisplayModeId defaultModeId) const REQUIRES(mStateLock);

    status_t setDesiredDisplayModeSpecsInternal(
            const sp<DisplayDevice>&, const scheduler::RefreshRateSelector::PolicyVariant&)
            EXCLUDES(mStateLock) REQUIRES(kMainThreadContext);

    // TODO(b/241285191): Look up RefreshRateSelector on Scheduler to remove redundant parameter.
    status_t applyRefreshRateSelectorPolicy(PhysicalDisplayId,
                                            const scheduler::RefreshRateSelector&)
            REQUIRES(mStateLock, kMainThreadContext);

    void commitTransactionsLegacy() EXCLUDES(mStateLock) REQUIRES(kMainThreadContext);
    void commitTransactions() REQUIRES(kMainThreadContext, mStateLock);
    void commitTransactionsLocked(uint32_t transactionFlags)
            REQUIRES(mStateLock, kMainThreadContext);
    void doCommitTransactions() REQUIRES(mStateLock);

    // Returns whether a new buffer has been latched.
    bool latchBuffers();

    void updateLayerGeometry();
    void updateLayerMetadataSnapshot();
    std::vector<std::pair<Layer*, LayerFE*>> moveSnapshotsToCompositionArgs(
            compositionengine::CompositionRefreshArgs& refreshArgs, bool cursorOnly)
            REQUIRES(kMainThreadContext);
    void moveSnapshotsFromCompositionArgs(compositionengine::CompositionRefreshArgs& refreshArgs,
                                          const std::vector<std::pair<Layer*, LayerFE*>>& layers)
            REQUIRES(kMainThreadContext);
    // Return true if we must composite this frame
    bool updateLayerSnapshotsLegacy(VsyncId vsyncId, nsecs_t frameTimeNs, bool transactionsFlushed,
                                    bool& out) REQUIRES(kMainThreadContext);
    // Return true if we must composite this frame
    bool updateLayerSnapshots(VsyncId vsyncId, nsecs_t frameTimeNs, bool transactionsFlushed,
                              bool& out) REQUIRES(kMainThreadContext);
    void updateLayerHistory(nsecs_t now) REQUIRES(kMainThreadContext);
    frontend::Update flushLifecycleUpdates() REQUIRES(kMainThreadContext);

    void updateInputFlinger(VsyncId vsyncId, TimePoint frameTime) REQUIRES(kMainThreadContext);
    void persistDisplayBrightness(bool needsComposite) REQUIRES(kMainThreadContext);
    void buildWindowInfos(std::vector<gui::WindowInfo>& outWindowInfos,
                          std::vector<gui::DisplayInfo>& outDisplayInfos)
            REQUIRES(kMainThreadContext);
    void commitInputWindowCommands() REQUIRES(mStateLock);
    void updateCursorAsync() REQUIRES(kMainThreadContext);

    void initScheduler(const sp<const DisplayDevice>&) REQUIRES(kMainThreadContext, mStateLock);

    /*
     * Transactions
     */
    bool applyTransactionState(const FrameTimelineInfo& info,
                               std::vector<ResolvedComposerState>& state,
                               Vector<DisplayState>& displays, uint32_t flags,
                               const InputWindowCommands& inputWindowCommands,
                               const int64_t desiredPresentTime, bool isAutoTimestamp,
                               const std::vector<uint64_t>& uncacheBufferIds,
                               const int64_t postTime, bool hasListenerCallbacks,
                               const std::vector<ListenerCallbacks>& listenerCallbacks,
                               int originPid, int originUid, uint64_t transactionId)
            REQUIRES(mStateLock, kMainThreadContext);
    // Flush pending transactions that were presented after desiredPresentTime.
    // For test only
    bool flushTransactionQueues(VsyncId) REQUIRES(kMainThreadContext);

    bool applyTransactions(std::vector<TransactionState>&, VsyncId) REQUIRES(kMainThreadContext);
    bool applyAndCommitDisplayTransactionStatesLocked(std::vector<TransactionState>& transactions)
            REQUIRES(kMainThreadContext, mStateLock);

    // Returns true if there is at least one transaction that needs to be flushed
    bool transactionFlushNeeded() REQUIRES(kMainThreadContext);
    void addTransactionReadyFilters() REQUIRES(kMainThreadContext);
    TransactionHandler::TransactionReadiness transactionReadyTimelineCheck(
            const TransactionHandler::TransactionFlushState& flushState)
            REQUIRES(kMainThreadContext);
    TransactionHandler::TransactionReadiness transactionReadyBufferCheckLegacy(
            const TransactionHandler::TransactionFlushState& flushState)
            REQUIRES(kMainThreadContext);
    TransactionHandler::TransactionReadiness transactionReadyBufferCheck(
            const TransactionHandler::TransactionFlushState& flushState)
            REQUIRES(kMainThreadContext);

    uint32_t setClientStateLocked(const FrameTimelineInfo&, ResolvedComposerState&,
                                  int64_t desiredPresentTime, bool isAutoTimestamp,
                                  int64_t postTime, uint64_t transactionId) REQUIRES(mStateLock);
    uint32_t updateLayerCallbacksAndStats(const FrameTimelineInfo&, ResolvedComposerState&,
                                          int64_t desiredPresentTime, bool isAutoTimestamp,
                                          int64_t postTime, uint64_t transactionId)
            REQUIRES(mStateLock, kMainThreadContext);
    uint32_t getTransactionFlags() const;

    // Sets the masked bits, and schedules a commit if needed.
    void setTransactionFlags(uint32_t mask, TransactionSchedule = TransactionSchedule::Late,
                             const sp<IBinder>& applyToken = nullptr,
                             FrameHint = FrameHint::kActive);

    // Clears and returns the masked bits.
    uint32_t clearTransactionFlags(uint32_t mask);

    void commitOffscreenLayers();

    static LatchUnsignaledConfig getLatchUnsignaledConfig();
    bool shouldLatchUnsignaled(const layer_state_t&, size_t numStates, bool firstTransaction) const;
    bool applyTransactionsLocked(std::vector<TransactionState>& transactions, VsyncId)
            REQUIRES(mStateLock, kMainThreadContext);
    uint32_t setDisplayStateLocked(const DisplayState& s) REQUIRES(mStateLock);
    uint32_t addInputWindowCommands(const InputWindowCommands& inputWindowCommands)
            REQUIRES(mStateLock);
    bool frameIsEarly(TimePoint expectedPresentTime, VsyncId) const;

    /*
     * Layer management
     */
    status_t createLayer(LayerCreationArgs& args, gui::CreateSurfaceResult& outResult);
<<<<<<< HEAD

    status_t createBufferStateLayer(LayerCreationArgs& args, sp<IBinder>* outHandle,
                                    sp<Layer>* outLayer);

    status_t createEffectLayer(const LayerCreationArgs& args, sp<IBinder>* outHandle,
                               sp<Layer>* outLayer);

=======

    status_t createBufferStateLayer(LayerCreationArgs& args, sp<IBinder>* outHandle,
                                    sp<Layer>* outLayer);

    status_t createEffectLayer(const LayerCreationArgs& args, sp<IBinder>* outHandle,
                               sp<Layer>* outLayer);

>>>>>>> 9224694e
    status_t mirrorLayer(const LayerCreationArgs& args, const sp<IBinder>& mirrorFromHandle,
                         gui::CreateSurfaceResult& outResult);

    status_t mirrorDisplay(DisplayId displayId, const LayerCreationArgs& args,
                           gui::CreateSurfaceResult& outResult);

    void markLayerPendingRemovalLocked(const sp<Layer>& layer) REQUIRES(mStateLock);

    // add a layer to SurfaceFlinger
    status_t addClientLayer(LayerCreationArgs& args, const sp<IBinder>& handle,
                            const sp<Layer>& layer, const wp<Layer>& parentLayer,
                            uint32_t* outTransformHint);

    // Traverse through all the layers and compute and cache its bounds.
    void computeLayerBounds();

    // Creates a promise for a future release fence for a layer. This allows for
    // the layer to keep track of when its buffer can be released.
    void attachReleaseFenceFutureToLayer(Layer* layer, LayerFE* layerFE, ui::LayerStack layerStack);

    // Checks if a protected layer exists in a list of layers.
    bool layersHasProtectedLayer(const std::vector<sp<LayerFE>>& layers) const;

    using OutputCompositionState = compositionengine::impl::OutputCompositionState;

    std::optional<OutputCompositionState> getDisplayAndLayerSnapshotsFromMainThread(
            RenderAreaBuilderVariant& renderAreaBuilder,
            GetLayerSnapshotsFunction getLayerSnapshotsFn, std::vector<sp<LayerFE>>& layerFEs);

    void captureScreenCommon(RenderAreaBuilderVariant, GetLayerSnapshotsFunction,
                             ui::Size bufferSize, ui::PixelFormat, bool allowProtected,
                             bool grayscale, const sp<IScreenCaptureListener>&);

    std::optional<OutputCompositionState> getDisplayStateFromRenderAreaBuilder(
            RenderAreaBuilderVariant& renderAreaBuilder) REQUIRES(kMainThreadContext);

    // Legacy layer raw pointer is not safe to access outside the main thread.
    // Creates a new vector consisting only of LayerFEs, which can be safely
    // accessed outside the main thread.
    std::vector<sp<LayerFE>> extractLayerFEs(
            const std::vector<std::pair<Layer*, sp<LayerFE>>>& layers) const;

    ftl::SharedFuture<FenceResult> captureScreenshot(
            const RenderAreaBuilderVariant& renderAreaBuilder,
            const std::shared_ptr<renderengine::ExternalTexture>& buffer, bool regionSampling,
            bool grayscale, bool isProtected, const sp<IScreenCaptureListener>& captureListener,
            std::optional<OutputCompositionState>& displayState,
            std::vector<sp<LayerFE>>& layerFEs);

    ftl::SharedFuture<FenceResult> captureScreenshotLegacy(
            RenderAreaBuilderVariant, GetLayerSnapshotsFunction,
            const std::shared_ptr<renderengine::ExternalTexture>&, bool regionSampling,
            bool grayscale, bool isProtected, const sp<IScreenCaptureListener>&);

    ftl::SharedFuture<FenceResult> renderScreenImpl(
            std::unique_ptr<const RenderArea>,
            const std::shared_ptr<renderengine::ExternalTexture>&, bool regionSampling,
            bool grayscale, bool isProtected, ScreenCaptureResults&,
            std::optional<OutputCompositionState>& displayState,
            std::vector<std::pair<Layer*, sp<LayerFE>>>& layers,
            std::vector<sp<LayerFE>>& layerFEs);
<<<<<<< HEAD

    bool canAllocateHwcDisplayIdForVDS(uint64_t usage);
=======
>>>>>>> 9224694e

    // If the uid provided is not UNSET_UID, the traverse will skip any layers that don't have a
    // matching ownerUid
    void traverseLayersInLayerStack(ui::LayerStack, const int32_t uid,
                                    std::unordered_set<uint32_t> excludeLayerIds,
                                    const LayerVector::Visitor&);

    void readPersistentProperties();

    uint32_t getMaxAcquiredBufferCountForCurrentRefreshRate(uid_t uid) const;

    /*
     * Display and layer stack management
     */

    // Called during boot and restart after system_server death, setting the stage for bootanimation
    // before DisplayManager takes over.
    void initializeDisplays() REQUIRES(kMainThreadContext);

    sp<const DisplayDevice> getDisplayDeviceLocked(const wp<IBinder>& displayToken) const
            REQUIRES(mStateLock) {
        return const_cast<SurfaceFlinger*>(this)->getDisplayDeviceLocked(displayToken);
    }

    sp<DisplayDevice> getDisplayDeviceLocked(const wp<IBinder>& displayToken) REQUIRES(mStateLock) {
        return mDisplays.get(displayToken)
                .or_else(ftl::static_ref<sp<DisplayDevice>>([] { return nullptr; }))
                .value();
    }

    sp<const DisplayDevice> getDisplayDeviceLocked(PhysicalDisplayId id) const
            REQUIRES(mStateLock) {
        return const_cast<SurfaceFlinger*>(this)->getDisplayDeviceLocked(id);
    }

    sp<DisplayDevice> getDisplayDeviceLocked(PhysicalDisplayId id) REQUIRES(mStateLock) {
        if (const auto token = getPhysicalDisplayTokenLocked(id)) {
            return getDisplayDeviceLocked(token);
        }
        return nullptr;
    }

    sp<const DisplayDevice> getDisplayDeviceLocked(DisplayId id) const REQUIRES(mStateLock) {
        // TODO(b/182939859): Replace tokens with IDs for display lookup.
        return findDisplay([id](const auto& display) { return display.getId() == id; });
    }

    std::shared_ptr<compositionengine::Display> getCompositionDisplayLocked(DisplayId id) const
            REQUIRES(mStateLock) {
        if (const auto display = getDisplayDeviceLocked(id)) {
            return display->getCompositionDisplay();
        }
        return nullptr;
    }

    // Returns the primary display or (for foldables) the active display, assuming that the inner
    // and outer displays have mutually exclusive power states.
    sp<const DisplayDevice> getDefaultDisplayDeviceLocked() const REQUIRES(mStateLock) {
        return const_cast<SurfaceFlinger*>(this)->getDefaultDisplayDeviceLocked();
    }

    sp<DisplayDevice> getDefaultDisplayDeviceLocked() REQUIRES(mStateLock) {
        if (const auto display = getDisplayDeviceLocked(mActiveDisplayId)) {
            return display;
        }
        // The active display is outdated, so fall back to the primary display.
        mActiveDisplayId = getPrimaryDisplayIdLocked();
        return getDisplayDeviceLocked(mActiveDisplayId);
    }

    sp<const DisplayDevice> getDefaultDisplayDevice() const EXCLUDES(mStateLock) {
        Mutex::Autolock lock(mStateLock);
        return getDefaultDisplayDeviceLocked();
    }

    using DisplayDeviceAndSnapshot = std::pair<sp<DisplayDevice>, display::DisplaySnapshotRef>;

    // Combinator for ftl::Optional<PhysicalDisplay>::and_then.
    auto getDisplayDeviceAndSnapshot() REQUIRES(mStateLock) {
        return [this](const display::PhysicalDisplay& display) REQUIRES(
                       mStateLock) -> ftl::Optional<DisplayDeviceAndSnapshot> {
            if (auto device = getDisplayDeviceLocked(display.snapshot().displayId())) {
                return std::make_pair(std::move(device), display.snapshotRef());
            }

            return {};
        };
    }

    // Returns the first display that matches a `bool(const DisplayDevice&)` predicate.
    template <typename Predicate>
    sp<DisplayDevice> findDisplay(Predicate p) const REQUIRES(mStateLock) {
        const auto it = std::find_if(mDisplays.begin(), mDisplays.end(),
                                     [&](const auto& pair)
                                             REQUIRES(mStateLock) { return p(*pair.second); });

        return it == mDisplays.end() ? nullptr : it->second;
    }

    std::vector<PhysicalDisplayId> getPhysicalDisplayIdsLocked() const REQUIRES(mStateLock);

    // mark a region of a layer stack dirty. this updates the dirty
    // region of all screens presenting this layer stack.
    void invalidateLayerStack(const ui::LayerFilter& layerFilter, const Region& dirty);

    ui::LayerFilter makeLayerFilterForDisplay(DisplayId displayId, ui::LayerStack layerStack)
            REQUIRES(mStateLock) {
        return {layerStack,
                PhysicalDisplayId::tryCast(displayId)
                        .and_then(display::getPhysicalDisplay(mPhysicalDisplays))
                        .transform(&display::PhysicalDisplay::isInternal)
                        .value_or(false)};
    }

    /*
     * H/W composer
     */
    // The following thread safety rules apply when accessing HWComposer:
    // 1. When reading display state from HWComposer on the main thread, it's not necessary to
    //    acquire mStateLock.
    // 2. When accessing HWComposer on a thread other than the main thread, we always
    //    need to acquire mStateLock. This is because the main thread could be
    //    in the process of writing display state, e.g. creating or destroying a display.
    HWComposer& getHwComposer() const;

    /*
     * Compositing
     */
    void onCompositionPresented(PhysicalDisplayId pacesetterId, const scheduler::FrameTargeters&,
                                nsecs_t presentStartTime) REQUIRES(kMainThreadContext);

    /*
     * Display management
     */
    std::pair<DisplayModes, DisplayModePtr> loadDisplayModes(PhysicalDisplayId) const
            REQUIRES(mStateLock);

    // TODO(b/241285876): Move to DisplayConfigurator.
    //
    // Returns whether displays have been added/changed/removed, i.e. whether ICompositor should
    // commit display transactions.
    bool configureLocked() REQUIRES(mStateLock) REQUIRES(kMainThreadContext)
            EXCLUDES(mHotplugMutex);

    // Returns the active mode ID, or nullopt on hotplug failure.
    std::optional<DisplayModeId> processHotplugConnect(PhysicalDisplayId, hal::HWDisplayId,
                                                       DisplayIdentificationInfo&&,
                                                       const char* displayString)
            REQUIRES(mStateLock, kMainThreadContext);
    void processHotplugDisconnect(PhysicalDisplayId, const char* displayString)
            REQUIRES(mStateLock, kMainThreadContext);

    sp<DisplayDevice> setupNewDisplayDeviceInternal(
            const wp<IBinder>& displayToken,
            std::shared_ptr<compositionengine::Display> compositionDisplay,
            const DisplayDeviceState& state,
            const sp<compositionengine::DisplaySurface>& displaySurface,
            const sp<IGraphicBufferProducer>& producer) REQUIRES(mStateLock);
    void processDisplayChangesLocked() REQUIRES(mStateLock, kMainThreadContext);
    void processDisplayRemoved(const wp<IBinder>& displayToken)
            REQUIRES(mStateLock, kMainThreadContext);
    void processDisplayChanged(const wp<IBinder>& displayToken,
                               const DisplayDeviceState& currentState,
                               const DisplayDeviceState& drawingState)
            REQUIRES(mStateLock, kMainThreadContext);

    void dispatchDisplayModeChangeEvent(PhysicalDisplayId, const scheduler::FrameRateMode&);

    /*
     * VSYNC
     */
    nsecs_t getVsyncPeriodFromHWC() const REQUIRES(mStateLock);

    /*
     * Display identification
     */
    sp<display::DisplayToken> getPhysicalDisplayTokenLocked(PhysicalDisplayId displayId) const
            REQUIRES(mStateLock) {
        return mPhysicalDisplays.get(displayId)
                .transform([](const display::PhysicalDisplay& display) { return display.token(); })
                .or_else([] { return std::optional<sp<display::DisplayToken>>(nullptr); })
                .value();
    }

    std::optional<PhysicalDisplayId> getPhysicalDisplayIdLocked(
            const sp<display::DisplayToken>&) const REQUIRES(mStateLock);

    // Returns the first display connected at boot.
    //
    // TODO(b/229851933): SF conflates the primary display with the first display connected at boot,
    // which typically has DisplayConnectionType::Internal. (Theoretically, it must be an internal
    // display because SF does not support disconnecting it, though in practice HWC may circumvent
    // this limitation.)
    sp<IBinder> getPrimaryDisplayTokenLocked() const REQUIRES(mStateLock) {
        return getPhysicalDisplayTokenLocked(getPrimaryDisplayIdLocked());
    }

    PhysicalDisplayId getPrimaryDisplayIdLocked() const REQUIRES(mStateLock) {
        return getHwComposer().getPrimaryDisplayId();
    }

    // Toggles use of HAL/GPU virtual displays.
    void enableHalVirtualDisplays(bool);

    // Virtual display lifecycle for ID generation and HAL allocation.
    VirtualDisplayId acquireVirtualDisplay(ui::Size, ui::PixelFormat, bool canAllocateHwcForVDS)
            REQUIRES(mStateLock);
    void releaseVirtualDisplay(VirtualDisplayId);

    // Returns a display other than `mActiveDisplayId` that can be activated, if any.
    sp<DisplayDevice> getActivatableDisplay() const REQUIRES(mStateLock, kMainThreadContext);

    void onActiveDisplayChangedLocked(const DisplayDevice* inactiveDisplayPtr,
                                      const DisplayDevice& activeDisplay)
            REQUIRES(mStateLock, kMainThreadContext);

    void onActiveDisplaySizeChanged(const DisplayDevice&);

    /*
     * Debugging & dumpsys
     */
    void dumpAll(const DumpArgs& args, const std::string& compositionLayers,
                 std::string& result) const EXCLUDES(mStateLock);
    void dumpHwcLayersMinidump(std::string& result) const REQUIRES(mStateLock, kMainThreadContext);
    void dumpHwcLayersMinidumpLockedLegacy(std::string& result) const REQUIRES(mStateLock);

    void appendSfConfigString(std::string& result) const;
    void listLayers(std::string& result) const REQUIRES(kMainThreadContext);
    void dumpStats(const DumpArgs& args, std::string& result) const
            REQUIRES(mStateLock, kMainThreadContext);
    void clearStats(const DumpArgs& args, std::string& result) REQUIRES(kMainThreadContext);
    void dumpTimeStats(const DumpArgs& args, bool asProto, std::string& result) const;
    void dumpFrameTimeline(const DumpArgs& args, std::string& result) const;
    void logFrameStats(TimePoint now) REQUIRES(kMainThreadContext);

    void dumpScheduler(std::string& result) const REQUIRES(mStateLock);
    void dumpEvents(std::string& result) const REQUIRES(mStateLock);
    void dumpVsync(std::string& result) const REQUIRES(mStateLock);

    void dumpCompositionDisplays(std::string& result) const REQUIRES(mStateLock);
    void dumpDisplays(std::string& result) const REQUIRES(mStateLock);
    void dumpDisplayIdentificationData(std::string& result) const REQUIRES(mStateLock);
    void dumpRawDisplayIdentificationData(const DumpArgs&, std::string& result) const;
    void dumpWideColorInfo(std::string& result) const REQUIRES(mStateLock);
    void dumpHdrInfo(std::string& result) const REQUIRES(mStateLock);
    void dumpFrontEnd(std::string& result) REQUIRES(kMainThreadContext);
    void dumpVisibleFrontEnd(std::string& result) REQUIRES(mStateLock, kMainThreadContext);

    perfetto::protos::LayersProto dumpDrawingStateProto(uint32_t traceFlags) const
            REQUIRES(kMainThreadContext);
    void dumpOffscreenLayersProto(perfetto::protos::LayersProto& layersProto,
                                  uint32_t traceFlags = LayerTracing::TRACE_ALL) const;
    google::protobuf::RepeatedPtrField<perfetto::protos::DisplayProto> dumpDisplayProto() const;
    void doActiveLayersTracingIfNeeded(bool isCompositionComputed, bool visibleRegionDirty,
                                       TimePoint, VsyncId) REQUIRES(kMainThreadContext);
    perfetto::protos::LayersSnapshotProto takeLayersSnapshotProto(uint32_t flags, TimePoint,
                                                                  VsyncId, bool visibleRegionDirty)
            REQUIRES(kMainThreadContext);

    // Dumps state from HW Composer
    void dumpHwc(std::string& result) const;
    perfetto::protos::LayersProto dumpProtoFromMainThread(
            uint32_t traceFlags = LayerTracing::TRACE_ALL) EXCLUDES(mStateLock);
    void dumpOffscreenLayers(std::string& result) EXCLUDES(mStateLock);
    void dumpPlannerInfo(const DumpArgs& args, std::string& result) const REQUIRES(mStateLock);

    status_t doDump(int fd, const DumpArgs& args, bool asProto);

    status_t dumpCritical(int fd, const DumpArgs&, bool asProto);

    status_t dumpAll(int fd, const DumpArgs& args, bool asProto) override {
        return doDump(fd, args, asProto);
    }

    static mat4 calculateColorMatrix(float saturation);

    void updateColorMatrixLocked();

    // Verify that transaction is being called by an approved process:
    // either AID_GRAPHICS or AID_SYSTEM.
    status_t CheckTransactCodeCredentials(uint32_t code);

    // Add transaction to the Transaction Queue

    /*
     * Generic Layer Metadata
     */
    const std::unordered_map<std::string, uint32_t>& getGenericLayerMetadataKeyMap() const;

    static int calculateMaxAcquiredBufferCount(Fps refreshRate,
                                               std::chrono::nanoseconds presentLatency);
    int getMaxAcquiredBufferCountForRefreshRate(Fps refreshRate) const;

    bool isHdrLayer(const frontend::LayerSnapshot& snapshot) const;

    ui::Rotation getPhysicalDisplayOrientation(DisplayId, bool isPrimary) const
            REQUIRES(mStateLock);
    void traverseLegacyLayers(const LayerVector::Visitor& visitor) const
            REQUIRES(kMainThreadContext);

    void initBootProperties();
    void initTransactionTraceWriter();

    surfaceflinger::Factory& mFactory;
    pid_t mPid;

    // TODO: b/328459745 - Encapsulate in a SystemProperties object.
    utils::OnceFuture mInitBootPropsFuture;

    utils::OnceFuture mRenderEnginePrimeCacheFuture;

    // mStateLock has conventions related to the current thread, because only
    // the main thread should modify variables protected by mStateLock.
    // - read access from a non-main thread must lock mStateLock, since the main
    // thread may modify these variables.
    // - write access from a non-main thread is not permitted.
    // - read access from the main thread can use an ftl::FakeGuard, since other
    // threads must not modify these variables.
    // - write access from the main thread must lock mStateLock, since another
    // thread may be reading these variables.
    mutable Mutex mStateLock;
    State mCurrentState{LayerVector::StateSet::Current};
    std::atomic<int32_t> mTransactionFlags = 0;
    std::atomic<uint32_t> mUniqueTransactionId = 1;
    SortedVector<sp<Layer>> mLayersPendingRemoval;

    // Buffers that have been discarded by clients and need to be evicted from per-layer caches so
    // the graphics memory can be immediately freed.
    std::vector<uint64_t> mBufferIdsToUncache;

    // global color transform states
    Daltonizer mDaltonizer;
    float mGlobalSaturationFactor = 1.0f;
    mat4 mClientColorMatrix;

    // protected by mStateLock (but we could use another lock)
    bool mLayersRemoved = false;
    bool mLayersAdded = false;

    std::atomic_bool mMustComposite = false;
    std::atomic_bool mGeometryDirty = false;

    // constant members (no synchronization needed for access)
    const nsecs_t mBootTime = systemTime();
    bool mIsUserBuild = true;
    bool mHasReliablePresentFences = false;

    // Can only accessed from the main thread, these members
    // don't need synchronization
    State mDrawingState{LayerVector::StateSet::Drawing};
    bool mVisibleRegionsDirty = false;

    bool mHdrLayerInfoChanged = false;

    // Used to ensure we omit a callback when HDR layer info listener is newly added but the
    // scene hasn't changed
    bool mAddingHDRLayerInfoListener = false;
    bool mIgnoreHdrCameraLayers = false;

    // Set during transaction application stage to track if the input info or children
    // for a layer has changed.
    // TODO: Also move visibleRegions over to a boolean system.
    bool mUpdateInputInfo = false;
    bool mSomeChildrenChanged;
    bool mForceTransactionDisplayChange = false;
    bool mUpdateAttachedChoreographer = false;

    // Set if LayerMetadata has changed since the last LayerMetadata snapshot.
    bool mLayerMetadataSnapshotNeeded = false;

    // TODO(b/238781169) validate these on composition
    // Tracks layers that have pending frames which are candidates for being
    // latched.
    std::unordered_set<sp<Layer>, SpHash<Layer>> mLayersWithQueuedFrames;
    std::unordered_set<sp<Layer>, SpHash<Layer>> mLayersWithBuffersRemoved;
    std::unordered_set<uint32_t> mLayersIdsWithQueuedFrames;

    // Tracks layers that need to update a display's dirty region.
    std::vector<sp<Layer>> mLayersPendingRefresh;
    // Sorted list of layers that were composed during previous frame. This is used to
    // avoid an expensive traversal of the layer hierarchy when there are no
    // visible region changes. Because this is a list of strong pointers, this will
    // extend the life of the layer but this list is only updated in the main thread.
    std::vector<sp<Layer>> mPreviouslyComposedLayers;

    BootStage mBootStage = BootStage::BOOTLOADER;

    struct HotplugEvent {
        hal::HWDisplayId hwcDisplayId;
        hal::Connection connection = hal::Connection::INVALID;
    };

    bool mIsHdcpViaNegVsync = false;
    bool mIsHotplugErrViaNegVsync = false;

    std::mutex mHotplugMutex;
    std::vector<HotplugEvent> mPendingHotplugEvents GUARDED_BY(mHotplugMutex);

    // Displays are composited in `mDisplays` order. Internal displays are inserted at boot and
    // never removed, so take precedence over external and virtual displays.
    //
    // May be read from any thread, but must only be written from the main thread.
    ui::DisplayMap<wp<IBinder>, const sp<DisplayDevice>> mDisplays GUARDED_BY(mStateLock);

    display::PhysicalDisplays mPhysicalDisplays GUARDED_BY(mStateLock);

    // The inner or outer display for foldables, assuming they have mutually exclusive power states.
    std::atomic<PhysicalDisplayId> mActiveDisplayId;

    display::DisplayModeController mDisplayModeController;

    struct {
        DisplayIdGenerator<GpuVirtualDisplayId> gpu;
        std::optional<DisplayIdGenerator<HalVirtualDisplayId>> hal;
    } mVirtualDisplayIdGenerators;

    std::atomic_uint mDebugFlashDelay = 0;
    std::atomic_bool mDebugDisableHWC = false;
    std::atomic_bool mDebugDisableTransformHint = false;
    std::atomic<nsecs_t> mDebugInTransaction = 0;
    std::atomic_bool mForceFullDamage = false;

    bool mLayerCachingEnabled = false;
<<<<<<< HEAD
    bool mPropagateBackpressure = true;
=======
>>>>>>> 9224694e
    bool mBackpressureGpuComposition = false;

    LayerTracing mLayerTracing;
    std::optional<TransactionTracing> mTransactionTracing;

    const std::shared_ptr<TimeStats> mTimeStats;
    const std::unique_ptr<FrameTracer> mFrameTracer;
    const std::unique_ptr<frametimeline::FrameTimeline> mFrameTimeline;

    VsyncId mLastCommittedVsyncId;

    // If blurs should be enabled on this device.
    bool mSupportsBlur = false;

    TransactionCallbackInvoker mTransactionCallbackInvoker;

    std::atomic<size_t> mNumLayers = 0;

    // to linkToDeath
    sp<IBinder> mWindowManager;
    // We want to avoid multiple calls to BOOT_FINISHED as they come in on
    // different threads without a lock and could trigger unsynchronized writes to
    // to mWindowManager or mInputFlinger
    std::atomic<bool> mBootFinished = false;

    std::thread::id mMainThreadId = std::this_thread::get_id();

    DisplayColorSetting mDisplayColorSetting = DisplayColorSetting::kEnhanced;

    // Color mode forced by setting persist.sys.sf.color_mode, it must:
    //     1. not be NATIVE color mode, NATIVE color mode means no forced color mode;
    //     2. be one of the supported color modes returned by hardware composer, otherwise
    //        it will not be respected.
    // persist.sys.sf.color_mode will only take effect when persist.sys.sf.native_mode
    // is not set to 1.
    // This property can be used to force SurfaceFlinger to always pick a certain color mode.
    ui::ColorMode mForceColorMode = ui::ColorMode::NATIVE;

    // Whether to enable wide color gamut (e.g. Display P3) for internal displays that support it.
    // If false, wide color modes are filtered out for all internal displays.
    bool mSupportsWideColor = false;

    ui::Dataspace mDefaultCompositionDataspace;
    ui::Dataspace mWideColorGamutCompositionDataspace;

    std::unique_ptr<renderengine::RenderEngine> mRenderEngine;
    std::atomic<int> mNumTrustedPresentationListeners = 0;

    std::unique_ptr<compositionengine::CompositionEngine> mCompositionEngine;

    CompositionCoveragePerDisplay mCompositionCoverage;

    // mMaxRenderTargetSize is only set once in init() so it doesn't need to be protected by
    // any mutex.
    size_t mMaxRenderTargetSize{1};

    const std::string mHwcServiceName;

    std::unique_ptr<scheduler::Scheduler> mScheduler;

    scheduler::PresentLatencyTracker mPresentLatencyTracker GUARDED_BY(kMainThreadContext);

    bool mLumaSampling = true;
    sp<RegionSamplingThread> mRegionSamplingThread;
    sp<FpsReporter> mFpsReporter;
    sp<TunnelModeEnabledReporter> mTunnelModeEnabledReporter;
    ui::DisplayPrimaries mInternalDisplayPrimaries;

    const float mEmulatedDisplayDensity;
    const float mInternalDisplayDensity;

    // Should only be accessed by the main thread.
    sp<os::IInputFlinger> mInputFlinger;
    InputWindowCommands mInputWindowCommands;

    std::unique_ptr<Hwc2::PowerAdvisor> mPowerAdvisor;

    void enableRefreshRateOverlay(bool enable) REQUIRES(mStateLock, kMainThreadContext);

    void enableHdrSdrRatioOverlay(bool enable) REQUIRES(mStateLock, kMainThreadContext);

    // Flag used to set override desired display mode from backdoor
    bool mDebugDisplayModeSetByBackdoor = false;

    // A set of layers that have no parent so they are not drawn on screen.
    // Should only be accessed by the main thread.
    // The Layer pointer is removed from the set when the destructor is called so there shouldn't
    // be any issues with a raw pointer referencing an invalid object.
    std::unordered_set<Layer*> mOffscreenLayers;

    BufferCountTracker mBufferCountTracker;

    std::unordered_map<DisplayId, sp<HdrLayerInfoReporter>> mHdrLayerInfoListeners
            GUARDED_BY(mStateLock);

    mutable std::mutex mCreatedLayersLock;

    // A temporay pool that store the created layers and will be added to current state in main
    // thread.
    std::vector<LayerCreatedState> mCreatedLayers GUARDED_BY(mCreatedLayersLock);
    bool commitCreatedLayers(VsyncId, std::vector<LayerCreatedState>& createdLayers);
    void handleLayerCreatedLocked(const LayerCreatedState&, VsyncId) REQUIRES(mStateLock);

    mutable std::mutex mMirrorDisplayLock;
    struct MirrorDisplayState {
        MirrorDisplayState(ui::LayerStack layerStack, sp<IBinder>& rootHandle,
                           const sp<Client>& client)
              : layerStack(layerStack), rootHandle(rootHandle), client(client) {}

        ui::LayerStack layerStack;
        sp<IBinder> rootHandle;
        const sp<Client> client;
    };
    std::vector<MirrorDisplayState> mMirrorDisplays GUARDED_BY(mMirrorDisplayLock);
    bool commitMirrorDisplays(VsyncId);

    std::atomic<ui::Transform::RotationFlags> mActiveDisplayTransformHint;

    // Must only be accessed on the main thread.
    // TODO (b/259407931): Remove.
    static ui::Transform::RotationFlags sActiveDisplayRotationFlags;

    bool isRefreshRateOverlayEnabled() const REQUIRES(mStateLock) {
        return hasDisplay(
                [](const auto& display) { return display.isRefreshRateOverlayEnabled(); });
    }
    bool isHdrSdrRatioOverlayEnabled() const REQUIRES(mStateLock) {
        return hasDisplay(
                [](const auto& display) { return display.isHdrSdrRatioOverlayEnabled(); });
    }
    std::function<std::vector<std::pair<Layer*, sp<LayerFE>>>()> getLayerSnapshotsForScreenshots(
            std::optional<ui::LayerStack> layerStack, uint32_t uid,
            std::function<bool(const frontend::LayerSnapshot&, bool& outStopTraversal)>
                    snapshotFilterFn);
    std::function<std::vector<std::pair<Layer*, sp<LayerFE>>>()> getLayerSnapshotsForScreenshots(
            std::optional<ui::LayerStack> layerStack, uint32_t uid,
            std::unordered_set<uint32_t> excludeLayerIds);
    std::function<std::vector<std::pair<Layer*, sp<LayerFE>>>()> getLayerSnapshotsForScreenshots(
            uint32_t rootLayerId, uint32_t uid, std::unordered_set<uint32_t> excludeLayerIds,
            bool childrenOnly, const std::optional<FloatRect>& optionalParentCrop);

    const sp<WindowInfosListenerInvoker> mWindowInfosListenerInvoker;

<<<<<<< HEAD
    bool mAllowHwcForVDS = false;
    bool mAllowHwcForWFD = false;
    int mFirstApiLevel = 0;

=======
>>>>>>> 9224694e
    // returns the framerate of the layer with the given sequence ID
    float getLayerFramerate(nsecs_t now, int32_t id) const {
        return mScheduler->getLayerFramerate(now, id);
    }

    bool mPowerHintSessionEnabled;

    bool mLayerLifecycleManagerEnabled = false;
    // Whether a display should be turned on when initialized
    bool mSkipPowerOnForQuiescent;

    frontend::LayerLifecycleManager mLayerLifecycleManager GUARDED_BY(kMainThreadContext);
    frontend::LayerHierarchyBuilder mLayerHierarchyBuilder GUARDED_BY(kMainThreadContext);
    frontend::LayerSnapshotBuilder mLayerSnapshotBuilder GUARDED_BY(kMainThreadContext);

    std::vector<std::pair<uint32_t, std::string>> mDestroyedHandles GUARDED_BY(mCreatedLayersLock);
    std::vector<std::unique_ptr<frontend::RequestedLayerState>> mNewLayers
            GUARDED_BY(mCreatedLayersLock);
    std::vector<LayerCreationArgs> mNewLayerArgs GUARDED_BY(mCreatedLayersLock);
    // These classes do not store any client state but help with managing transaction callbacks
    // and stats.
    std::unordered_map<uint32_t, sp<Layer>> mLegacyLayers GUARDED_BY(kMainThreadContext);

    TransactionHandler mTransactionHandler GUARDED_BY(kMainThreadContext);
    ui::DisplayMap<ui::LayerStack, frontend::DisplayInfo> mFrontEndDisplayInfos
            GUARDED_BY(kMainThreadContext);
    bool mFrontEndDisplayInfosChanged GUARDED_BY(kMainThreadContext) = false;

    // WindowInfo ids visible during the last commit.
    std::unordered_set<int32_t> mVisibleWindowIds GUARDED_BY(kMainThreadContext);

    // Mirroring
    // Map of displayid to mirrorRoot
    ftl::SmallMap<int64_t, sp<SurfaceControl>, 3> mMirrorMapForDebug;

    // NotifyExpectedPresentHint
    enum class NotifyExpectedPresentHintStatus {
        // Represents that framework can start sending hint if required.
        Start,
        // Represents that the hint is already sent.
        Sent,
        // Represents that the hint will be scheduled with a new frame.
        ScheduleOnPresent,
        // Represents that a hint will be sent instantly by scheduling on the main thread.
        ScheduleOnTx
    };
    struct NotifyExpectedPresentData {
        TimePoint lastExpectedPresentTimestamp{};
        Fps lastFrameInterval{};
        // hintStatus is read and write from multiple threads such as
        // main thread, EventThread. And is atomic for that reason.
        std::atomic<NotifyExpectedPresentHintStatus> hintStatus =
                NotifyExpectedPresentHintStatus::Start;
    };
    std::unordered_map<PhysicalDisplayId, NotifyExpectedPresentData> mNotifyExpectedPresentMap;
    void sendNotifyExpectedPresentHint(PhysicalDisplayId displayId) override
            REQUIRES(kMainThreadContext);
    void scheduleNotifyExpectedPresentHint(PhysicalDisplayId displayId,
                                           VsyncId vsyncId = VsyncId{
                                                   FrameTimelineInfo::INVALID_VSYNC_ID});
    void notifyExpectedPresentIfRequired(PhysicalDisplayId, Period vsyncPeriod,
                                         TimePoint expectedPresentTime, Fps frameInterval,
                                         std::optional<Period> timeoutOpt);

    void sfdo_enableRefreshRateOverlay(bool active);
    void sfdo_setDebugFlash(int delay);
    void sfdo_scheduleComposite();
    void sfdo_scheduleCommit();
    void sfdo_forceClientComposition(bool enabled);
};

class SurfaceComposerAIDL : public gui::BnSurfaceComposer {
public:
    explicit SurfaceComposerAIDL(sp<SurfaceFlinger> sf) : mFlinger(std::move(sf)) {}

    binder::Status bootFinished() override;
    binder::Status createDisplayEventConnection(
            VsyncSource vsyncSource, EventRegistration eventRegistration,
            const sp<IBinder>& layerHandle,
            sp<gui::IDisplayEventConnection>* outConnection) override;
    binder::Status createConnection(sp<gui::ISurfaceComposerClient>* outClient) override;
    binder::Status createVirtualDisplay(const std::string& displayName, bool isSecure,
                                        const std::string& uniqueId, float requestedRefreshRate,
                                        sp<IBinder>* outDisplay) override;
    binder::Status destroyVirtualDisplay(const sp<IBinder>& displayToken) override;
    binder::Status getPhysicalDisplayIds(std::vector<int64_t>* outDisplayIds) override;
    binder::Status getPhysicalDisplayToken(int64_t displayId, sp<IBinder>* outDisplay) override;
    binder::Status setPowerMode(const sp<IBinder>& display, int mode) override;
    binder::Status getSupportedFrameTimestamps(std::vector<FrameEvent>* outSupported) override;
    binder::Status getDisplayStats(const sp<IBinder>& display,
                                   gui::DisplayStatInfo* outStatInfo) override;
    binder::Status getDisplayState(const sp<IBinder>& display,
                                   gui::DisplayState* outState) override;
    binder::Status getStaticDisplayInfo(int64_t displayId,
                                        gui::StaticDisplayInfo* outInfo) override;
    binder::Status getDynamicDisplayInfoFromId(int64_t displayId,
                                               gui::DynamicDisplayInfo* outInfo) override;
    binder::Status getDynamicDisplayInfoFromToken(const sp<IBinder>& display,
                                                  gui::DynamicDisplayInfo* outInfo) override;
    binder::Status getDisplayNativePrimaries(const sp<IBinder>& display,
                                             gui::DisplayPrimaries* outPrimaries) override;
    binder::Status setActiveColorMode(const sp<IBinder>& display, int colorMode) override;
    binder::Status setBootDisplayMode(const sp<IBinder>& display, int displayModeId) override;
    binder::Status clearBootDisplayMode(const sp<IBinder>& display) override;
    binder::Status getBootDisplayModeSupport(bool* outMode) override;
    binder::Status getOverlaySupport(gui::OverlayProperties* outProperties) override;
    binder::Status getHdrConversionCapabilities(
            std::vector<gui::HdrConversionCapability>*) override;
    binder::Status setHdrConversionStrategy(const gui::HdrConversionStrategy& hdrConversionStrategy,
                                            int32_t*) override;
    binder::Status getHdrOutputConversionSupport(bool* outSupport) override;
    binder::Status setAutoLowLatencyMode(const sp<IBinder>& display, bool on) override;
    binder::Status setGameContentType(const sp<IBinder>& display, bool on) override;
    binder::Status captureDisplay(const DisplayCaptureArgs&,
                                  const sp<IScreenCaptureListener>&) override;
    binder::Status captureDisplayById(int64_t, const CaptureArgs&,
                                      const sp<IScreenCaptureListener>&) override;
    binder::Status captureLayers(const LayerCaptureArgs&,
                                 const sp<IScreenCaptureListener>&) override;
    binder::Status captureLayersSync(const LayerCaptureArgs&, ScreenCaptureResults* results);

    // TODO(b/239076119): Remove deprecated AIDL.
    [[deprecated]] binder::Status clearAnimationFrameStats() override {
        return binder::Status::ok();
    }
    [[deprecated]] binder::Status getAnimationFrameStats(gui::FrameStats*) override {
        return binder::Status::ok();
    }

    binder::Status overrideHdrTypes(const sp<IBinder>& display,
                                    const std::vector<int32_t>& hdrTypes) override;
    binder::Status onPullAtom(int32_t atomId, gui::PullAtomData* outPullData) override;
    binder::Status getCompositionPreference(gui::CompositionPreference* outPref) override;
    binder::Status getDisplayedContentSamplingAttributes(
            const sp<IBinder>& display, gui::ContentSamplingAttributes* outAttrs) override;
    binder::Status setDisplayContentSamplingEnabled(const sp<IBinder>& display, bool enable,
                                                    int8_t componentMask,
                                                    int64_t maxFrames) override;
    binder::Status getDisplayedContentSample(const sp<IBinder>& display, int64_t maxFrames,
                                             int64_t timestamp,
                                             gui::DisplayedFrameStats* outStats) override;
    binder::Status getProtectedContentSupport(bool* outSupporte) override;
    binder::Status isWideColorDisplay(const sp<IBinder>& token,
                                      bool* outIsWideColorDisplay) override;
    binder::Status addRegionSamplingListener(
            const gui::ARect& samplingArea, const sp<IBinder>& stopLayerHandle,
            const sp<gui::IRegionSamplingListener>& listener) override;
    binder::Status removeRegionSamplingListener(
            const sp<gui::IRegionSamplingListener>& listener) override;
    binder::Status addFpsListener(int32_t taskId, const sp<gui::IFpsListener>& listener) override;
    binder::Status removeFpsListener(const sp<gui::IFpsListener>& listener) override;
    binder::Status addTunnelModeEnabledListener(
            const sp<gui::ITunnelModeEnabledListener>& listener) override;
    binder::Status removeTunnelModeEnabledListener(
            const sp<gui::ITunnelModeEnabledListener>& listener) override;
    binder::Status setDesiredDisplayModeSpecs(const sp<IBinder>& displayToken,
                                              const gui::DisplayModeSpecs&) override;
    binder::Status getDesiredDisplayModeSpecs(const sp<IBinder>& displayToken,
                                              gui::DisplayModeSpecs* outSpecs) override;
    binder::Status getDisplayBrightnessSupport(const sp<IBinder>& displayToken,
                                               bool* outSupport) override;
    binder::Status setDisplayBrightness(const sp<IBinder>& displayToken,
                                        const gui::DisplayBrightness& brightness) override;
    binder::Status addHdrLayerInfoListener(const sp<IBinder>& displayToken,
                                           const sp<gui::IHdrLayerInfoListener>& listener) override;
    binder::Status removeHdrLayerInfoListener(
            const sp<IBinder>& displayToken,
            const sp<gui::IHdrLayerInfoListener>& listener) override;

    binder::Status notifyPowerBoost(int boostId) override;
    binder::Status setGlobalShadowSettings(const gui::Color& ambientColor,
                                           const gui::Color& spotColor, float lightPosY,
                                           float lightPosZ, float lightRadius) override;
    binder::Status getDisplayDecorationSupport(
            const sp<IBinder>& displayToken,
            std::optional<gui::DisplayDecorationSupport>* outSupport) override;
    binder::Status setGameModeFrameRateOverride(int32_t uid, float frameRate) override;
    binder::Status setGameDefaultFrameRateOverride(int32_t uid, float frameRate) override;
    binder::Status enableRefreshRateOverlay(bool active) override;
    binder::Status setDebugFlash(int delay) override;
    binder::Status scheduleComposite() override;
    binder::Status scheduleCommit() override;
    binder::Status forceClientComposition(bool enabled) override;
    binder::Status updateSmallAreaDetection(const std::vector<int32_t>& appIds,
                                            const std::vector<float>& thresholds) override;
    binder::Status setSmallAreaDetectionThreshold(int32_t appId, float threshold) override;
    binder::Status getGpuContextPriority(int32_t* outPriority) override;
    binder::Status getMaxAcquiredBufferCount(int32_t* buffers) override;
    binder::Status addWindowInfosListener(const sp<gui::IWindowInfosListener>& windowInfosListener,
                                          gui::WindowInfosListenerInfo* outInfo) override;
    binder::Status removeWindowInfosListener(
            const sp<gui::IWindowInfosListener>& windowInfosListener) override;
    binder::Status getStalledTransactionInfo(
            int pid, std::optional<gui::StalledTransactionInfo>* outInfo) override;
    binder::Status getSchedulingPolicy(gui::SchedulingPolicy* outPolicy) override;
    binder::Status notifyShutdown() override;

private:
    static const constexpr bool kUsePermissionCache = true;
    status_t checkAccessPermission(bool usePermissionCache = kUsePermissionCache);
    status_t checkControlDisplayBrightnessPermission();
    status_t checkReadFrameBufferPermission();
    static void getDynamicDisplayInfoInternal(ui::DynamicDisplayInfo& info,
                                              gui::DynamicDisplayInfo*& outInfo);

private:
    const sp<SurfaceFlinger> mFlinger;
};

} // namespace android<|MERGE_RESOLUTION|>--- conflicted
+++ resolved
@@ -559,11 +559,7 @@
     sp<IBinder> getPhysicalDisplayToken(PhysicalDisplayId displayId) const;
     status_t setTransactionState(
             const FrameTimelineInfo& frameTimelineInfo, Vector<ComposerState>& state,
-<<<<<<< HEAD
-            const Vector<DisplayState>& displays, uint32_t flags, const sp<IBinder>& applyToken,
-=======
             Vector<DisplayState>& displays, uint32_t flags, const sp<IBinder>& applyToken,
->>>>>>> 9224694e
             InputWindowCommands inputWindowCommands, int64_t desiredPresentTime,
             bool isAutoTimestamp, const std::vector<client_cache_t>& uncacheBuffers,
             bool hasListenerCallbacks, const std::vector<ListenerCallbacks>& listenerCallbacks,
@@ -654,7 +650,6 @@
     status_t setGameModeFrameRateOverride(uid_t uid, float frameRate);
 
     status_t setGameDefaultFrameRateOverride(uid_t uid, float frameRate);
-<<<<<<< HEAD
 
     status_t updateSmallAreaDetection(std::vector<std::pair<int32_t, float>>& uidThresholdMappings);
 
@@ -664,17 +659,6 @@
 
     status_t getMaxAcquiredBufferCount(int* buffers) const;
 
-=======
-
-    status_t updateSmallAreaDetection(std::vector<std::pair<int32_t, float>>& uidThresholdMappings);
-
-    status_t setSmallAreaDetectionThreshold(int32_t appId, float threshold);
-
-    int getGpuContextPriority();
-
-    status_t getMaxAcquiredBufferCount(int* buffers) const;
-
->>>>>>> 9224694e
     status_t addWindowInfosListener(const sp<gui::IWindowInfosListener>& windowInfosListener,
                                     gui::WindowInfosListenerInfo* outResult);
     status_t removeWindowInfosListener(
@@ -682,15 +666,9 @@
 
     status_t getStalledTransactionInfo(
             int pid, std::optional<TransactionHandler::StalledTransactionInfo>& result);
-<<<<<<< HEAD
 
     void updateHdcpLevels(hal::HWDisplayId hwcDisplayId, int32_t connectedLevel, int32_t maxLevel);
 
-=======
-
-    void updateHdcpLevels(hal::HWDisplayId hwcDisplayId, int32_t connectedLevel, int32_t maxLevel);
-
->>>>>>> 9224694e
     // IBinder::DeathRecipient overrides:
     void binderDied(const wp<IBinder>& who) override;
 
@@ -887,7 +865,6 @@
      * Layer management
      */
     status_t createLayer(LayerCreationArgs& args, gui::CreateSurfaceResult& outResult);
-<<<<<<< HEAD
 
     status_t createBufferStateLayer(LayerCreationArgs& args, sp<IBinder>* outHandle,
                                     sp<Layer>* outLayer);
@@ -895,15 +872,6 @@
     status_t createEffectLayer(const LayerCreationArgs& args, sp<IBinder>* outHandle,
                                sp<Layer>* outLayer);
 
-=======
-
-    status_t createBufferStateLayer(LayerCreationArgs& args, sp<IBinder>* outHandle,
-                                    sp<Layer>* outLayer);
-
-    status_t createEffectLayer(const LayerCreationArgs& args, sp<IBinder>* outHandle,
-                               sp<Layer>* outLayer);
-
->>>>>>> 9224694e
     status_t mirrorLayer(const LayerCreationArgs& args, const sp<IBinder>& mirrorFromHandle,
                          gui::CreateSurfaceResult& outResult);
 
@@ -965,11 +933,8 @@
             std::optional<OutputCompositionState>& displayState,
             std::vector<std::pair<Layer*, sp<LayerFE>>>& layers,
             std::vector<sp<LayerFE>>& layerFEs);
-<<<<<<< HEAD
 
     bool canAllocateHwcDisplayIdForVDS(uint64_t usage);
-=======
->>>>>>> 9224694e
 
     // If the uid provided is not UNSET_UID, the traverse will skip any layers that don't have a
     // matching ownerUid
@@ -1393,10 +1358,7 @@
     std::atomic_bool mForceFullDamage = false;
 
     bool mLayerCachingEnabled = false;
-<<<<<<< HEAD
     bool mPropagateBackpressure = true;
-=======
->>>>>>> 9224694e
     bool mBackpressureGpuComposition = false;
 
     LayerTracing mLayerTracing;
@@ -1540,13 +1502,10 @@
 
     const sp<WindowInfosListenerInvoker> mWindowInfosListenerInvoker;
 
-<<<<<<< HEAD
     bool mAllowHwcForVDS = false;
     bool mAllowHwcForWFD = false;
     int mFirstApiLevel = 0;
 
-=======
->>>>>>> 9224694e
     // returns the framerate of the layer with the given sequence ID
     float getLayerFramerate(nsecs_t now, int32_t id) const {
         return mScheduler->getLayerFramerate(now, id);
